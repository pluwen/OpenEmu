// !$*UTF8*$!
{
	archiveVersion = 1;
	classes = {
	};
	objectVersion = 46;
	objects = {

/* Begin PBXAggregateTarget section */
		82CAFCD50FEDD3D400CCDC7E /* Distribution */ = {
			isa = PBXAggregateTarget;
			buildConfigurationList = 82CAFCE50FEDD3E900CCDC7E /* Build configuration list for PBXAggregateTarget "Distribution" */;
			buildPhases = (
				82CAFCEF0FEDD43B00CCDC7E /* CopyFiles */,
				82CAFCD40FEDD3D400CCDC7E /* ShellScript */,
			);
			dependencies = (
				82CAFCD90FEDD3DB00CCDC7E /* PBXTargetDependency */,
			);
			name = Distribution;
			productName = Distribution;
		};
		82D815920F1D880300EF8CF5 /* Build & Install Gambatte */ = {
			isa = PBXAggregateTarget;
			buildConfigurationList = 82D8159F0F1D881300EF8CF5 /* Build configuration list for PBXAggregateTarget "Build & Install Gambatte" */;
			buildPhases = (
				82D815910F1D880300EF8CF5 /* ShellScript */,
			);
			dependencies = (
				82D815CB0F1D887800EF8CF5 /* PBXTargetDependency */,
			);
			name = "Build & Install Gambatte";
			productName = "Build & Install";
		};
/* End PBXAggregateTarget section */

/* Begin PBXBuildFile section */
		3D6030EB14DF742200E9AF58 /* file.cpp in Sources */ = {isa = PBXBuildFile; fileRef = B5A2D0040F23786B009EA0FD /* file.cpp */; };
		828387900E6CDB5400A96E2C /* CocoaBlitter.mm in Sources */ = {isa = PBXBuildFile; fileRef = B5350B830E62EC6100A0903A /* CocoaBlitter.mm */; };
		828387990E6CDB5400A96E2C /* GBGameCore.mm in Sources */ = {isa = PBXBuildFile; fileRef = B5EC4D420E6312DF0046BD93 /* GBGameCore.mm */; };
		828387BA0E6CDB6500A96E2C /* Credits.rtf in Resources */ = {isa = PBXBuildFile; fileRef = B5F6D8AC0E66921B001CA5D3 /* Credits.rtf */; };
		828387BB0E6CDB6500A96E2C /* gameboy.icns in Resources */ = {isa = PBXBuildFile; fileRef = B5F6D8A80E66914F001CA5D3 /* gameboy.icns */; };
		828387BD0E6CDB6500A96E2C /* InfoPlist.strings in Resources */ = {isa = PBXBuildFile; fileRef = 089C165FFE840EACC02AAC07 /* InfoPlist.strings */; };
		828387E20E6CDB6E00A96E2C /* Cocoa.framework in Frameworks */ = {isa = PBXBuildFile; fileRef = 1058C7A7FEA54F5311CA2CBB /* Cocoa.framework */; };
		82CAFCD00FEDD38D00CCDC7E /* dsa_pub.pem in Resources */ = {isa = PBXBuildFile; fileRef = 82CAFCCF0FEDD38D00CCDC7E /* dsa_pub.pem */; };
		82CAFCEC0FEDD43700CCDC7E /* config.yaml in CopyFiles */ = {isa = PBXBuildFile; fileRef = 82CAFCD10FEDD39600CCDC7E /* config.yaml */; };
		82EA60000F514B24008E18C5 /* OpenEmuBase.framework in Frameworks */ = {isa = PBXBuildFile; fileRef = 82EA5FFF0F514B1D008E18C5 /* OpenEmuBase.framework */; };
		82EAE075101D29B300960B7D /* libz.dylib in Frameworks */ = {isa = PBXBuildFile; fileRef = 82EAE074101D29B300960B7D /* libz.dylib */; };
		82F45FC50E88979600B7B023 /* Preferences.xib in Resources */ = {isa = PBXBuildFile; fileRef = 82F45FC40E88979600B7B023 /* Preferences.xib */; };
		B5A2CFF10F23784E009EA0FD /* adaptivesleep.cpp in Sources */ = {isa = PBXBuildFile; fileRef = B5A2CFD70F23784E009EA0FD /* adaptivesleep.cpp */; };
		B5A2CFF20F23784E009EA0FD /* rateest.cpp in Sources */ = {isa = PBXBuildFile; fileRef = B5A2CFDA0F23784E009EA0FD /* rateest.cpp */; };
		B5A2CFF30F23784E009EA0FD /* chainresampler.cpp in Sources */ = {isa = PBXBuildFile; fileRef = B5A2CFDE0F23784E009EA0FD /* chainresampler.cpp */; };
		B5A2CFF40F23784E009EA0FD /* resamplerinfo.cpp in Sources */ = {isa = PBXBuildFile; fileRef = B5A2CFE90F23784E009EA0FD /* resamplerinfo.cpp */; };
		B5A2CFF50F23784E009EA0FD /* u48div.cpp in Sources */ = {isa = PBXBuildFile; fileRef = B5A2CFEC0F23784E009EA0FD /* u48div.cpp */; };
		B5A2D0650F23786B009EA0FD /* bitmap_font.cpp in Sources */ = {isa = PBXBuildFile; fileRef = B5A2CFFC0F23786B009EA0FD /* bitmap_font.cpp */; };
		B5A2D0660F23786B009EA0FD /* colorconversion.cpp in Sources */ = {isa = PBXBuildFile; fileRef = B5A2CFFE0F23786B009EA0FD /* colorconversion.cpp */; };
		B5A2D0670F23786B009EA0FD /* cpu.cpp in Sources */ = {isa = PBXBuildFile; fileRef = B5A2D0000F23786B009EA0FD /* cpu.cpp */; };
		B5A2D06C0F23786B009EA0FD /* gambatte.cpp in Sources */ = {isa = PBXBuildFile; fileRef = B5A2D00D0F23786B009EA0FD /* gambatte.cpp */; };
		B5A2D06D0F23786B009EA0FD /* initstate.cpp in Sources */ = {isa = PBXBuildFile; fileRef = B5A2D00E0F23786B009EA0FD /* initstate.cpp */; };
		B5A2D06E0F23786B009EA0FD /* interrupter.cpp in Sources */ = {isa = PBXBuildFile; fileRef = B5A2D0110F23786B009EA0FD /* interrupter.cpp */; };
		B5A2D06F0F23786B009EA0FD /* memory.cpp in Sources */ = {isa = PBXBuildFile; fileRef = B5A2D0130F23786B009EA0FD /* memory.cpp */; };
		B5A2D0700F23786B009EA0FD /* rtc.cpp in Sources */ = {isa = PBXBuildFile; fileRef = B5A2D0160F23786B009EA0FD /* rtc.cpp */; };
		B5A2D0710F23786B009EA0FD /* channel1.cpp in Sources */ = {isa = PBXBuildFile; fileRef = B5A2D01A0F23786B009EA0FD /* channel1.cpp */; };
		B5A2D0720F23786B009EA0FD /* channel2.cpp in Sources */ = {isa = PBXBuildFile; fileRef = B5A2D01C0F23786B009EA0FD /* channel2.cpp */; };
		B5A2D0730F23786B009EA0FD /* channel3.cpp in Sources */ = {isa = PBXBuildFile; fileRef = B5A2D01E0F23786B009EA0FD /* channel3.cpp */; };
		B5A2D0740F23786B009EA0FD /* channel4.cpp in Sources */ = {isa = PBXBuildFile; fileRef = B5A2D0200F23786B009EA0FD /* channel4.cpp */; };
		B5A2D0750F23786B009EA0FD /* duty_unit.cpp in Sources */ = {isa = PBXBuildFile; fileRef = B5A2D0220F23786B009EA0FD /* duty_unit.cpp */; };
		B5A2D0760F23786B009EA0FD /* envelope_unit.cpp in Sources */ = {isa = PBXBuildFile; fileRef = B5A2D0240F23786B009EA0FD /* envelope_unit.cpp */; };
		B5A2D0770F23786B009EA0FD /* length_counter.cpp in Sources */ = {isa = PBXBuildFile; fileRef = B5A2D0260F23786B009EA0FD /* length_counter.cpp */; };
		B5A2D0780F23786B009EA0FD /* sound.cpp in Sources */ = {isa = PBXBuildFile; fileRef = B5A2D02B0F23786B009EA0FD /* sound.cpp */; };
		B5A2D0790F23786B009EA0FD /* state_osd_elements.cpp in Sources */ = {isa = PBXBuildFile; fileRef = B5A2D02D0F23786B009EA0FD /* state_osd_elements.cpp */; };
		B5A2D07A0F23786B009EA0FD /* statesaver.cpp in Sources */ = {isa = PBXBuildFile; fileRef = B5A2D02F0F23786B009EA0FD /* statesaver.cpp */; };
		B5A2D07B0F23786B009EA0FD /* basic_add_event.cpp in Sources */ = {isa = PBXBuildFile; fileRef = B5A2D0320F23786B009EA0FD /* basic_add_event.cpp */; };
		B5A2D07C0F23786B009EA0FD /* break_event.cpp in Sources */ = {isa = PBXBuildFile; fileRef = B5A2D0340F23786B009EA0FD /* break_event.cpp */; };
		B5A2D0820F23786B009EA0FD /* irq_event.cpp in Sources */ = {isa = PBXBuildFile; fileRef = B5A2D0420F23786B009EA0FD /* irq_event.cpp */; };
		B5A2D0830F23786B009EA0FD /* ly_counter.cpp in Sources */ = {isa = PBXBuildFile; fileRef = B5A2D0440F23786B009EA0FD /* ly_counter.cpp */; };
		B5A2D0840F23786B009EA0FD /* lyc_irq.cpp in Sources */ = {isa = PBXBuildFile; fileRef = B5A2D0460F23786B009EA0FD /* lyc_irq.cpp */; };
		B5A2D0850F23786B009EA0FD /* m3_extra_cycles.cpp in Sources */ = {isa = PBXBuildFile; fileRef = B5A2D0480F23786B009EA0FD /* m3_extra_cycles.cpp */; };
		B5A2D0860F23786B009EA0FD /* mode0_irq.cpp in Sources */ = {isa = PBXBuildFile; fileRef = B5A2D04A0F23786B009EA0FD /* mode0_irq.cpp */; };
		B5A2D0870F23786B009EA0FD /* mode1_irq.cpp in Sources */ = {isa = PBXBuildFile; fileRef = B5A2D04C0F23786B009EA0FD /* mode1_irq.cpp */; };
		B5A2D0880F23786B009EA0FD /* mode2_irq.cpp in Sources */ = {isa = PBXBuildFile; fileRef = B5A2D04E0F23786B009EA0FD /* mode2_irq.cpp */; };
		B5A2D0890F23786B009EA0FD /* mode3_event.cpp in Sources */ = {isa = PBXBuildFile; fileRef = B5A2D0500F23786B009EA0FD /* mode3_event.cpp */; };
		B5A2D08A0F23786B009EA0FD /* sc_reader.cpp in Sources */ = {isa = PBXBuildFile; fileRef = B5A2D0520F23786B009EA0FD /* sc_reader.cpp */; };
		B5A2D08B0F23786B009EA0FD /* scx_reader.cpp in Sources */ = {isa = PBXBuildFile; fileRef = B5A2D0540F23786B009EA0FD /* scx_reader.cpp */; };
		B5A2D08C0F23786B009EA0FD /* sprite_mapper.cpp in Sources */ = {isa = PBXBuildFile; fileRef = B5A2D0560F23786B009EA0FD /* sprite_mapper.cpp */; };
		B5A2D08D0F23786B009EA0FD /* we.cpp in Sources */ = {isa = PBXBuildFile; fileRef = B5A2D05A0F23786B009EA0FD /* we.cpp */; };
		B5A2D08E0F23786B009EA0FD /* we_master_checker.cpp in Sources */ = {isa = PBXBuildFile; fileRef = B5A2D05C0F23786B009EA0FD /* we_master_checker.cpp */; };
		B5A2D08F0F23786B009EA0FD /* wx_reader.cpp in Sources */ = {isa = PBXBuildFile; fileRef = B5A2D05F0F23786B009EA0FD /* wx_reader.cpp */; };
		B5A2D0900F23786B009EA0FD /* wy.cpp in Sources */ = {isa = PBXBuildFile; fileRef = B5A2D0610F23786B009EA0FD /* wy.cpp */; };
		B5A2D0910F23786B009EA0FD /* video.cpp in Sources */ = {isa = PBXBuildFile; fileRef = B5A2D0630F23786B009EA0FD /* video.cpp */; };
/* End PBXBuildFile section */

/* Begin PBXContainerItemProxy section */
		3754E16E10268EFE00DCBFB7 /* PBXContainerItemProxy */ = {
			isa = PBXContainerItemProxy;
			containerPortal = 82EA5FF20F514B1D008E18C5 /* OpenEmu.xcodeproj */;
			proxyType = 2;
			remoteGlobalIDString = 3887A7F61024D1F9000FC4CF;
			remoteInfo = OESaveStateQLPlugin;
		};
		822775B014894FBE00B19E27 /* PBXContainerItemProxy */ = {
			isa = PBXContainerItemProxy;
			containerPortal = 82EA5FF20F514B1D008E18C5 /* OpenEmu.xcodeproj */;
			proxyType = 2;
			remoteGlobalIDString = 820EB74A1483F9A2008EC398;
			remoteInfo = NeoGeoPocket;
		};
		822775B214894FBE00B19E27 /* PBXContainerItemProxy */ = {
			isa = PBXContainerItemProxy;
			containerPortal = 82EA5FF20F514B1D008E18C5 /* OpenEmu.xcodeproj */;
			proxyType = 2;
			remoteGlobalIDString = 8227754F148946DF00B19E27;
			remoteInfo = GameGear;
		};
		82CAFCD80FEDD3DB00CCDC7E /* PBXContainerItemProxy */ = {
			isa = PBXContainerItemProxy;
			containerPortal = 2A37F4A9FDCFA73011CA2CEA /* Project object */;
			proxyType = 1;
			remoteGlobalIDString = 828387800E6CDB2200A96E2C;
			remoteInfo = Gambatte;
		};
		82D815CA0F1D887800EF8CF5 /* PBXContainerItemProxy */ = {
			isa = PBXContainerItemProxy;
			containerPortal = 2A37F4A9FDCFA73011CA2CEA /* Project object */;
			proxyType = 1;
			remoteGlobalIDString = 828387800E6CDB2200A96E2C;
			remoteInfo = GambatteBundle;
		};
		82EA5FFA0F514B1D008E18C5 /* PBXContainerItemProxy */ = {
			isa = PBXContainerItemProxy;
			containerPortal = 82EA5FF20F514B1D008E18C5 /* OpenEmu.xcodeproj */;
			proxyType = 2;
			remoteGlobalIDString = 8D15AC370486D014006FF6A4;
			remoteInfo = OpenEmu;
		};
		82EA5FFE0F514B1D008E18C5 /* PBXContainerItemProxy */ = {
			isa = PBXContainerItemProxy;
			containerPortal = 82EA5FF20F514B1D008E18C5 /* OpenEmu.xcodeproj */;
			proxyType = 2;
			remoteGlobalIDString = 82444BA10F51256C007C171B;
			remoteInfo = OpenEmuBase;
		};
		830155D91456D7010093D681 /* PBXContainerItemProxy */ = {
			isa = PBXContainerItemProxy;
			containerPortal = 82EA5FF20F514B1D008E18C5 /* OpenEmu.xcodeproj */;
			proxyType = 2;
			remoteGlobalIDString = 1415540F1442B3B300A01683;
			remoteInfo = N64;
		};
<<<<<<< HEAD
		835223F21508AD8D00FFD34F /* PBXContainerItemProxy */ = {
=======
		94EE626F150863C800F80F37 /* PBXContainerItemProxy */ = {
>>>>>>> 86bade26
			isa = PBXContainerItemProxy;
			containerPortal = 82EA5FF20F514B1D008E18C5 /* OpenEmu.xcodeproj */;
			proxyType = 2;
			remoteGlobalIDString = 94D7E8C915073BA000FBDD85;
			remoteInfo = NDS;
		};
		C62A258E116F07300003DEE4 /* PBXContainerItemProxy */ = {
			isa = PBXContainerItemProxy;
			containerPortal = 82EA5FF20F514B1D008E18C5 /* OpenEmu.xcodeproj */;
			proxyType = 2;
			remoteGlobalIDString = 1BEF2A9411682A530090F72B;
			remoteInfo = OpenEmuHelperApp;
		};
		C689A5CF0FE4644700885BC3 /* PBXContainerItemProxy */ = {
			isa = PBXContainerItemProxy;
			containerPortal = 82EA5FF20F514B1D008E18C5 /* OpenEmu.xcodeproj */;
			proxyType = 1;
			remoteGlobalIDString = 82444BA00F51256C007C171B;
			remoteInfo = OpenEmuBase;
		};
		C6B05DB21363B435007EAAFA /* PBXContainerItemProxy */ = {
			isa = PBXContainerItemProxy;
			containerPortal = 82EA5FF20F514B1D008E18C5 /* OpenEmu.xcodeproj */;
			proxyType = 2;
			remoteGlobalIDString = C6711807136367240034379A;
			remoteInfo = OpenEmuSystem;
		};
		C6B05DB41363B435007EAAFA /* PBXContainerItemProxy */ = {
			isa = PBXContainerItemProxy;
			containerPortal = 82EA5FF20F514B1D008E18C5 /* OpenEmu.xcodeproj */;
			proxyType = 2;
			remoteGlobalIDString = C671180F136368330034379A;
			remoteInfo = SegaMasterSystem;
		};
		C6B0A9B2138035A10077EA16 /* PBXContainerItemProxy */ = {
			isa = PBXContainerItemProxy;
			containerPortal = 82EA5FF20F514B1D008E18C5 /* OpenEmu.xcodeproj */;
			proxyType = 2;
			remoteGlobalIDString = C6B947E61365080B00A425F0;
			remoteInfo = Genesis;
		};
		C6B0A9B4138035A10077EA16 /* PBXContainerItemProxy */ = {
			isa = PBXContainerItemProxy;
			containerPortal = 82EA5FF20F514B1D008E18C5 /* OpenEmu.xcodeproj */;
			proxyType = 2;
			remoteGlobalIDString = C646574813771F12002A4F70;
			remoteInfo = "GameBoy Advance";
		};
		C6B947D31364FC5900A425F0 /* PBXContainerItemProxy */ = {
			isa = PBXContainerItemProxy;
			containerPortal = 82EA5FF20F514B1D008E18C5 /* OpenEmu.xcodeproj */;
			proxyType = 2;
			remoteGlobalIDString = C64BB08D136478E600C1AB23;
			remoteInfo = NES;
		};
		C6B947D51364FC5900A425F0 /* PBXContainerItemProxy */ = {
			isa = PBXContainerItemProxy;
			containerPortal = 82EA5FF20F514B1D008E18C5 /* OpenEmu.xcodeproj */;
			proxyType = 2;
			remoteGlobalIDString = C6480FC113648F670094FA33;
			remoteInfo = SuperNES;
		};
		C6B947D71364FC5900A425F0 /* PBXContainerItemProxy */ = {
			isa = PBXContainerItemProxy;
			containerPortal = 82EA5FF20F514B1D008E18C5 /* OpenEmu.xcodeproj */;
			proxyType = 2;
			remoteGlobalIDString = C6B947AF1364ECA600A425F0;
			remoteInfo = GameBoy;
		};
/* End PBXContainerItemProxy section */

/* Begin PBXCopyFilesBuildPhase section */
		82CAFCEF0FEDD43B00CCDC7E /* CopyFiles */ = {
			isa = PBXCopyFilesBuildPhase;
			buildActionMask = 2147483647;
			dstPath = "";
			dstSubfolderSpec = 16;
			files = (
				82CAFCEC0FEDD43700CCDC7E /* config.yaml in CopyFiles */,
			);
			runOnlyForDeploymentPostprocessing = 0;
		};
/* End PBXCopyFilesBuildPhase section */

/* Begin PBXFileReference section */
		089C1660FE840EACC02AAC07 /* English */ = {isa = PBXFileReference; fileEncoding = 10; lastKnownFileType = text.plist.strings; name = English; path = English.lproj/InfoPlist.strings; sourceTree = "<group>"; };
		1058C7A7FEA54F5311CA2CBB /* Cocoa.framework */ = {isa = PBXFileReference; lastKnownFileType = wrapper.framework; name = Cocoa.framework; path = /System/Library/Frameworks/Cocoa.framework; sourceTree = "<absolute>"; };
		32DBCF750370BD2300C91783 /* Gambatte_Prefix.pch */ = {isa = PBXFileReference; fileEncoding = 4; lastKnownFileType = sourcecode.c.h; path = Gambatte_Prefix.pch; sourceTree = "<group>"; };
		828387810E6CDB2200A96E2C /* Gambatte.oecoreplugin */ = {isa = PBXFileReference; explicitFileType = wrapper.cfbundle; includeInIndex = 0; path = Gambatte.oecoreplugin; sourceTree = BUILT_PRODUCTS_DIR; };
		828387820E6CDB2200A96E2C /* Info.plist */ = {isa = PBXFileReference; lastKnownFileType = text.plist.xml; path = Info.plist; sourceTree = "<group>"; };
		82CAFCCF0FEDD38D00CCDC7E /* dsa_pub.pem */ = {isa = PBXFileReference; fileEncoding = 4; lastKnownFileType = text; path = dsa_pub.pem; sourceTree = "<group>"; };
		82CAFCD10FEDD39600CCDC7E /* config.yaml */ = {isa = PBXFileReference; fileEncoding = 4; lastKnownFileType = text; path = config.yaml; sourceTree = "<group>"; };
		82EA5FF20F514B1D008E18C5 /* OpenEmu.xcodeproj */ = {isa = PBXFileReference; lastKnownFileType = "wrapper.pb-project"; name = OpenEmu.xcodeproj; path = ../OpenEmu/OpenEmu.xcodeproj; sourceTree = SOURCE_ROOT; };
		82EAE074101D29B300960B7D /* libz.dylib */ = {isa = PBXFileReference; lastKnownFileType = "compiled.mach-o.dylib"; name = libz.dylib; path = usr/lib/libz.dylib; sourceTree = SDKROOT; };
		82F45FC40E88979600B7B023 /* Preferences.xib */ = {isa = PBXFileReference; lastKnownFileType = file.xib; path = Preferences.xib; sourceTree = "<group>"; };
		B50BBE0F0E64825D001814C0 /* AudioToolbox.framework */ = {isa = PBXFileReference; lastKnownFileType = wrapper.framework; name = AudioToolbox.framework; path = /System/Library/Frameworks/AudioToolbox.framework; sourceTree = "<absolute>"; };
		B5350B7C0E62EC0800A0903A /* OpenGL.framework */ = {isa = PBXFileReference; lastKnownFileType = wrapper.framework; name = OpenGL.framework; path = /System/Library/Frameworks/OpenGL.framework; sourceTree = "<absolute>"; };
		B5350B820E62EC6100A0903A /* CocoaBlitter.h */ = {isa = PBXFileReference; fileEncoding = 4; lastKnownFileType = sourcecode.c.h; path = CocoaBlitter.h; sourceTree = "<group>"; };
		B5350B830E62EC6100A0903A /* CocoaBlitter.mm */ = {isa = PBXFileReference; fileEncoding = 4; lastKnownFileType = sourcecode.cpp.objcpp; path = CocoaBlitter.mm; sourceTree = "<group>"; };
		B59C363F0E64229D00FEDFBF /* InputGetter.h */ = {isa = PBXFileReference; fileEncoding = 4; lastKnownFileType = sourcecode.c.h; path = InputGetter.h; sourceTree = "<group>"; };
		B5A2CFD70F23784E009EA0FD /* adaptivesleep.cpp */ = {isa = PBXFileReference; fileEncoding = 4; lastKnownFileType = sourcecode.cpp.cpp; name = adaptivesleep.cpp; path = common/adaptivesleep.cpp; sourceTree = "<group>"; };
		B5A2CFD80F23784E009EA0FD /* adaptivesleep.h */ = {isa = PBXFileReference; fileEncoding = 4; lastKnownFileType = sourcecode.c.h; name = adaptivesleep.h; path = common/adaptivesleep.h; sourceTree = "<group>"; };
		B5A2CFD90F23784E009EA0FD /* array.h */ = {isa = PBXFileReference; fileEncoding = 4; lastKnownFileType = sourcecode.c.h; name = array.h; path = common/array.h; sourceTree = "<group>"; };
		B5A2CFDA0F23784E009EA0FD /* rateest.cpp */ = {isa = PBXFileReference; fileEncoding = 4; lastKnownFileType = sourcecode.cpp.cpp; name = rateest.cpp; path = common/rateest.cpp; sourceTree = "<group>"; };
		B5A2CFDB0F23784E009EA0FD /* rateest.h */ = {isa = PBXFileReference; fileEncoding = 4; lastKnownFileType = sourcecode.c.h; name = rateest.h; path = common/rateest.h; sourceTree = "<group>"; };
		B5A2CFDD0F23784E009EA0FD /* blackmansinc.h */ = {isa = PBXFileReference; fileEncoding = 4; lastKnownFileType = sourcecode.c.h; path = blackmansinc.h; sourceTree = "<group>"; };
		B5A2CFDE0F23784E009EA0FD /* chainresampler.cpp */ = {isa = PBXFileReference; fileEncoding = 4; lastKnownFileType = sourcecode.cpp.cpp; path = chainresampler.cpp; sourceTree = "<group>"; };
		B5A2CFDF0F23784E009EA0FD /* chainresampler.h */ = {isa = PBXFileReference; fileEncoding = 4; lastKnownFileType = sourcecode.c.h; path = chainresampler.h; sourceTree = "<group>"; };
		B5A2CFE00F23784E009EA0FD /* cic2.h */ = {isa = PBXFileReference; fileEncoding = 4; lastKnownFileType = sourcecode.c.h; path = cic2.h; sourceTree = "<group>"; };
		B5A2CFE10F23784E009EA0FD /* cic3.h */ = {isa = PBXFileReference; fileEncoding = 4; lastKnownFileType = sourcecode.c.h; path = cic3.h; sourceTree = "<group>"; };
		B5A2CFE20F23784E009EA0FD /* cic4.h */ = {isa = PBXFileReference; fileEncoding = 4; lastKnownFileType = sourcecode.c.h; path = cic4.h; sourceTree = "<group>"; };
		B5A2CFE30F23784E009EA0FD /* convoluter.h */ = {isa = PBXFileReference; fileEncoding = 4; lastKnownFileType = sourcecode.c.h; path = convoluter.h; sourceTree = "<group>"; };
		B5A2CFE40F23784E009EA0FD /* hammingsinc.h */ = {isa = PBXFileReference; fileEncoding = 4; lastKnownFileType = sourcecode.c.h; path = hammingsinc.h; sourceTree = "<group>"; };
		B5A2CFE50F23784E009EA0FD /* linint.h */ = {isa = PBXFileReference; fileEncoding = 4; lastKnownFileType = sourcecode.c.h; path = linint.h; sourceTree = "<group>"; };
		B5A2CFE60F23784E009EA0FD /* makesinckernel.h */ = {isa = PBXFileReference; fileEncoding = 4; lastKnownFileType = sourcecode.c.h; path = makesinckernel.h; sourceTree = "<group>"; };
		B5A2CFE70F23784E009EA0FD /* rectsinc.h */ = {isa = PBXFileReference; fileEncoding = 4; lastKnownFileType = sourcecode.c.h; path = rectsinc.h; sourceTree = "<group>"; };
		B5A2CFE80F23784E009EA0FD /* resampler.h */ = {isa = PBXFileReference; fileEncoding = 4; lastKnownFileType = sourcecode.c.h; path = resampler.h; sourceTree = "<group>"; };
		B5A2CFE90F23784E009EA0FD /* resamplerinfo.cpp */ = {isa = PBXFileReference; fileEncoding = 4; lastKnownFileType = sourcecode.cpp.cpp; path = resamplerinfo.cpp; sourceTree = "<group>"; };
		B5A2CFEA0F23784E009EA0FD /* resamplerinfo.h */ = {isa = PBXFileReference; fileEncoding = 4; lastKnownFileType = sourcecode.c.h; path = resamplerinfo.h; sourceTree = "<group>"; };
		B5A2CFEB0F23784E009EA0FD /* subresampler.h */ = {isa = PBXFileReference; fileEncoding = 4; lastKnownFileType = sourcecode.c.h; path = subresampler.h; sourceTree = "<group>"; };
		B5A2CFEC0F23784E009EA0FD /* u48div.cpp */ = {isa = PBXFileReference; fileEncoding = 4; lastKnownFileType = sourcecode.cpp.cpp; path = u48div.cpp; sourceTree = "<group>"; };
		B5A2CFED0F23784E009EA0FD /* u48div.h */ = {isa = PBXFileReference; fileEncoding = 4; lastKnownFileType = sourcecode.c.h; path = u48div.h; sourceTree = "<group>"; };
		B5A2CFEE0F23784E009EA0FD /* upsampler.h */ = {isa = PBXFileReference; fileEncoding = 4; lastKnownFileType = sourcecode.c.h; path = upsampler.h; sourceTree = "<group>"; };
		B5A2CFEF0F23784E009EA0FD /* ringbuffer.h */ = {isa = PBXFileReference; fileEncoding = 4; lastKnownFileType = sourcecode.c.h; name = ringbuffer.h; path = common/ringbuffer.h; sourceTree = "<group>"; };
		B5A2CFF00F23784E009EA0FD /* usec.h */ = {isa = PBXFileReference; fileEncoding = 4; lastKnownFileType = sourcecode.c.h; name = usec.h; path = common/usec.h; sourceTree = "<group>"; };
		B5A2CFF60F23785E009EA0FD /* filterinfo.h */ = {isa = PBXFileReference; fileEncoding = 4; lastKnownFileType = sourcecode.c.h; name = filterinfo.h; path = libgambatte/include/filterinfo.h; sourceTree = "<group>"; };
		B5A2CFF70F23785E009EA0FD /* gambatte.h */ = {isa = PBXFileReference; fileEncoding = 4; lastKnownFileType = sourcecode.c.h; name = gambatte.h; path = libgambatte/include/gambatte.h; sourceTree = "<group>"; };
		B5A2CFF80F23785E009EA0FD /* inputstate.h */ = {isa = PBXFileReference; fileEncoding = 4; lastKnownFileType = sourcecode.c.h; name = inputstate.h; path = libgambatte/include/inputstate.h; sourceTree = "<group>"; };
		B5A2CFF90F23785E009EA0FD /* inputstategetter.h */ = {isa = PBXFileReference; fileEncoding = 4; lastKnownFileType = sourcecode.c.h; name = inputstategetter.h; path = libgambatte/include/inputstategetter.h; sourceTree = "<group>"; };
		B5A2CFFA0F23785E009EA0FD /* int.h */ = {isa = PBXFileReference; fileEncoding = 4; lastKnownFileType = sourcecode.c.h; name = int.h; path = libgambatte/include/int.h; sourceTree = "<group>"; };
		B5A2CFFB0F23785E009EA0FD /* videoblitter.h */ = {isa = PBXFileReference; fileEncoding = 4; lastKnownFileType = sourcecode.c.h; name = videoblitter.h; path = libgambatte/include/videoblitter.h; sourceTree = "<group>"; };
		B5A2CFFC0F23786B009EA0FD /* bitmap_font.cpp */ = {isa = PBXFileReference; fileEncoding = 4; lastKnownFileType = sourcecode.cpp.cpp; name = bitmap_font.cpp; path = libgambatte/src/bitmap_font.cpp; sourceTree = "<group>"; };
		B5A2CFFD0F23786B009EA0FD /* bitmap_font.h */ = {isa = PBXFileReference; fileEncoding = 4; lastKnownFileType = sourcecode.c.h; name = bitmap_font.h; path = libgambatte/src/bitmap_font.h; sourceTree = "<group>"; };
		B5A2CFFE0F23786B009EA0FD /* colorconversion.cpp */ = {isa = PBXFileReference; fileEncoding = 4; lastKnownFileType = sourcecode.cpp.cpp; name = colorconversion.cpp; path = libgambatte/src/colorconversion.cpp; sourceTree = "<group>"; };
		B5A2CFFF0F23786B009EA0FD /* colorconversion.h */ = {isa = PBXFileReference; fileEncoding = 4; lastKnownFileType = sourcecode.c.h; name = colorconversion.h; path = libgambatte/src/colorconversion.h; sourceTree = "<group>"; };
		B5A2D0000F23786B009EA0FD /* cpu.cpp */ = {isa = PBXFileReference; fileEncoding = 4; lastKnownFileType = sourcecode.cpp.cpp; name = cpu.cpp; path = libgambatte/src/cpu.cpp; sourceTree = "<group>"; };
		B5A2D0010F23786B009EA0FD /* cpu.h */ = {isa = PBXFileReference; fileEncoding = 4; lastKnownFileType = sourcecode.c.h; name = cpu.h; path = libgambatte/src/cpu.h; sourceTree = "<group>"; };
		B5A2D0020F23786B009EA0FD /* event_queue.h */ = {isa = PBXFileReference; fileEncoding = 4; lastKnownFileType = sourcecode.c.h; name = event_queue.h; path = libgambatte/src/event_queue.h; sourceTree = "<group>"; };
		B5A2D0040F23786B009EA0FD /* file.cpp */ = {isa = PBXFileReference; fileEncoding = 4; lastKnownFileType = sourcecode.cpp.cpp; path = file.cpp; sourceTree = "<group>"; };
		B5A2D0050F23786B009EA0FD /* file.h */ = {isa = PBXFileReference; fileEncoding = 4; lastKnownFileType = sourcecode.c.h; path = file.h; sourceTree = "<group>"; };
		B5A2D00D0F23786B009EA0FD /* gambatte.cpp */ = {isa = PBXFileReference; fileEncoding = 4; lastKnownFileType = sourcecode.cpp.cpp; name = gambatte.cpp; path = libgambatte/src/gambatte.cpp; sourceTree = "<group>"; };
		B5A2D00E0F23786B009EA0FD /* initstate.cpp */ = {isa = PBXFileReference; fileEncoding = 4; lastKnownFileType = sourcecode.cpp.cpp; name = initstate.cpp; path = libgambatte/src/initstate.cpp; sourceTree = "<group>"; };
		B5A2D00F0F23786B009EA0FD /* initstate.h */ = {isa = PBXFileReference; fileEncoding = 4; lastKnownFileType = sourcecode.c.h; name = initstate.h; path = libgambatte/src/initstate.h; sourceTree = "<group>"; };
		B5A2D0100F23786B009EA0FD /* insertion_sort.h */ = {isa = PBXFileReference; fileEncoding = 4; lastKnownFileType = sourcecode.c.h; name = insertion_sort.h; path = libgambatte/src/insertion_sort.h; sourceTree = "<group>"; };
		B5A2D0110F23786B009EA0FD /* interrupter.cpp */ = {isa = PBXFileReference; fileEncoding = 4; lastKnownFileType = sourcecode.cpp.cpp; name = interrupter.cpp; path = libgambatte/src/interrupter.cpp; sourceTree = "<group>"; };
		B5A2D0120F23786B009EA0FD /* interrupter.h */ = {isa = PBXFileReference; fileEncoding = 4; lastKnownFileType = sourcecode.c.h; name = interrupter.h; path = libgambatte/src/interrupter.h; sourceTree = "<group>"; };
		B5A2D0130F23786B009EA0FD /* memory.cpp */ = {isa = PBXFileReference; fileEncoding = 4; lastKnownFileType = sourcecode.cpp.cpp; name = memory.cpp; path = libgambatte/src/memory.cpp; sourceTree = "<group>"; };
		B5A2D0140F23786B009EA0FD /* memory.h */ = {isa = PBXFileReference; fileEncoding = 4; lastKnownFileType = sourcecode.c.h; name = memory.h; path = libgambatte/src/memory.h; sourceTree = "<group>"; };
		B5A2D0150F23786B009EA0FD /* osd_element.h */ = {isa = PBXFileReference; fileEncoding = 4; lastKnownFileType = sourcecode.c.h; name = osd_element.h; path = libgambatte/src/osd_element.h; sourceTree = "<group>"; };
		B5A2D0160F23786B009EA0FD /* rtc.cpp */ = {isa = PBXFileReference; fileEncoding = 4; lastKnownFileType = sourcecode.cpp.cpp; name = rtc.cpp; path = libgambatte/src/rtc.cpp; sourceTree = "<group>"; };
		B5A2D0170F23786B009EA0FD /* rtc.h */ = {isa = PBXFileReference; fileEncoding = 4; lastKnownFileType = sourcecode.c.h; name = rtc.h; path = libgambatte/src/rtc.h; sourceTree = "<group>"; };
		B5A2D0180F23786B009EA0FD /* savestate.h */ = {isa = PBXFileReference; fileEncoding = 4; lastKnownFileType = sourcecode.c.h; name = savestate.h; path = libgambatte/src/savestate.h; sourceTree = "<group>"; };
		B5A2D01A0F23786B009EA0FD /* channel1.cpp */ = {isa = PBXFileReference; fileEncoding = 4; lastKnownFileType = sourcecode.cpp.cpp; path = channel1.cpp; sourceTree = "<group>"; };
		B5A2D01B0F23786B009EA0FD /* channel1.h */ = {isa = PBXFileReference; fileEncoding = 4; lastKnownFileType = sourcecode.c.h; path = channel1.h; sourceTree = "<group>"; };
		B5A2D01C0F23786B009EA0FD /* channel2.cpp */ = {isa = PBXFileReference; fileEncoding = 4; lastKnownFileType = sourcecode.cpp.cpp; path = channel2.cpp; sourceTree = "<group>"; };
		B5A2D01D0F23786B009EA0FD /* channel2.h */ = {isa = PBXFileReference; fileEncoding = 4; lastKnownFileType = sourcecode.c.h; path = channel2.h; sourceTree = "<group>"; };
		B5A2D01E0F23786B009EA0FD /* channel3.cpp */ = {isa = PBXFileReference; fileEncoding = 4; lastKnownFileType = sourcecode.cpp.cpp; path = channel3.cpp; sourceTree = "<group>"; };
		B5A2D01F0F23786B009EA0FD /* channel3.h */ = {isa = PBXFileReference; fileEncoding = 4; lastKnownFileType = sourcecode.c.h; path = channel3.h; sourceTree = "<group>"; };
		B5A2D0200F23786B009EA0FD /* channel4.cpp */ = {isa = PBXFileReference; fileEncoding = 4; lastKnownFileType = sourcecode.cpp.cpp; path = channel4.cpp; sourceTree = "<group>"; };
		B5A2D0210F23786B009EA0FD /* channel4.h */ = {isa = PBXFileReference; fileEncoding = 4; lastKnownFileType = sourcecode.c.h; path = channel4.h; sourceTree = "<group>"; };
		B5A2D0220F23786B009EA0FD /* duty_unit.cpp */ = {isa = PBXFileReference; fileEncoding = 4; lastKnownFileType = sourcecode.cpp.cpp; path = duty_unit.cpp; sourceTree = "<group>"; };
		B5A2D0230F23786B009EA0FD /* duty_unit.h */ = {isa = PBXFileReference; fileEncoding = 4; lastKnownFileType = sourcecode.c.h; path = duty_unit.h; sourceTree = "<group>"; };
		B5A2D0240F23786B009EA0FD /* envelope_unit.cpp */ = {isa = PBXFileReference; fileEncoding = 4; lastKnownFileType = sourcecode.cpp.cpp; path = envelope_unit.cpp; sourceTree = "<group>"; };
		B5A2D0250F23786B009EA0FD /* envelope_unit.h */ = {isa = PBXFileReference; fileEncoding = 4; lastKnownFileType = sourcecode.c.h; path = envelope_unit.h; sourceTree = "<group>"; };
		B5A2D0260F23786B009EA0FD /* length_counter.cpp */ = {isa = PBXFileReference; fileEncoding = 4; lastKnownFileType = sourcecode.cpp.cpp; path = length_counter.cpp; sourceTree = "<group>"; };
		B5A2D0270F23786B009EA0FD /* length_counter.h */ = {isa = PBXFileReference; fileEncoding = 4; lastKnownFileType = sourcecode.c.h; path = length_counter.h; sourceTree = "<group>"; };
		B5A2D0280F23786B009EA0FD /* master_disabler.h */ = {isa = PBXFileReference; fileEncoding = 4; lastKnownFileType = sourcecode.c.h; path = master_disabler.h; sourceTree = "<group>"; };
		B5A2D0290F23786B009EA0FD /* sound_unit.h */ = {isa = PBXFileReference; fileEncoding = 4; lastKnownFileType = sourcecode.c.h; path = sound_unit.h; sourceTree = "<group>"; };
		B5A2D02A0F23786B009EA0FD /* static_output_tester.h */ = {isa = PBXFileReference; fileEncoding = 4; lastKnownFileType = sourcecode.c.h; path = static_output_tester.h; sourceTree = "<group>"; };
		B5A2D02B0F23786B009EA0FD /* sound.cpp */ = {isa = PBXFileReference; fileEncoding = 4; lastKnownFileType = sourcecode.cpp.cpp; name = sound.cpp; path = libgambatte/src/sound.cpp; sourceTree = "<group>"; };
		B5A2D02C0F23786B009EA0FD /* sound.h */ = {isa = PBXFileReference; fileEncoding = 4; lastKnownFileType = sourcecode.c.h; name = sound.h; path = libgambatte/src/sound.h; sourceTree = "<group>"; };
		B5A2D02D0F23786B009EA0FD /* state_osd_elements.cpp */ = {isa = PBXFileReference; fileEncoding = 4; lastKnownFileType = sourcecode.cpp.cpp; name = state_osd_elements.cpp; path = libgambatte/src/state_osd_elements.cpp; sourceTree = "<group>"; };
		B5A2D02E0F23786B009EA0FD /* state_osd_elements.h */ = {isa = PBXFileReference; fileEncoding = 4; lastKnownFileType = sourcecode.c.h; name = state_osd_elements.h; path = libgambatte/src/state_osd_elements.h; sourceTree = "<group>"; };
		B5A2D02F0F23786B009EA0FD /* statesaver.cpp */ = {isa = PBXFileReference; fileEncoding = 4; lastKnownFileType = sourcecode.cpp.cpp; name = statesaver.cpp; path = libgambatte/src/statesaver.cpp; sourceTree = "<group>"; };
		B5A2D0300F23786B009EA0FD /* statesaver.h */ = {isa = PBXFileReference; fileEncoding = 4; lastKnownFileType = sourcecode.c.h; name = statesaver.h; path = libgambatte/src/statesaver.h; sourceTree = "<group>"; };
		B5A2D0320F23786B009EA0FD /* basic_add_event.cpp */ = {isa = PBXFileReference; fileEncoding = 4; lastKnownFileType = sourcecode.cpp.cpp; path = basic_add_event.cpp; sourceTree = "<group>"; };
		B5A2D0330F23786B009EA0FD /* basic_add_event.h */ = {isa = PBXFileReference; fileEncoding = 4; lastKnownFileType = sourcecode.c.h; path = basic_add_event.h; sourceTree = "<group>"; };
		B5A2D0340F23786B009EA0FD /* break_event.cpp */ = {isa = PBXFileReference; fileEncoding = 4; lastKnownFileType = sourcecode.cpp.cpp; path = break_event.cpp; sourceTree = "<group>"; };
		B5A2D0350F23786B009EA0FD /* break_event.h */ = {isa = PBXFileReference; fileEncoding = 4; lastKnownFileType = sourcecode.c.h; path = break_event.h; sourceTree = "<group>"; };
		B5A2D0420F23786B009EA0FD /* irq_event.cpp */ = {isa = PBXFileReference; fileEncoding = 4; lastKnownFileType = sourcecode.cpp.cpp; path = irq_event.cpp; sourceTree = "<group>"; };
		B5A2D0430F23786B009EA0FD /* irq_event.h */ = {isa = PBXFileReference; fileEncoding = 4; lastKnownFileType = sourcecode.c.h; path = irq_event.h; sourceTree = "<group>"; };
		B5A2D0440F23786B009EA0FD /* ly_counter.cpp */ = {isa = PBXFileReference; fileEncoding = 4; lastKnownFileType = sourcecode.cpp.cpp; path = ly_counter.cpp; sourceTree = "<group>"; };
		B5A2D0450F23786B009EA0FD /* ly_counter.h */ = {isa = PBXFileReference; fileEncoding = 4; lastKnownFileType = sourcecode.c.h; path = ly_counter.h; sourceTree = "<group>"; };
		B5A2D0460F23786B009EA0FD /* lyc_irq.cpp */ = {isa = PBXFileReference; fileEncoding = 4; lastKnownFileType = sourcecode.cpp.cpp; path = lyc_irq.cpp; sourceTree = "<group>"; };
		B5A2D0470F23786B009EA0FD /* lyc_irq.h */ = {isa = PBXFileReference; fileEncoding = 4; lastKnownFileType = sourcecode.c.h; path = lyc_irq.h; sourceTree = "<group>"; };
		B5A2D0480F23786B009EA0FD /* m3_extra_cycles.cpp */ = {isa = PBXFileReference; fileEncoding = 4; lastKnownFileType = sourcecode.cpp.cpp; path = m3_extra_cycles.cpp; sourceTree = "<group>"; };
		B5A2D0490F23786B009EA0FD /* m3_extra_cycles.h */ = {isa = PBXFileReference; fileEncoding = 4; lastKnownFileType = sourcecode.c.h; path = m3_extra_cycles.h; sourceTree = "<group>"; };
		B5A2D04A0F23786B009EA0FD /* mode0_irq.cpp */ = {isa = PBXFileReference; fileEncoding = 4; lastKnownFileType = sourcecode.cpp.cpp; path = mode0_irq.cpp; sourceTree = "<group>"; };
		B5A2D04B0F23786B009EA0FD /* mode0_irq.h */ = {isa = PBXFileReference; fileEncoding = 4; lastKnownFileType = sourcecode.c.h; path = mode0_irq.h; sourceTree = "<group>"; };
		B5A2D04C0F23786B009EA0FD /* mode1_irq.cpp */ = {isa = PBXFileReference; fileEncoding = 4; lastKnownFileType = sourcecode.cpp.cpp; path = mode1_irq.cpp; sourceTree = "<group>"; };
		B5A2D04D0F23786B009EA0FD /* mode1_irq.h */ = {isa = PBXFileReference; fileEncoding = 4; lastKnownFileType = sourcecode.c.h; path = mode1_irq.h; sourceTree = "<group>"; };
		B5A2D04E0F23786B009EA0FD /* mode2_irq.cpp */ = {isa = PBXFileReference; fileEncoding = 4; lastKnownFileType = sourcecode.cpp.cpp; path = mode2_irq.cpp; sourceTree = "<group>"; };
		B5A2D04F0F23786B009EA0FD /* mode2_irq.h */ = {isa = PBXFileReference; fileEncoding = 4; lastKnownFileType = sourcecode.c.h; path = mode2_irq.h; sourceTree = "<group>"; };
		B5A2D0500F23786B009EA0FD /* mode3_event.cpp */ = {isa = PBXFileReference; fileEncoding = 4; lastKnownFileType = sourcecode.cpp.cpp; path = mode3_event.cpp; sourceTree = "<group>"; };
		B5A2D0510F23786B009EA0FD /* mode3_event.h */ = {isa = PBXFileReference; fileEncoding = 4; lastKnownFileType = sourcecode.c.h; path = mode3_event.h; sourceTree = "<group>"; };
		B5A2D0520F23786B009EA0FD /* sc_reader.cpp */ = {isa = PBXFileReference; fileEncoding = 4; lastKnownFileType = sourcecode.cpp.cpp; path = sc_reader.cpp; sourceTree = "<group>"; };
		B5A2D0530F23786B009EA0FD /* sc_reader.h */ = {isa = PBXFileReference; fileEncoding = 4; lastKnownFileType = sourcecode.c.h; path = sc_reader.h; sourceTree = "<group>"; };
		B5A2D0540F23786B009EA0FD /* scx_reader.cpp */ = {isa = PBXFileReference; fileEncoding = 4; lastKnownFileType = sourcecode.cpp.cpp; path = scx_reader.cpp; sourceTree = "<group>"; };
		B5A2D0550F23786B009EA0FD /* scx_reader.h */ = {isa = PBXFileReference; fileEncoding = 4; lastKnownFileType = sourcecode.c.h; path = scx_reader.h; sourceTree = "<group>"; };
		B5A2D0560F23786B009EA0FD /* sprite_mapper.cpp */ = {isa = PBXFileReference; fileEncoding = 4; lastKnownFileType = sourcecode.cpp.cpp; path = sprite_mapper.cpp; sourceTree = "<group>"; };
		B5A2D0570F23786B009EA0FD /* sprite_mapper.h */ = {isa = PBXFileReference; fileEncoding = 4; lastKnownFileType = sourcecode.c.h; path = sprite_mapper.h; sourceTree = "<group>"; };
		B5A2D0580F23786B009EA0FD /* video_event.h */ = {isa = PBXFileReference; fileEncoding = 4; lastKnownFileType = sourcecode.c.h; path = video_event.h; sourceTree = "<group>"; };
		B5A2D0590F23786B009EA0FD /* video_event_comparer.h */ = {isa = PBXFileReference; fileEncoding = 4; lastKnownFileType = sourcecode.c.h; path = video_event_comparer.h; sourceTree = "<group>"; };
		B5A2D05A0F23786B009EA0FD /* we.cpp */ = {isa = PBXFileReference; fileEncoding = 4; lastKnownFileType = sourcecode.cpp.cpp; path = we.cpp; sourceTree = "<group>"; };
		B5A2D05B0F23786B009EA0FD /* we.h */ = {isa = PBXFileReference; fileEncoding = 4; lastKnownFileType = sourcecode.c.h; path = we.h; sourceTree = "<group>"; };
		B5A2D05C0F23786B009EA0FD /* we_master_checker.cpp */ = {isa = PBXFileReference; fileEncoding = 4; lastKnownFileType = sourcecode.cpp.cpp; path = we_master_checker.cpp; sourceTree = "<group>"; };
		B5A2D05D0F23786B009EA0FD /* we_master_checker.h */ = {isa = PBXFileReference; fileEncoding = 4; lastKnownFileType = sourcecode.c.h; path = we_master_checker.h; sourceTree = "<group>"; };
		B5A2D05E0F23786B009EA0FD /* window.h */ = {isa = PBXFileReference; fileEncoding = 4; lastKnownFileType = sourcecode.c.h; path = window.h; sourceTree = "<group>"; };
		B5A2D05F0F23786B009EA0FD /* wx_reader.cpp */ = {isa = PBXFileReference; fileEncoding = 4; lastKnownFileType = sourcecode.cpp.cpp; path = wx_reader.cpp; sourceTree = "<group>"; };
		B5A2D0600F23786B009EA0FD /* wx_reader.h */ = {isa = PBXFileReference; fileEncoding = 4; lastKnownFileType = sourcecode.c.h; path = wx_reader.h; sourceTree = "<group>"; };
		B5A2D0610F23786B009EA0FD /* wy.cpp */ = {isa = PBXFileReference; fileEncoding = 4; lastKnownFileType = sourcecode.cpp.cpp; path = wy.cpp; sourceTree = "<group>"; };
		B5A2D0620F23786B009EA0FD /* wy.h */ = {isa = PBXFileReference; fileEncoding = 4; lastKnownFileType = sourcecode.c.h; path = wy.h; sourceTree = "<group>"; };
		B5A2D0630F23786B009EA0FD /* video.cpp */ = {isa = PBXFileReference; fileEncoding = 4; lastKnownFileType = sourcecode.cpp.cpp; name = video.cpp; path = libgambatte/src/video.cpp; sourceTree = "<group>"; };
		B5A2D0640F23786B009EA0FD /* video.h */ = {isa = PBXFileReference; fileEncoding = 4; lastKnownFileType = sourcecode.c.h; name = video.h; path = libgambatte/src/video.h; sourceTree = "<group>"; };
		B5A6D9370E617C8900622CCF /* Controller.h */ = {isa = PBXFileReference; fileEncoding = 4; lastKnownFileType = sourcecode.c.h; path = Controller.h; sourceTree = "<group>"; };
		B5EC4D410E6312DF0046BD93 /* GBGameCore.h */ = {isa = PBXFileReference; fileEncoding = 4; lastKnownFileType = sourcecode.c.h; path = GBGameCore.h; sourceTree = "<group>"; };
		B5EC4D420E6312DF0046BD93 /* GBGameCore.mm */ = {isa = PBXFileReference; fileEncoding = 4; lastKnownFileType = sourcecode.cpp.objcpp; path = GBGameCore.mm; sourceTree = "<group>"; };
		B5F6D8A80E66914F001CA5D3 /* gameboy.icns */ = {isa = PBXFileReference; lastKnownFileType = image.icns; path = gameboy.icns; sourceTree = "<group>"; };
		B5F6D8AD0E66921B001CA5D3 /* English */ = {isa = PBXFileReference; lastKnownFileType = text.rtf; name = English; path = English.lproj/Credits.rtf; sourceTree = "<group>"; };
		C6B947DE1364FD0C00A425F0 /* OEGBSystemResponderClient.h */ = {isa = PBXFileReference; fileEncoding = 4; lastKnownFileType = sourcecode.c.h; name = OEGBSystemResponderClient.h; path = ../OpenEmu/GameBoy/OEGBSystemResponderClient.h; sourceTree = "<group>"; };
/* End PBXFileReference section */

/* Begin PBXFrameworksBuildPhase section */
		8283877F0E6CDB2200A96E2C /* Frameworks */ = {
			isa = PBXFrameworksBuildPhase;
			buildActionMask = 2147483647;
			files = (
				828387E20E6CDB6E00A96E2C /* Cocoa.framework in Frameworks */,
				82EA60000F514B24008E18C5 /* OpenEmuBase.framework in Frameworks */,
				82EAE075101D29B300960B7D /* libz.dylib in Frameworks */,
			);
			runOnlyForDeploymentPostprocessing = 0;
		};
/* End PBXFrameworksBuildPhase section */

/* Begin PBXGroup section */
		1058C7A6FEA54F5311CA2CBB /* Linked Frameworks */ = {
			isa = PBXGroup;
			children = (
				B50BBE0F0E64825D001814C0 /* AudioToolbox.framework */,
				B5350B7C0E62EC0800A0903A /* OpenGL.framework */,
				1058C7A7FEA54F5311CA2CBB /* Cocoa.framework */,
			);
			name = "Linked Frameworks";
			sourceTree = "<group>";
		};
		1058C7A8FEA54F5311CA2CBB /* Other Frameworks */ = {
			isa = PBXGroup;
			children = (
			);
			name = "Other Frameworks";
			sourceTree = "<group>";
		};
		19C28FB0FE9D524F11CA2CBB /* Products */ = {
			isa = PBXGroup;
			children = (
				828387810E6CDB2200A96E2C /* Gambatte.oecoreplugin */,
			);
			name = Products;
			sourceTree = "<group>";
		};
		2A37F4AAFDCFA73011CA2CEA /* Gambatte */ = {
			isa = PBXGroup;
			children = (
				82EA5FF20F514B1D008E18C5 /* OpenEmu.xcodeproj */,
				B5A6D9310E617C4900622CCF /* Core */,
				2A37F4ABFDCFA73011CA2CEA /* Classes */,
				2A37F4AFFDCFA73011CA2CEA /* Other Sources */,
				2A37F4B8FDCFA73011CA2CEA /* Resources */,
				2A37F4C3FDCFA73011CA2CEA /* Frameworks */,
				19C28FB0FE9D524F11CA2CBB /* Products */,
				82EAE074101D29B300960B7D /* libz.dylib */,
			);
			name = Gambatte;
			sourceTree = "<group>";
		};
		2A37F4ABFDCFA73011CA2CEA /* Classes */ = {
			isa = PBXGroup;
			children = (
				C6B947DE1364FD0C00A425F0 /* OEGBSystemResponderClient.h */,
				B5EC4D410E6312DF0046BD93 /* GBGameCore.h */,
				B5EC4D420E6312DF0046BD93 /* GBGameCore.mm */,
				B59C363F0E64229D00FEDFBF /* InputGetter.h */,
				B5350B820E62EC6100A0903A /* CocoaBlitter.h */,
				B5350B830E62EC6100A0903A /* CocoaBlitter.mm */,
			);
			name = Classes;
			sourceTree = "<group>";
		};
		2A37F4AFFDCFA73011CA2CEA /* Other Sources */ = {
			isa = PBXGroup;
			children = (
				82CAFCD10FEDD39600CCDC7E /* config.yaml */,
				32DBCF750370BD2300C91783 /* Gambatte_Prefix.pch */,
			);
			name = "Other Sources";
			sourceTree = "<group>";
		};
		2A37F4B8FDCFA73011CA2CEA /* Resources */ = {
			isa = PBXGroup;
			children = (
				82CAFCCF0FEDD38D00CCDC7E /* dsa_pub.pem */,
				828387820E6CDB2200A96E2C /* Info.plist */,
				B5F6D8AC0E66921B001CA5D3 /* Credits.rtf */,
				B5F6D8A80E66914F001CA5D3 /* gameboy.icns */,
				089C165FFE840EACC02AAC07 /* InfoPlist.strings */,
				82F45FC40E88979600B7B023 /* Preferences.xib */,
			);
			name = Resources;
			sourceTree = "<group>";
		};
		2A37F4C3FDCFA73011CA2CEA /* Frameworks */ = {
			isa = PBXGroup;
			children = (
				1058C7A6FEA54F5311CA2CBB /* Linked Frameworks */,
				1058C7A8FEA54F5311CA2CBB /* Other Frameworks */,
			);
			name = Frameworks;
			sourceTree = "<group>";
		};
		82EA5FF30F514B1D008E18C5 /* Products */ = {
			isa = PBXGroup;
			children = (
				82EA5FFB0F514B1D008E18C5 /* OpenEmu.app */,
				C62A258F116F07300003DEE4 /* OpenEmuHelperApp */,
				82EA5FFF0F514B1D008E18C5 /* OpenEmuBase.framework */,
				C6B05DB31363B435007EAAFA /* OpenEmuSystem.framework */,
				3754E16F10268EFE00DCBFB7 /* OESaveStateQLPlugin.qlgenerator */,
				C6B05DB51363B435007EAAFA /* SegaMasterSystem.oesystemplugin */,
				C6B947D41364FC5900A425F0 /* NES.oesystemplugin */,
				C6B947D61364FC5900A425F0 /* SuperNES.oesystemplugin */,
				C6B947D81364FC5900A425F0 /* GameBoy.oesystemplugin */,
				C6B0A9B3138035A10077EA16 /* Genesis.oesystemplugin */,
				C6B0A9B5138035A10077EA16 /* GameBoy Advance.oesystemplugin */,
				830155DA1456D7010093D681 /* N64.oesystemplugin */,
				822775B114894FBE00B19E27 /* NeoGeo Pocket.oesystemplugin */,
				822775B314894FBE00B19E27 /* GameGear.oesystemplugin */,
<<<<<<< HEAD
				835223F31508AD8D00FFD34F /* NDS.oesystemplugin */,
=======
				94EE6270150863C800F80F37 /* NDS.oesystemplugin */,
>>>>>>> 86bade26
			);
			name = Products;
			sourceTree = "<group>";
		};
		B5A2CFDC0F23784E009EA0FD /* resample */ = {
			isa = PBXGroup;
			children = (
				B5A2CFDD0F23784E009EA0FD /* blackmansinc.h */,
				B5A2CFDE0F23784E009EA0FD /* chainresampler.cpp */,
				B5A2CFDF0F23784E009EA0FD /* chainresampler.h */,
				B5A2CFE00F23784E009EA0FD /* cic2.h */,
				B5A2CFE10F23784E009EA0FD /* cic3.h */,
				B5A2CFE20F23784E009EA0FD /* cic4.h */,
				B5A2CFE30F23784E009EA0FD /* convoluter.h */,
				B5A2CFE40F23784E009EA0FD /* hammingsinc.h */,
				B5A2CFE50F23784E009EA0FD /* linint.h */,
				B5A2CFE60F23784E009EA0FD /* makesinckernel.h */,
				B5A2CFE70F23784E009EA0FD /* rectsinc.h */,
				B5A2CFE80F23784E009EA0FD /* resampler.h */,
				B5A2CFE90F23784E009EA0FD /* resamplerinfo.cpp */,
				B5A2CFEA0F23784E009EA0FD /* resamplerinfo.h */,
				B5A2CFEB0F23784E009EA0FD /* subresampler.h */,
				B5A2CFEC0F23784E009EA0FD /* u48div.cpp */,
				B5A2CFED0F23784E009EA0FD /* u48div.h */,
				B5A2CFEE0F23784E009EA0FD /* upsampler.h */,
			);
			name = resample;
			path = common/resample;
			sourceTree = "<group>";
		};
		B5A2D0030F23786B009EA0FD /* file */ = {
			isa = PBXGroup;
			children = (
				B5A2D0040F23786B009EA0FD /* file.cpp */,
				B5A2D0050F23786B009EA0FD /* file.h */,
			);
			name = file;
			path = libgambatte/src/file;
			sourceTree = "<group>";
		};
		B5A2D0190F23786B009EA0FD /* sound */ = {
			isa = PBXGroup;
			children = (
				B5A2D01A0F23786B009EA0FD /* channel1.cpp */,
				B5A2D01B0F23786B009EA0FD /* channel1.h */,
				B5A2D01C0F23786B009EA0FD /* channel2.cpp */,
				B5A2D01D0F23786B009EA0FD /* channel2.h */,
				B5A2D01E0F23786B009EA0FD /* channel3.cpp */,
				B5A2D01F0F23786B009EA0FD /* channel3.h */,
				B5A2D0200F23786B009EA0FD /* channel4.cpp */,
				B5A2D0210F23786B009EA0FD /* channel4.h */,
				B5A2D0220F23786B009EA0FD /* duty_unit.cpp */,
				B5A2D0230F23786B009EA0FD /* duty_unit.h */,
				B5A2D0240F23786B009EA0FD /* envelope_unit.cpp */,
				B5A2D0250F23786B009EA0FD /* envelope_unit.h */,
				B5A2D0260F23786B009EA0FD /* length_counter.cpp */,
				B5A2D0270F23786B009EA0FD /* length_counter.h */,
				B5A2D0280F23786B009EA0FD /* master_disabler.h */,
				B5A2D0290F23786B009EA0FD /* sound_unit.h */,
				B5A2D02A0F23786B009EA0FD /* static_output_tester.h */,
			);
			name = sound;
			path = libgambatte/src/sound;
			sourceTree = "<group>";
		};
		B5A2D0310F23786B009EA0FD /* video */ = {
			isa = PBXGroup;
			children = (
				B5A2D0320F23786B009EA0FD /* basic_add_event.cpp */,
				B5A2D0330F23786B009EA0FD /* basic_add_event.h */,
				B5A2D0340F23786B009EA0FD /* break_event.cpp */,
				B5A2D0350F23786B009EA0FD /* break_event.h */,
				B5A2D0420F23786B009EA0FD /* irq_event.cpp */,
				B5A2D0430F23786B009EA0FD /* irq_event.h */,
				B5A2D0440F23786B009EA0FD /* ly_counter.cpp */,
				B5A2D0450F23786B009EA0FD /* ly_counter.h */,
				B5A2D0460F23786B009EA0FD /* lyc_irq.cpp */,
				B5A2D0470F23786B009EA0FD /* lyc_irq.h */,
				B5A2D0480F23786B009EA0FD /* m3_extra_cycles.cpp */,
				B5A2D0490F23786B009EA0FD /* m3_extra_cycles.h */,
				B5A2D04A0F23786B009EA0FD /* mode0_irq.cpp */,
				B5A2D04B0F23786B009EA0FD /* mode0_irq.h */,
				B5A2D04C0F23786B009EA0FD /* mode1_irq.cpp */,
				B5A2D04D0F23786B009EA0FD /* mode1_irq.h */,
				B5A2D04E0F23786B009EA0FD /* mode2_irq.cpp */,
				B5A2D04F0F23786B009EA0FD /* mode2_irq.h */,
				B5A2D0500F23786B009EA0FD /* mode3_event.cpp */,
				B5A2D0510F23786B009EA0FD /* mode3_event.h */,
				B5A2D0520F23786B009EA0FD /* sc_reader.cpp */,
				B5A2D0530F23786B009EA0FD /* sc_reader.h */,
				B5A2D0540F23786B009EA0FD /* scx_reader.cpp */,
				B5A2D0550F23786B009EA0FD /* scx_reader.h */,
				B5A2D0560F23786B009EA0FD /* sprite_mapper.cpp */,
				B5A2D0570F23786B009EA0FD /* sprite_mapper.h */,
				B5A2D0580F23786B009EA0FD /* video_event.h */,
				B5A2D0590F23786B009EA0FD /* video_event_comparer.h */,
				B5A2D05A0F23786B009EA0FD /* we.cpp */,
				B5A2D05B0F23786B009EA0FD /* we.h */,
				B5A2D05C0F23786B009EA0FD /* we_master_checker.cpp */,
				B5A2D05D0F23786B009EA0FD /* we_master_checker.h */,
				B5A2D05E0F23786B009EA0FD /* window.h */,
				B5A2D05F0F23786B009EA0FD /* wx_reader.cpp */,
				B5A2D0600F23786B009EA0FD /* wx_reader.h */,
				B5A2D0610F23786B009EA0FD /* wy.cpp */,
				B5A2D0620F23786B009EA0FD /* wy.h */,
			);
			name = video;
			path = libgambatte/src/video;
			sourceTree = "<group>";
		};
		B5A6D9310E617C4900622CCF /* Core */ = {
			isa = PBXGroup;
			children = (
				B5A2CFFC0F23786B009EA0FD /* bitmap_font.cpp */,
				B5A2CFFD0F23786B009EA0FD /* bitmap_font.h */,
				B5A2CFFE0F23786B009EA0FD /* colorconversion.cpp */,
				B5A2CFFF0F23786B009EA0FD /* colorconversion.h */,
				B5A2D0000F23786B009EA0FD /* cpu.cpp */,
				B5A2D0010F23786B009EA0FD /* cpu.h */,
				B5A2D0020F23786B009EA0FD /* event_queue.h */,
				B5A2D0030F23786B009EA0FD /* file */,
				B5A2D00D0F23786B009EA0FD /* gambatte.cpp */,
				B5A2D00E0F23786B009EA0FD /* initstate.cpp */,
				B5A2D00F0F23786B009EA0FD /* initstate.h */,
				B5A2D0100F23786B009EA0FD /* insertion_sort.h */,
				B5A2D0110F23786B009EA0FD /* interrupter.cpp */,
				B5A2D0120F23786B009EA0FD /* interrupter.h */,
				B5A2D0130F23786B009EA0FD /* memory.cpp */,
				B5A2D0140F23786B009EA0FD /* memory.h */,
				B5A2D0150F23786B009EA0FD /* osd_element.h */,
				B5A2D0160F23786B009EA0FD /* rtc.cpp */,
				B5A2D0170F23786B009EA0FD /* rtc.h */,
				B5A2D0180F23786B009EA0FD /* savestate.h */,
				B5A2D0190F23786B009EA0FD /* sound */,
				B5A2D02B0F23786B009EA0FD /* sound.cpp */,
				B5A2D02C0F23786B009EA0FD /* sound.h */,
				B5A2D02D0F23786B009EA0FD /* state_osd_elements.cpp */,
				B5A2D02E0F23786B009EA0FD /* state_osd_elements.h */,
				B5A2D02F0F23786B009EA0FD /* statesaver.cpp */,
				B5A2D0300F23786B009EA0FD /* statesaver.h */,
				B5A2D0310F23786B009EA0FD /* video */,
				B5A2D0630F23786B009EA0FD /* video.cpp */,
				B5A2D0640F23786B009EA0FD /* video.h */,
				B5A2CFF60F23785E009EA0FD /* filterinfo.h */,
				B5A2CFF70F23785E009EA0FD /* gambatte.h */,
				B5A2CFF80F23785E009EA0FD /* inputstate.h */,
				B5A2CFF90F23785E009EA0FD /* inputstategetter.h */,
				B5A2CFFA0F23785E009EA0FD /* int.h */,
				B5A2CFFB0F23785E009EA0FD /* videoblitter.h */,
				B5A2CFD70F23784E009EA0FD /* adaptivesleep.cpp */,
				B5A2CFD80F23784E009EA0FD /* adaptivesleep.h */,
				B5A2CFD90F23784E009EA0FD /* array.h */,
				B5A2CFDA0F23784E009EA0FD /* rateest.cpp */,
				B5A2CFDB0F23784E009EA0FD /* rateest.h */,
				B5A2CFDC0F23784E009EA0FD /* resample */,
				B5A2CFEF0F23784E009EA0FD /* ringbuffer.h */,
				B5A2CFF00F23784E009EA0FD /* usec.h */,
				B5A6D9370E617C8900622CCF /* Controller.h */,
			);
			name = Core;
			sourceTree = "<group>";
		};
/* End PBXGroup section */

/* Begin PBXNativeTarget section */
		828387800E6CDB2200A96E2C /* Gambatte */ = {
			isa = PBXNativeTarget;
			buildConfigurationList = 828387850E6CDB2300A96E2C /* Build configuration list for PBXNativeTarget "Gambatte" */;
			buildPhases = (
				8283877D0E6CDB2200A96E2C /* Resources */,
				8283877E0E6CDB2200A96E2C /* Sources */,
				8283877F0E6CDB2200A96E2C /* Frameworks */,
			);
			buildRules = (
			);
			dependencies = (
				C689A5D00FE4644700885BC3 /* PBXTargetDependency */,
			);
			name = Gambatte;
			productName = GambatteBundle;
			productReference = 828387810E6CDB2200A96E2C /* Gambatte.oecoreplugin */;
			productType = "com.apple.product-type.bundle";
		};
/* End PBXNativeTarget section */

/* Begin PBXProject section */
		2A37F4A9FDCFA73011CA2CEA /* Project object */ = {
			isa = PBXProject;
			attributes = {
				BuildIndependentTargetsInParallel = YES;
				LastUpgradeCheck = 0430;
			};
			buildConfigurationList = C05733CB08A9546B00998B17 /* Build configuration list for PBXProject "Gambatte" */;
			compatibilityVersion = "Xcode 3.2";
			developmentRegion = English;
			hasScannedForEncodings = 1;
			knownRegions = (
				en,
			);
			mainGroup = 2A37F4AAFDCFA73011CA2CEA /* Gambatte */;
			projectDirPath = "";
			projectReferences = (
				{
					ProductGroup = 82EA5FF30F514B1D008E18C5 /* Products */;
					ProjectRef = 82EA5FF20F514B1D008E18C5 /* OpenEmu.xcodeproj */;
				},
			);
			projectRoot = "";
			targets = (
				828387800E6CDB2200A96E2C /* Gambatte */,
				82D815920F1D880300EF8CF5 /* Build & Install Gambatte */,
				82CAFCD50FEDD3D400CCDC7E /* Distribution */,
			);
		};
/* End PBXProject section */

/* Begin PBXReferenceProxy section */
		3754E16F10268EFE00DCBFB7 /* OESaveStateQLPlugin.qlgenerator */ = {
			isa = PBXReferenceProxy;
			fileType = wrapper.cfbundle;
			path = OESaveStateQLPlugin.qlgenerator;
			remoteRef = 3754E16E10268EFE00DCBFB7 /* PBXContainerItemProxy */;
			sourceTree = BUILT_PRODUCTS_DIR;
		};
		822775B114894FBE00B19E27 /* NeoGeo Pocket.oesystemplugin */ = {
			isa = PBXReferenceProxy;
			fileType = wrapper.cfbundle;
			path = "NeoGeo Pocket.oesystemplugin";
			remoteRef = 822775B014894FBE00B19E27 /* PBXContainerItemProxy */;
			sourceTree = BUILT_PRODUCTS_DIR;
		};
		822775B314894FBE00B19E27 /* GameGear.oesystemplugin */ = {
			isa = PBXReferenceProxy;
			fileType = wrapper.cfbundle;
			path = GameGear.oesystemplugin;
			remoteRef = 822775B214894FBE00B19E27 /* PBXContainerItemProxy */;
			sourceTree = BUILT_PRODUCTS_DIR;
		};
		82EA5FFB0F514B1D008E18C5 /* OpenEmu.app */ = {
			isa = PBXReferenceProxy;
			fileType = wrapper.application;
			path = OpenEmu.app;
			remoteRef = 82EA5FFA0F514B1D008E18C5 /* PBXContainerItemProxy */;
			sourceTree = BUILT_PRODUCTS_DIR;
		};
		82EA5FFF0F514B1D008E18C5 /* OpenEmuBase.framework */ = {
			isa = PBXReferenceProxy;
			fileType = wrapper.framework;
			path = OpenEmuBase.framework;
			remoteRef = 82EA5FFE0F514B1D008E18C5 /* PBXContainerItemProxy */;
			sourceTree = BUILT_PRODUCTS_DIR;
		};
		830155DA1456D7010093D681 /* N64.oesystemplugin */ = {
			isa = PBXReferenceProxy;
			fileType = wrapper.cfbundle;
			path = N64.oesystemplugin;
			remoteRef = 830155D91456D7010093D681 /* PBXContainerItemProxy */;
			sourceTree = BUILT_PRODUCTS_DIR;
		};
<<<<<<< HEAD
		835223F31508AD8D00FFD34F /* NDS.oesystemplugin */ = {
			isa = PBXReferenceProxy;
			fileType = wrapper.cfbundle;
			path = NDS.oesystemplugin;
			remoteRef = 835223F21508AD8D00FFD34F /* PBXContainerItemProxy */;
=======
		94EE6270150863C800F80F37 /* NDS.oesystemplugin */ = {
			isa = PBXReferenceProxy;
			fileType = wrapper.cfbundle;
			path = NDS.oesystemplugin;
			remoteRef = 94EE626F150863C800F80F37 /* PBXContainerItemProxy */;
>>>>>>> 86bade26
			sourceTree = BUILT_PRODUCTS_DIR;
		};
		C62A258F116F07300003DEE4 /* OpenEmuHelperApp */ = {
			isa = PBXReferenceProxy;
			fileType = "compiled.mach-o.executable";
			path = OpenEmuHelperApp;
			remoteRef = C62A258E116F07300003DEE4 /* PBXContainerItemProxy */;
			sourceTree = BUILT_PRODUCTS_DIR;
		};
		C6B05DB31363B435007EAAFA /* OpenEmuSystem.framework */ = {
			isa = PBXReferenceProxy;
			fileType = wrapper.framework;
			path = OpenEmuSystem.framework;
			remoteRef = C6B05DB21363B435007EAAFA /* PBXContainerItemProxy */;
			sourceTree = BUILT_PRODUCTS_DIR;
		};
		C6B05DB51363B435007EAAFA /* SegaMasterSystem.oesystemplugin */ = {
			isa = PBXReferenceProxy;
			fileType = wrapper.cfbundle;
			path = SegaMasterSystem.oesystemplugin;
			remoteRef = C6B05DB41363B435007EAAFA /* PBXContainerItemProxy */;
			sourceTree = BUILT_PRODUCTS_DIR;
		};
		C6B0A9B3138035A10077EA16 /* Genesis.oesystemplugin */ = {
			isa = PBXReferenceProxy;
			fileType = wrapper.cfbundle;
			path = Genesis.oesystemplugin;
			remoteRef = C6B0A9B2138035A10077EA16 /* PBXContainerItemProxy */;
			sourceTree = BUILT_PRODUCTS_DIR;
		};
		C6B0A9B5138035A10077EA16 /* GameBoy Advance.oesystemplugin */ = {
			isa = PBXReferenceProxy;
			fileType = wrapper.cfbundle;
			path = "GameBoy Advance.oesystemplugin";
			remoteRef = C6B0A9B4138035A10077EA16 /* PBXContainerItemProxy */;
			sourceTree = BUILT_PRODUCTS_DIR;
		};
		C6B947D41364FC5900A425F0 /* NES.oesystemplugin */ = {
			isa = PBXReferenceProxy;
			fileType = wrapper.cfbundle;
			path = NES.oesystemplugin;
			remoteRef = C6B947D31364FC5900A425F0 /* PBXContainerItemProxy */;
			sourceTree = BUILT_PRODUCTS_DIR;
		};
		C6B947D61364FC5900A425F0 /* SuperNES.oesystemplugin */ = {
			isa = PBXReferenceProxy;
			fileType = wrapper.cfbundle;
			path = SuperNES.oesystemplugin;
			remoteRef = C6B947D51364FC5900A425F0 /* PBXContainerItemProxy */;
			sourceTree = BUILT_PRODUCTS_DIR;
		};
		C6B947D81364FC5900A425F0 /* GameBoy.oesystemplugin */ = {
			isa = PBXReferenceProxy;
			fileType = wrapper.cfbundle;
			path = GameBoy.oesystemplugin;
			remoteRef = C6B947D71364FC5900A425F0 /* PBXContainerItemProxy */;
			sourceTree = BUILT_PRODUCTS_DIR;
		};
/* End PBXReferenceProxy section */

/* Begin PBXResourcesBuildPhase section */
		8283877D0E6CDB2200A96E2C /* Resources */ = {
			isa = PBXResourcesBuildPhase;
			buildActionMask = 2147483647;
			files = (
				828387BA0E6CDB6500A96E2C /* Credits.rtf in Resources */,
				828387BB0E6CDB6500A96E2C /* gameboy.icns in Resources */,
				828387BD0E6CDB6500A96E2C /* InfoPlist.strings in Resources */,
				82F45FC50E88979600B7B023 /* Preferences.xib in Resources */,
				82CAFCD00FEDD38D00CCDC7E /* dsa_pub.pem in Resources */,
			);
			runOnlyForDeploymentPostprocessing = 0;
		};
/* End PBXResourcesBuildPhase section */

/* Begin PBXShellScriptBuildPhase section */
		82CAFCD40FEDD3D400CCDC7E /* ShellScript */ = {
			isa = PBXShellScriptBuildPhase;
			buildActionMask = 2147483647;
			files = (
			);
			inputPaths = (
			);
			outputPaths = (
			);
			runOnlyForDeploymentPostprocessing = 0;
			shellPath = /bin/sh;
			shellScript = /usr/bin/openemu_rb_automation.rb;
		};
		82D815910F1D880300EF8CF5 /* ShellScript */ = {
			isa = PBXShellScriptBuildPhase;
			buildActionMask = 2147483647;
			files = (
			);
			inputPaths = (
			);
			outputPaths = (
			);
			runOnlyForDeploymentPostprocessing = 0;
			shellPath = /bin/sh;
			shellScript = "mkdir -p \"$USER_LIBRARY_DIR/Application Support/OpenEmu/Cores\"\nrm -rf \"$USER_LIBRARY_DIR/Application Support/OpenEmu/Cores/$PROJECT_NAME.oecoreplugin\"{,.dSYM}\ncp -rf \"$BUILT_PRODUCTS_DIR/$PROJECT_NAME.oecoreplugin\"{,.dSYM} \"$USER_LIBRARY_DIR/Application Support/OpenEmu/Cores/\"\n";
		};
/* End PBXShellScriptBuildPhase section */

/* Begin PBXSourcesBuildPhase section */
		8283877E0E6CDB2200A96E2C /* Sources */ = {
			isa = PBXSourcesBuildPhase;
			buildActionMask = 2147483647;
			files = (
				828387900E6CDB5400A96E2C /* CocoaBlitter.mm in Sources */,
				828387990E6CDB5400A96E2C /* GBGameCore.mm in Sources */,
				B5A2CFF10F23784E009EA0FD /* adaptivesleep.cpp in Sources */,
				B5A2CFF20F23784E009EA0FD /* rateest.cpp in Sources */,
				B5A2CFF30F23784E009EA0FD /* chainresampler.cpp in Sources */,
				B5A2CFF40F23784E009EA0FD /* resamplerinfo.cpp in Sources */,
				B5A2CFF50F23784E009EA0FD /* u48div.cpp in Sources */,
				B5A2D0650F23786B009EA0FD /* bitmap_font.cpp in Sources */,
				B5A2D0660F23786B009EA0FD /* colorconversion.cpp in Sources */,
				B5A2D0670F23786B009EA0FD /* cpu.cpp in Sources */,
				B5A2D06C0F23786B009EA0FD /* gambatte.cpp in Sources */,
				B5A2D06D0F23786B009EA0FD /* initstate.cpp in Sources */,
				B5A2D06E0F23786B009EA0FD /* interrupter.cpp in Sources */,
				B5A2D06F0F23786B009EA0FD /* memory.cpp in Sources */,
				B5A2D0700F23786B009EA0FD /* rtc.cpp in Sources */,
				B5A2D0710F23786B009EA0FD /* channel1.cpp in Sources */,
				B5A2D0720F23786B009EA0FD /* channel2.cpp in Sources */,
				B5A2D0730F23786B009EA0FD /* channel3.cpp in Sources */,
				B5A2D0740F23786B009EA0FD /* channel4.cpp in Sources */,
				B5A2D0750F23786B009EA0FD /* duty_unit.cpp in Sources */,
				B5A2D0760F23786B009EA0FD /* envelope_unit.cpp in Sources */,
				B5A2D0770F23786B009EA0FD /* length_counter.cpp in Sources */,
				B5A2D0780F23786B009EA0FD /* sound.cpp in Sources */,
				B5A2D0790F23786B009EA0FD /* state_osd_elements.cpp in Sources */,
				B5A2D07A0F23786B009EA0FD /* statesaver.cpp in Sources */,
				B5A2D07B0F23786B009EA0FD /* basic_add_event.cpp in Sources */,
				B5A2D07C0F23786B009EA0FD /* break_event.cpp in Sources */,
				B5A2D0820F23786B009EA0FD /* irq_event.cpp in Sources */,
				B5A2D0830F23786B009EA0FD /* ly_counter.cpp in Sources */,
				B5A2D0840F23786B009EA0FD /* lyc_irq.cpp in Sources */,
				B5A2D0850F23786B009EA0FD /* m3_extra_cycles.cpp in Sources */,
				B5A2D0860F23786B009EA0FD /* mode0_irq.cpp in Sources */,
				B5A2D0870F23786B009EA0FD /* mode1_irq.cpp in Sources */,
				B5A2D0880F23786B009EA0FD /* mode2_irq.cpp in Sources */,
				B5A2D0890F23786B009EA0FD /* mode3_event.cpp in Sources */,
				B5A2D08A0F23786B009EA0FD /* sc_reader.cpp in Sources */,
				B5A2D08B0F23786B009EA0FD /* scx_reader.cpp in Sources */,
				B5A2D08C0F23786B009EA0FD /* sprite_mapper.cpp in Sources */,
				B5A2D08D0F23786B009EA0FD /* we.cpp in Sources */,
				B5A2D08E0F23786B009EA0FD /* we_master_checker.cpp in Sources */,
				B5A2D08F0F23786B009EA0FD /* wx_reader.cpp in Sources */,
				B5A2D0900F23786B009EA0FD /* wy.cpp in Sources */,
				B5A2D0910F23786B009EA0FD /* video.cpp in Sources */,
				3D6030EB14DF742200E9AF58 /* file.cpp in Sources */,
			);
			runOnlyForDeploymentPostprocessing = 0;
		};
/* End PBXSourcesBuildPhase section */

/* Begin PBXTargetDependency section */
		82CAFCD90FEDD3DB00CCDC7E /* PBXTargetDependency */ = {
			isa = PBXTargetDependency;
			target = 828387800E6CDB2200A96E2C /* Gambatte */;
			targetProxy = 82CAFCD80FEDD3DB00CCDC7E /* PBXContainerItemProxy */;
		};
		82D815CB0F1D887800EF8CF5 /* PBXTargetDependency */ = {
			isa = PBXTargetDependency;
			target = 828387800E6CDB2200A96E2C /* Gambatte */;
			targetProxy = 82D815CA0F1D887800EF8CF5 /* PBXContainerItemProxy */;
		};
		C689A5D00FE4644700885BC3 /* PBXTargetDependency */ = {
			isa = PBXTargetDependency;
			name = OpenEmuBase;
			targetProxy = C689A5CF0FE4644700885BC3 /* PBXContainerItemProxy */;
		};
/* End PBXTargetDependency section */

/* Begin PBXVariantGroup section */
		089C165FFE840EACC02AAC07 /* InfoPlist.strings */ = {
			isa = PBXVariantGroup;
			children = (
				089C1660FE840EACC02AAC07 /* English */,
			);
			name = InfoPlist.strings;
			sourceTree = "<group>";
		};
		B5F6D8AC0E66921B001CA5D3 /* Credits.rtf */ = {
			isa = PBXVariantGroup;
			children = (
				B5F6D8AD0E66921B001CA5D3 /* English */,
			);
			name = Credits.rtf;
			sourceTree = "<group>";
		};
/* End PBXVariantGroup section */

/* Begin XCBuildConfiguration section */
		828387830E6CDB2300A96E2C /* Debug */ = {
			isa = XCBuildConfiguration;
			buildSettings = {
				CLANG_ENABLE_OBJC_ARC = YES;
				HEADER_SEARCH_PATHS = "\"$(SRCROOT)/../OpenEmu\"";
				INFOPLIST_FILE = Info.plist;
				INSTALL_PATH = "$(HOME)/Library/Bundles";
				OTHER_CFLAGS = "-DHAVE_STDINT_H";
				PRODUCT_NAME = Gambatte;
				WRAPPER_EXTENSION = oecoreplugin;
			};
			name = Debug;
		};
		828387840E6CDB2300A96E2C /* Release */ = {
			isa = XCBuildConfiguration;
			buildSettings = {
				CLANG_ENABLE_OBJC_ARC = YES;
				HEADER_SEARCH_PATHS = "\"$(SRCROOT)/../OpenEmu\"";
				INFOPLIST_FILE = Info.plist;
				INSTALL_PATH = "$(HOME)/Library/Bundles";
				OTHER_CFLAGS = "-DHAVE_STDINT_H";
				PRODUCT_NAME = Gambatte;
				WRAPPER_EXTENSION = oecoreplugin;
			};
			name = Release;
		};
		82CAFCD60FEDD3D500CCDC7E /* Debug */ = {
			isa = XCBuildConfiguration;
			buildSettings = {
				PRODUCT_NAME = Distribution;
			};
			name = Debug;
		};
		82CAFCD70FEDD3D500CCDC7E /* Release */ = {
			isa = XCBuildConfiguration;
			buildSettings = {
				ARCHS = "$(ARCHS_STANDARD_64_BIT)";
				PRODUCT_NAME = Distribution;
			};
			name = Release;
		};
		82D815930F1D880400EF8CF5 /* Debug */ = {
			isa = XCBuildConfiguration;
			buildSettings = {
				PRODUCT_NAME = "Build & Install";
			};
			name = Debug;
		};
		82D815940F1D880400EF8CF5 /* Release */ = {
			isa = XCBuildConfiguration;
			buildSettings = {
				PRODUCT_NAME = "Build & Install";
			};
			name = Release;
		};
		C05733CC08A9546B00998B17 /* Debug */ = {
			isa = XCBuildConfiguration;
			buildSettings = {
				ALWAYS_SEARCH_USER_PATHS = NO;
				ARCHS = "$(ARCHS_STANDARD_64_BIT)";
				DEBUG_INFORMATION_FORMAT = "dwarf-with-dsym";
				GCC_C_LANGUAGE_STANDARD = c99;
				GCC_INCREASE_PRECOMPILED_HEADER_SHARING = YES;
				GCC_OPTIMIZATION_LEVEL = 0;
				GCC_SYMBOLS_PRIVATE_EXTERN = YES;
				GCC_VERSION = com.apple.compilers.llvm.clang.1_0;
				GCC_WARN_ABOUT_RETURN_TYPE = YES;
				GCC_WARN_UNUSED_VARIABLE = YES;
				HEADER_SEARCH_PATHS = "$(SRCROOT)/../OpenEmu";
				MACOSX_DEPLOYMENT_TARGET = 10.7;
				SDKROOT = macosx;
			};
			name = Debug;
		};
		C05733CD08A9546B00998B17 /* Release */ = {
			isa = XCBuildConfiguration;
			buildSettings = {
				ALWAYS_SEARCH_USER_PATHS = NO;
				ARCHS = "$(ARCHS_STANDARD_64_BIT)";
				DEAD_CODE_STRIPPING = YES;
				DEBUG_INFORMATION_FORMAT = "dwarf-with-dsym";
				GCC_C_LANGUAGE_STANDARD = c99;
				GCC_INCREASE_PRECOMPILED_HEADER_SHARING = YES;
				GCC_OPTIMIZATION_LEVEL = 3;
				GCC_SYMBOLS_PRIVATE_EXTERN = YES;
				GCC_VERSION = com.apple.compilers.llvm.clang.1_0;
				GCC_WARN_ABOUT_RETURN_TYPE = YES;
				GCC_WARN_UNUSED_VARIABLE = YES;
				HEADER_SEARCH_PATHS = "$(SRCROOT)/../OpenEmu";
				MACOSX_DEPLOYMENT_TARGET = 10.7;
				SDKROOT = macosx;
			};
			name = Release;
		};
/* End XCBuildConfiguration section */

/* Begin XCConfigurationList section */
		828387850E6CDB2300A96E2C /* Build configuration list for PBXNativeTarget "Gambatte" */ = {
			isa = XCConfigurationList;
			buildConfigurations = (
				828387830E6CDB2300A96E2C /* Debug */,
				828387840E6CDB2300A96E2C /* Release */,
			);
			defaultConfigurationIsVisible = 0;
			defaultConfigurationName = Release;
		};
		82CAFCE50FEDD3E900CCDC7E /* Build configuration list for PBXAggregateTarget "Distribution" */ = {
			isa = XCConfigurationList;
			buildConfigurations = (
				82CAFCD60FEDD3D500CCDC7E /* Debug */,
				82CAFCD70FEDD3D500CCDC7E /* Release */,
			);
			defaultConfigurationIsVisible = 0;
			defaultConfigurationName = Release;
		};
		82D8159F0F1D881300EF8CF5 /* Build configuration list for PBXAggregateTarget "Build & Install Gambatte" */ = {
			isa = XCConfigurationList;
			buildConfigurations = (
				82D815930F1D880400EF8CF5 /* Debug */,
				82D815940F1D880400EF8CF5 /* Release */,
			);
			defaultConfigurationIsVisible = 0;
			defaultConfigurationName = Release;
		};
		C05733CB08A9546B00998B17 /* Build configuration list for PBXProject "Gambatte" */ = {
			isa = XCConfigurationList;
			buildConfigurations = (
				C05733CC08A9546B00998B17 /* Debug */,
				C05733CD08A9546B00998B17 /* Release */,
			);
			defaultConfigurationIsVisible = 0;
			defaultConfigurationName = Release;
		};
/* End XCConfigurationList section */
	};
	rootObject = 2A37F4A9FDCFA73011CA2CEA /* Project object */;
}<|MERGE_RESOLUTION|>--- conflicted
+++ resolved
@@ -147,11 +147,7 @@
 			remoteGlobalIDString = 1415540F1442B3B300A01683;
 			remoteInfo = N64;
 		};
-<<<<<<< HEAD
-		835223F21508AD8D00FFD34F /* PBXContainerItemProxy */ = {
-=======
 		94EE626F150863C800F80F37 /* PBXContainerItemProxy */ = {
->>>>>>> 86bade26
 			isa = PBXContainerItemProxy;
 			containerPortal = 82EA5FF20F514B1D008E18C5 /* OpenEmu.xcodeproj */;
 			proxyType = 2;
@@ -489,11 +485,7 @@
 				830155DA1456D7010093D681 /* N64.oesystemplugin */,
 				822775B114894FBE00B19E27 /* NeoGeo Pocket.oesystemplugin */,
 				822775B314894FBE00B19E27 /* GameGear.oesystemplugin */,
-<<<<<<< HEAD
-				835223F31508AD8D00FFD34F /* NDS.oesystemplugin */,
-=======
 				94EE6270150863C800F80F37 /* NDS.oesystemplugin */,
->>>>>>> 86bade26
 			);
 			name = Products;
 			sourceTree = "<group>";
@@ -753,19 +745,11 @@
 			remoteRef = 830155D91456D7010093D681 /* PBXContainerItemProxy */;
 			sourceTree = BUILT_PRODUCTS_DIR;
 		};
-<<<<<<< HEAD
-		835223F31508AD8D00FFD34F /* NDS.oesystemplugin */ = {
-			isa = PBXReferenceProxy;
-			fileType = wrapper.cfbundle;
-			path = NDS.oesystemplugin;
-			remoteRef = 835223F21508AD8D00FFD34F /* PBXContainerItemProxy */;
-=======
 		94EE6270150863C800F80F37 /* NDS.oesystemplugin */ = {
 			isa = PBXReferenceProxy;
 			fileType = wrapper.cfbundle;
 			path = NDS.oesystemplugin;
 			remoteRef = 94EE626F150863C800F80F37 /* PBXContainerItemProxy */;
->>>>>>> 86bade26
 			sourceTree = BUILT_PRODUCTS_DIR;
 		};
 		C62A258F116F07300003DEE4 /* OpenEmuHelperApp */ = {

--- conflicted
+++ resolved
@@ -291,15 +291,11 @@
             if(!itemTitle || [itemTitle isEqualToString:@""])
                 itemTitle = [NSString stringWithFormat:@"%@", [saveState timestamp]];
             
-<<<<<<< HEAD
-            if([[NSUserDefaults standardUserDefaults] boolForKey:OEGameControlsBarCanDeleteSaveStatesKey])
-=======
             item = [[NSMenuItem alloc] initWithTitle:itemTitle action:@selector(loadState:) keyEquivalent:@""];
             [item setRepresentedObject:saveState];
             [menu addItem:item];
 
             if([[NSUserDefaults standardUserDefaults] boolForKey:UDHUDCanDeleteStateKey])
->>>>>>> 3ad8695b
             {
                 NSMenuItem *alternateItem = [[NSMenuItem alloc] initWithTitle:itemTitle action:@selector(deleteSaveState:) keyEquivalent:@""];
                 [alternateItem setAlternate:YES];

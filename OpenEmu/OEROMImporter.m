--- conflicted
+++ resolved
@@ -40,25 +40,29 @@
 #import "ArchiveVGThrottling.h"
 
 const int MaxSimulatenousImports = 1; // imports can't really be simulatenous because access to queue is not ready for multithreadding right now
+
 #pragma mark User Default Keys -
-NSString * const OEOrganizeLibraryKey       = @"organizeLibrary";
-NSString * const OECopyToLibraryKey         = @"copyToLibrary";
-NSString * const OEAutomaticallyGetInfoKey  = @"automaticallyGetInfo";
+NSString *const OEOrganizeLibraryKey       = @"organizeLibrary";
+NSString *const OECopyToLibraryKey         = @"copyToLibrary";
+NSString *const OEAutomaticallyGetInfoKey  = @"automaticallyGetInfo";
+
 #pragma mark Error Codes -
-NSString * const OEImportErrorDomainFatal  = @"OEImportFatalDomain";
-NSString * const OEImportErrorDomainResolvable  = @"OEImportResolvableDomain";
-NSString * const OEImportErrorDomainSuccess  = @"OEImportSuccessDomain";
+NSString *const OEImportErrorDomainFatal  = @"OEImportFatalDomain";
+NSString *const OEImportErrorDomainResolvable  = @"OEImportResolvableDomain";
+NSString *const OEImportErrorDomainSuccess  = @"OEImportSuccessDomain";
 
 const int OEImportErrorCodeAlreadyInDatabase = -1;
 const int OEImportErrorCodeWaitingForArchiveSync = 1;
 const int OEImportErrorCodeMultipleSystems = 2;
 const int OEImportErrorCodeNoSystem        = 3;
+
 #pragma mark Import Info Keys -
-NSString * const OEImportInfoMD5 = @"md5";
-NSString * const OEImportInfoCRC = @"crc";
-NSString * const OEImportInfoROMObjectID = @"RomObjectID";
-NSString * const OEImportInfoSystemID = @"systemID";
-NSString * const OEImportInfoArchiveSync = @"archiveSync";
+NSString *const OEImportInfoMD5 = @"md5";
+NSString *const OEImportInfoCRC = @"crc";
+NSString *const OEImportInfoROMObjectID = @"RomObjectID";
+NSString *const OEImportInfoSystemID = @"systemID";
+NSString *const OEImportInfoArchiveSync = @"archiveSync";
+
 #pragma mark Importer Status -
 const int OEImporterStatusStopped  = 1;
 const int OEImporterStatusRunning  = 2;
@@ -71,22 +75,18 @@
     dispatch_queue_t dispatchQueue;
 }
 
-<<<<<<< HEAD
-@property(weak) OELibraryDatabase *database;
-=======
-@property (readwrite) int status;
-@property (readwrite) NSInteger activeImports;
-@property (readwrite) NSInteger numberOfProcessedItems;
-@property (nonatomic, readwrite) NSInteger totalNumberOfItems;
-@property (readwrite) NSMutableArray *queue;
-@property (readwrite, retain) NSMutableArray *spotlightSearchResults;
-@property (weak) OELibraryDatabase *database;
->>>>>>> b92d6ef3
+@property(readwrite)            NSInteger          status;
+@property(readwrite)            NSInteger          activeImports;
+@property(readwrite)            NSInteger          numberOfProcessedItems;
+@property(readwrite, nonatomic) NSInteger          totalNumberOfItems;
+@property(readwrite)            NSMutableArray    *queue;
+@property(readwrite, strong)    NSMutableArray    *spotlightSearchResults;
+@property(weak)                 OELibraryDatabase *database;
 
 - (void)startQueueIfNeeded;
 
-@property (readwrite, retain) NSMutableSet *unsavedMD5Hashes;
-@property (readwrite, retain) NSMutableSet *unsavedCRCHashes;
+@property(readwrite, retain) NSMutableSet *unsavedMD5Hashes;
+@property(readwrite, retain) NSMutableSet *unsavedCRCHashes;
 
 #pragma mark - Import Steps
 - (void)performImportStepCheckDirectory:(OEImportItem *)item;

--- conflicted
+++ resolved
@@ -1,7 +1,6 @@
 <?xml version="1.0" encoding="UTF-8"?>
 <archive type="com.apple.InterfaceBuilder3.Cocoa.XIB" version="8.00">
 	<data>
-<<<<<<< HEAD
 		<int key="IBDocument.SystemTarget">1070</int>
 		<string key="IBDocument.SystemVersion">11A459e</string>
 		<string key="IBDocument.InterfaceBuilderVersion">1864</string>
@@ -10,16 +9,6 @@
 		<object class="NSMutableDictionary" key="IBDocument.PluginVersions">
 			<string key="NS.key.0">com.apple.InterfaceBuilder.CocoaPlugin</string>
 			<string key="NS.object.0">1864</string>
-=======
-		<int key="IBDocument.SystemTarget">1050</int>
-		<string key="IBDocument.SystemVersion">10J869</string>
-		<string key="IBDocument.InterfaceBuilderVersion">1306</string>
-		<string key="IBDocument.AppKitVersion">1038.35</string>
-		<string key="IBDocument.HIToolboxVersion">461.00</string>
-		<object class="NSMutableDictionary" key="IBDocument.PluginVersions">
-			<string key="NS.key.0">com.apple.InterfaceBuilder.CocoaPlugin</string>
-			<string key="NS.object.0">1306</string>
->>>>>>> d8a49d6a
 		</object>
 		<array key="IBDocument.IntegratedClassDependencies">
 			<string>NSSliderCell</string>
@@ -49,14 +38,10 @@
 		<array key="IBDocument.PluginDependencies">
 			<string>com.apple.InterfaceBuilder.CocoaPlugin</string>
 		</array>
-<<<<<<< HEAD
 		<object class="NSMutableDictionary" key="IBDocument.Metadata">
 			<string key="NS.key.0">PluginDependencyRecalculationVersion</string>
 			<integer value="1" key="NS.object.0"/>
 		</object>
-=======
-		<dictionary class="NSMutableDictionary" key="IBDocument.Metadata"/>
->>>>>>> d8a49d6a
 		<array class="NSMutableArray" key="IBDocument.RootObjects" id="1000">
 			<object class="NSCustomObject" id="1001">
 				<string key="NSClassName">OESaveStateController</string>
@@ -75,6 +60,7 @@
 				<string key="NSWindowTitle">Save Manager</string>
 				<string key="NSWindowClass">NSWindow</string>
 				<nil key="NSViewClass"/>
+				<nil key="NSUserInterfaceItemIdentifier"/>
 				<string key="NSWindowContentMinSize">{636, 490}</string>
 				<object class="NSView" key="NSWindowView" id="1006">
 					<reference key="NSNextResponder"/>
@@ -167,7 +153,6 @@
 												<string key="NSCatalogName">System</string>
 												<string key="NSColorName">_sourceListBackgroundColor</string>
 												<object class="NSColor" key="NSColor">
-<<<<<<< HEAD
 													<int key="NSColorSpace">6</int>
 													<string key="NSCatalogName">System</string>
 													<string key="NSColorName">alternateSelectedControlColor</string>
@@ -175,10 +160,6 @@
 														<int key="NSColorSpace">1</int>
 														<bytes key="NSRGB">MCAwIDEAA</bytes>
 													</object>
-=======
-													<int key="NSColorSpace">1</int>
-													<bytes key="NSRGB">MC44MzkyMTU2OTU5IDAuODY2NjY2Njc0NiAwLjg5ODAzOTIyMTgAA</bytes>
->>>>>>> d8a49d6a
 												</object>
 											</object>
 											<object class="NSColor" key="NSGridColor" id="364094466">
@@ -200,6 +181,7 @@
 											<bool key="NSAllowsTypeSelect">YES</bool>
 											<int key="NSTableViewSelectionHighlightStyle">1</int>
 											<int key="NSTableViewDraggingDestinationStyle">1</int>
+											<int key="NSTableViewGroupRowStyle">1</int>
 										</object>
 									</array>
 									<string key="NSFrame">{{1, 1}, {163, 490}}</string>
@@ -238,7 +220,7 @@
 							<reference key="NSSuperview" ref="1006"/>
 							<reference key="NSWindow"/>
 							<reference key="NSNextKeyView" ref="65873888"/>
-							<int key="NSsFlags">562</int>
+							<int key="NSsFlags">133682</int>
 							<reference key="NSVScroller" ref="371230010"/>
 							<reference key="NSHScroller" ref="872883481"/>
 							<reference key="NSContentView" ref="65873888"/>
@@ -350,10 +332,6 @@
 										<int key="NSSegmentItemImageScaling">0</int>
 									</object>
 								</array>
-<<<<<<< HEAD
-=======
-								<int key="NSSegmentStyle">2</int>
->>>>>>> d8a49d6a
 							</object>
 						</object>
 						<object class="NSCustomView" id="351369728">
@@ -398,11 +376,7 @@
 											<string key="NSFrameSize">{442, 14}</string>
 											<reference key="NSSuperview" ref="302334626"/>
 											<reference key="NSWindow"/>
-<<<<<<< HEAD
 											<reference key="NSNextKeyView" ref="469397267"/>
-=======
-											<reference key="NSNextKeyView" ref="556107951"/>
->>>>>>> d8a49d6a
 											<object class="NSTextContainer" key="NSTextContainer" id="206500929">
 												<object class="NSLayoutManager" key="NSLayoutManager">
 													<object class="NSTextStorage" key="NSTextStorage">
@@ -442,20 +416,15 @@
 												</dictionary>
 												<reference key="NSInsertionColor" ref="128372565"/>
 												<dictionary key="NSLinkAttributes">
-<<<<<<< HEAD
 													<reference key="NSColor" ref="319648369"/>
-=======
-													<object class="NSColor" key="NSColor">
-														<int key="NSColorSpace">1</int>
-														<bytes key="NSRGB">MCAwIDEAA</bytes>
-													</object>
->>>>>>> d8a49d6a
 													<integer value="1" key="NSUnderline"/>
 												</dictionary>
 												<nil key="NSDefaultParagraphStyle"/>
+												<nil key="NSTextFinder"/>
+												<int key="NSPreferredTextFinderStyle">0</int>
 											</object>
 											<int key="NSTVFlags">6</int>
-											<string key="NSMaxSize">{886, 1e+07}</string>
+											<string key="NSMaxSize">{886, 10000000}</string>
 											<string key="NSMinize">{223, 0}</string>
 											<nil key="NSDelegate"/>
 										</object>
@@ -467,7 +436,6 @@
 									<reference key="NSDocView" ref="351213312"/>
 									<reference key="NSBGColor" ref="404946291"/>
 									<object class="NSCursor" key="NSCursor">
-<<<<<<< HEAD
 										<string key="NSHotSpot">{4, 5}</string>
 										<object class="NSImage" key="NSImage">
 											<int key="NSImageFlags">12582912</int>
@@ -490,10 +458,6 @@
 												<bytes key="NSWhite">MCAwAA</bytes>
 											</object>
 										</object>
-=======
-										<string key="NSHotSpot">{4, -5}</string>
-										<int key="NSCursorType">1</int>
->>>>>>> d8a49d6a
 									</object>
 									<int key="NScvFlags">4</int>
 								</object>
@@ -503,7 +467,6 @@
 									<string key="NSFrame">{{428, 1}, {15, 70}}</string>
 									<reference key="NSSuperview" ref="755224116"/>
 									<reference key="NSWindow"/>
-									<reference key="NSNextKeyView"/>
 									<reference key="NSTarget" ref="755224116"/>
 									<string key="NSAction">_doScroller:</string>
 									<double key="NSPercent">0.72916669999999995</double>
@@ -525,8 +488,8 @@
 							<string key="NSFrame">{{172, 20}, {444, 45}}</string>
 							<reference key="NSSuperview" ref="1006"/>
 							<reference key="NSWindow"/>
-							<reference key="NSNextKeyView" ref="469397267"/>
-							<int key="NSsFlags">530</int>
+							<reference key="NSNextKeyView" ref="302334626"/>
+							<int key="NSsFlags">133650</int>
 							<reference key="NSVScroller" ref="556107951"/>
 							<reference key="NSHScroller" ref="469397267"/>
 							<reference key="NSContentView" ref="302334626"/>
@@ -555,18 +518,14 @@
 							</object>
 						</object>
 					</array>
-<<<<<<< HEAD
 					<string key="NSFrameSize">{636, 490}</string>
-=======
-					<string key="NSFrame">{{7, 11}, {636, 490}}</string>
->>>>>>> d8a49d6a
 					<reference key="NSSuperview"/>
 					<reference key="NSWindow"/>
 					<reference key="NSNextKeyView" ref="72458948"/>
 				</object>
 				<string key="NSScreenRect">{{0, 0}, {1440, 878}}</string>
 				<string key="NSMinSize">{636, 512}</string>
-				<string key="NSMaxSize">{1e+13, 1e+13}</string>
+				<string key="NSMaxSize">{10000000000000, 10000000000000}</string>
 				<string key="NSFrameAutosaveName">savestate</string>
 				<bool key="NSWindowIsRestorable">YES</bool>
 			</object>
@@ -736,7 +695,7 @@
 						<string key="NSFrame">{{0, 19}, {587, 344}}</string>
 						<reference key="NSSuperview" ref="48280870"/>
 						<reference key="NSNextKeyView" ref="431530242"/>
-						<int key="NSsFlags">562</int>
+						<int key="NSsFlags">133682</int>
 						<reference key="NSVScroller" ref="947179090"/>
 						<reference key="NSHScroller" ref="507360296"/>
 						<reference key="NSContentView" ref="431530242"/>
@@ -864,6 +823,7 @@
 								<int key="NSDraggingSourceMaskForNonLocal">0</int>
 								<bool key="NSAllowsTypeSelect">YES</bool>
 								<int key="NSTableViewDraggingDestinationStyle">0</int>
+								<int key="NSTableViewGroupRowStyle">1</int>
 							</object>
 						</array>
 						<string key="NSFrame">{{1, 1}, {411, 404}}</string>
@@ -895,7 +855,7 @@
 				</array>
 				<string key="NSFrameSize">{413, 406}</string>
 				<reference key="NSNextKeyView" ref="106389938"/>
-				<int key="NSsFlags">562</int>
+				<int key="NSsFlags">133682</int>
 				<reference key="NSVScroller" ref="618932328"/>
 				<reference key="NSHScroller" ref="292126674"/>
 				<reference key="NSContentView" ref="106389938"/>
@@ -1681,31 +1641,17 @@
 				</array>
 			</object>
 			<dictionary class="NSMutableDictionary" key="flattenedProperties">
-<<<<<<< HEAD
 				<string key="-1.IBPluginDependency">com.apple.InterfaceBuilder.CocoaPlugin</string>
 				<string key="-2.IBPluginDependency">com.apple.InterfaceBuilder.CocoaPlugin</string>
 				<string key="-3.IBPluginDependency">com.apple.InterfaceBuilder.CocoaPlugin</string>
 				<string key="1.IBPluginDependency">com.apple.InterfaceBuilder.CocoaPlugin</string>
 				<string key="1.IBWindowTemplateEditedContentRect">{{50, 23}, {636, 490}}</string>
 				<boolean value="NO" key="1.NSWindowTemplate.visibleAtLaunch"/>
-=======
-				<string key="-3.IBPluginDependency">com.apple.InterfaceBuilder.CocoaPlugin</string>
-				<string key="1.IBEditorWindowLastContentRect">{{50, 23}, {636, 490}}</string>
-				<string key="1.IBPluginDependency">com.apple.InterfaceBuilder.CocoaPlugin</string>
-				<string key="1.IBWindowTemplateEditedContentRect">{{50, 23}, {636, 490}}</string>
-				<boolean value="NO" key="1.NSWindowTemplate.visibleAtLaunch"/>
-				<string key="1.WindowOrigin">{196, 240}</string>
-				<string key="1.editorWindowContentRectSynchronizationRect">{{202, 428}, {480, 270}}</string>
->>>>>>> d8a49d6a
 				<string key="147.IBPluginDependency">com.apple.InterfaceBuilder.CocoaPlugin</string>
 				<integer value="1" key="147.IBSegmentedControlTracker.RoundRobinState"/>
 				<integer value="1" key="147.IBSegmentedControlTracker.WasGrowing"/>
 				<string key="148.IBPluginDependency">com.apple.InterfaceBuilder.CocoaPlugin</string>
 				<string key="154.IBPluginDependency">com.apple.InterfaceBuilder.CocoaPlugin</string>
-<<<<<<< HEAD
-=======
-				<string key="172.IBEditorWindowLastContentRect">{{151, 386}, {587, 363}}</string>
->>>>>>> d8a49d6a
 				<string key="172.IBPluginDependency">com.apple.InterfaceBuilder.CocoaPlugin</string>
 				<boolean value="NO" key="172.IBViewEditorWindowController.showingLayoutRectangles"/>
 				<string key="174.IBPluginDependency">com.apple.InterfaceBuilder.CocoaPlugin</string>
@@ -1721,10 +1667,6 @@
 				<string key="223.IBPluginDependency">com.apple.InterfaceBuilder.CocoaPlugin</string>
 				<string key="23.IBPluginDependency">com.apple.InterfaceBuilder.CocoaPlugin</string>
 				<string key="24.IBPluginDependency">com.apple.InterfaceBuilder.CocoaPlugin</string>
-<<<<<<< HEAD
-=======
-				<string key="246.IBEditorWindowLastContentRect">{{209, 225}, {413, 406}}</string>
->>>>>>> d8a49d6a
 				<string key="246.IBPluginDependency">com.apple.InterfaceBuilder.CocoaPlugin</string>
 				<string key="247.IBPluginDependency">com.apple.InterfaceBuilder.CocoaPlugin</string>
 				<string key="248.IBPluginDependency">com.apple.InterfaceBuilder.CocoaPlugin</string>
@@ -1740,15 +1682,8 @@
 				<string key="263.IBPluginDependency">com.apple.InterfaceBuilder.CocoaPlugin</string>
 				<string key="264.IBPluginDependency">com.apple.InterfaceBuilder.CocoaPlugin</string>
 				<string key="27.IBPluginDependency">com.apple.InterfaceBuilder.CocoaPlugin</string>
-<<<<<<< HEAD
 				<string key="289.IBPluginDependency">com.apple.InterfaceBuilder.CocoaPlugin</string>
 				<string key="29.IBPluginDependency">com.apple.InterfaceBuilder.CocoaPlugin</string>
-=======
-				<string key="289.IBEditorWindowLastContentRect">{{0, 738}, {163, 96}}</string>
-				<string key="289.IBPluginDependency">com.apple.InterfaceBuilder.CocoaPlugin</string>
-				<string key="29.IBPluginDependency">com.apple.InterfaceBuilder.CocoaPlugin</string>
-				<string key="291.IBEditorWindowLastContentRect">{{105, 668}, {132, 43}}</string>
->>>>>>> d8a49d6a
 				<string key="291.IBPluginDependency">com.apple.InterfaceBuilder.CocoaPlugin</string>
 				<string key="292.IBPluginDependency">com.apple.InterfaceBuilder.CocoaPlugin</string>
 				<string key="301.IBPluginDependency">com.apple.InterfaceBuilder.CocoaPlugin</string>
@@ -1925,21 +1860,10 @@
 		</object>
 		<int key="IBDocument.localizationMode">0</int>
 		<string key="IBDocument.TargetRuntimeIdentifier">IBCocoaFramework</string>
-<<<<<<< HEAD
 		<bool key="IBDocument.PluginDeclaredDependenciesTrackSystemTargetVersion">YES</bool>
 		<int key="IBDocument.defaultPropertyAccessControl">3</int>
 		<dictionary class="NSMutableDictionary" key="IBDocument.LastKnownImageSizes">
 			<string key="NSFlowViewTemplate">{15, 10}</string>
-=======
-		<object class="NSMutableDictionary" key="IBDocument.PluginDeclaredDependencyDefaults">
-			<string key="NS.key.0">com.apple.InterfaceBuilder.CocoaPlugin.macosx</string>
-			<integer value="1050" key="NS.object.0"/>
-		</object>
-		<bool key="IBDocument.PluginDeclaredDependenciesTrackSystemTargetVersion">YES</bool>
-		<int key="IBDocument.defaultPropertyAccessControl">3</int>
-		<dictionary class="NSMutableDictionary" key="IBDocument.LastKnownImageSizes">
-			<string key="NSFlowViewTemplate">{15, 9}</string>
->>>>>>> d8a49d6a
 			<string key="NSIconViewTemplate">{11, 10}</string>
 			<string key="NSListViewTemplate">{11, 10}</string>
 			<string key="NSMenuCheckmark">{9, 8}</string>

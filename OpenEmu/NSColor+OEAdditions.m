--- conflicted
+++ resolved
@@ -25,7 +25,6 @@
  */
 
 #import "NSColor+OEAdditions.h"
-#import <objc/runtime.h>
 
 // Note: this file is compiled under MRR. It cannot be ARC because there is no supported way
 // to return an autoreleased CF object under ARC.
@@ -34,29 +33,13 @@
 #error This file cannot be compiled with ARC
 #endif
 
-<<<<<<< HEAD
-@implementation NSColor (OEAdditionsDynamic)
-=======
 static NSColor *_OENSColorFromRGBA(NSArray *parameters);
 static NSColor *_OENSColorFromHSLA(NSArray *parameters);
 static NSColor *_OENSColorFromString(NSString *colorString);
 
 @implementation NSColor (OEAdditions)
->>>>>>> 3ad8695b
-
-static CGColorRef _NSColor_CGColor(NSColor *self, SEL _cmd);
-static NSColor *_NSColor_colorWithCGColor_(Class self, SEL _cmd, CGColorRef color);
-
-+ (void)load
-{
-    if(![self instancesRespondToSelector:@selector(CGColor)])
-        class_addMethod(self, @selector(CGColor), (IMP)_NSColor_CGColor, "^{CGColor=}@:");
-    
-    if(![self respondsToSelector:@selector(colorWithCGColor:)])
-        class_addMethod(object_getClass(self), @selector(colorWithCGColor:), (IMP)_NSColor_colorWithCGColor_, "@@:^{CGColor=}");
-}
-
-static NSColor *_NSColor_colorWithCGColor_(Class self, SEL _cmd, CGColorRef color)
+
++ (NSColor *)colorWithCGColor:(CGColorRef)color
 {
     const CGFloat *components = CGColorGetComponents(color);
     NSColorSpace  *colorSpace = [[NSColorSpace alloc] initWithCGColorSpace:CGColorGetColorSpace(color)];
@@ -66,7 +49,7 @@
     return result;
 }
 
-static CGColorRef _NSColor_CGColor(NSColor *self, SEL _cmd)
+- (CGColorRef)CGColor
 {
     if([self isEqualTo:[NSColor blackColor]]) return CGColorGetConstantColor(kCGColorBlack);
     if([self isEqualTo:[NSColor whiteColor]]) return CGColorGetConstantColor(kCGColorWhite);

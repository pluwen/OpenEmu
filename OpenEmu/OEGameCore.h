--- conflicted
+++ resolved
@@ -39,7 +39,6 @@
 
 #endif
 
-<<<<<<< HEAD
 #pragma mark -
 @protocol OERenderDelegate
 
@@ -50,8 +49,6 @@
 
 #pragma mark -
 
-=======
->>>>>>> 73db4be3
 typedef struct OEIntPoint {
     int x;
     int y;
@@ -194,10 +191,9 @@
 - (void)pressEmulatorKey:(OEEmulatorKey)aKey;
 - (void)releaseEmulatorKey:(OEEmulatorKey)aKey;
  */
-<<<<<<< HEAD
-=======
-
->>>>>>> 73db4be3
+#pragma mark Input
+//- (void)player:(NSUInteger)thePlayer didPressButton:(OEButton)gameButton;
+//- (void)player:(NSUInteger)thePlayer didReleaseButton:(OEButton)gameButton;
 
 #pragma mark -
 #pragma mark Save state - Optional

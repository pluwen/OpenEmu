--- conflicted
+++ resolved
@@ -118,7 +118,7 @@
         tLayer.foregroundColor=[[NSColor whiteColor] CGColor];
         tLayer.truncationMode = kCATruncationEnd;
         tLayer.alignmentMode = kCAAlignmentCenter;
-        
+
         tLayer.shadowColor = [[NSColor blackColor] CGColor];
         tLayer.shadowOffset = CGSizeMake(0, -1);
         tLayer.shadowRadius = 1.0;
@@ -266,37 +266,15 @@
     newImageLayer.delegate = self;
     
 #warning fix grid view crash
-    // weired issue: sometimes imageLayer is not a sublayer of imageLayer.superlayer
+    // weird issue: sometimes imageLayer is not a sublayer of imageLayer.superlayer
     CALayer* superlayer = self.imageLayer.superlayer;
-    if(!superlayer)
-    {
-        [CATransaction commit];
-        return;
-    }
+    NSAssert(superlayer, @"no superlayer");
     
     NSInteger index = [superlayer.sublayers indexOfObject:self.imageLayer];
-    if(index == NSNotFound)
-    {
-        [CATransaction commit];
-        [self release];
-        return;
-    }
-
+    NSAssert(index != NSNotFound, @"not a sublayer of superlayer");
     [self.imageLayer removeFromSuperlayer];
-    @try {
-        [superlayer insertSublayer:newImageLayer atIndex:index];
-
-    }
-    @catch (NSException *exception) {
-        [CATransaction commit];
-        [self release];
-        return;
-    }
-    @finally {
-    }
+    [superlayer insertSublayer:newImageLayer atIndex:index];
     // weird issue: sometimes imageLayer is not a sublayer of imageLayer.superlayer
-    
-    
     self.imageLayer = newImageLayer;
       
     // Height of title string
@@ -380,14 +358,8 @@
 
 - (void)setImage:(NSImage *)_image
 {
-<<<<<<< HEAD
-=======
     if(image == _image)
         return;
-    
-    [_image retain];
-    [image release];
->>>>>>> b919e52e
     
     image = _image;
     [self _layoutImageAndSelection];

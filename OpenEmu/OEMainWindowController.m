--- conflicted
+++ resolved
@@ -56,35 +56,6 @@
 @synthesize libraryController;
 @synthesize placeholderView;
 
-<<<<<<< HEAD
-+ (void)initialize
-{
-    if(self == [OEMainWindowController class])
-    {
-        // toolbar sidebar button image
-        NSImage *image = [NSImage imageNamed:@"toolbar_sidebar_button"];
-        [image setName:@"toolbar_sidebar_button_close" forSubimageInRect:NSMakeRect(0, 23, 84, 23)];
-        [image setName:@"toolbar_sidebar_button_open" forSubimageInRect:NSMakeRect(0, 0, 84, 23)];
-        
-        // toolbar view button images
-        image = [NSImage imageNamed:@"toolbar_view_buttons"];
-        [image setName:@"toolbar_view_button_grid" forSubimageInRect:NSMakeRect(0, 0, 27, 115)];
-        [image setName:@"toolbar_view_button_flow" forSubimageInRect:NSMakeRect(27, 0, 27, 115)];
-        [image setName:@"toolbar_view_button_list" forSubimageInRect:NSMakeRect(54, 0, 27, 115)];
-    }
-}
-
-- (id)init
-{
-    self = [super init];
-    if (self) {
-        [self setAllowWindowResizing:YES];
-    }
-    return self;
-}
-
-=======
->>>>>>> 3ad8695b
 - (void)dealloc 
 {
     currentContentController = nil;

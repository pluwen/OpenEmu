/*
 Copyright (c) 2015, OpenEmu Team

 Redistribution and use in source and binary forms, with or without
 modification, are permitted provided that the following conditions are met:
     * Redistributions of source code must retain the above copyright
       notice, this list of conditions and the following disclaimer.
     * Redistributions in binary form must reproduce the above copyright
       notice, this list of conditions and the following disclaimer in the
       documentation and/or other materials provided with the distribution.
     * Neither the name of the OpenEmu Team nor the
       names of its contributors may be used to endorse or promote products
       derived from this software without specific prior written permission.

 THIS SOFTWARE IS PROVIDED BY OpenEmu Team ''AS IS'' AND ANY
 EXPRESS OR IMPLIED WARRANTIES, INCLUDING, BUT NOT LIMITED TO, THE IMPLIED
 WARRANTIES OF MERCHANTABILITY AND FITNESS FOR A PARTICULAR PURPOSE ARE
 DISCLAIMED. IN NO EVENT SHALL OpenEmu Team BE LIABLE FOR ANY
 DIRECT, INDIRECT, INCIDENTAL, SPECIAL, EXEMPLARY, OR CONSEQUENTIAL DAMAGES
 (INCLUDING, BUT NOT LIMITED TO, PROCUREMENT OF SUBSTITUTE GOODS OR SERVICES;
  LOSS OF USE, DATA, OR PROFITS; OR BUSINESS INTERRUPTION) HOWEVER CAUSED AND
 ON ANY THEORY OF LIABILITY, WHETHER IN CONTRACT, STRICT LIABILITY, OR TORT
 (INCLUDING NEGLIGENCE OR OTHERWISE) ARISING IN ANY WAY OUT OF THE USE OF THIS
  SOFTWARE, EVEN IF ADVISED OF THE POSSIBILITY OF SUCH DAMAGE.
 */

"%@ copy" = "%@ - copie";

"%@ could not be enabled because its plugin was not found." = "Impossible d’activer %@ car son plugin n’a pas été trouvé.";

"%@ games will appear here. Check out %@ on how to add disc-based games." = "Les jeux %@ apparaîtront ici. Lisez %@ pour savoir comment ajouter des jeux à base de disque.";

"%@ games you add to OpenEmu will appear in this Console Library" = "Les jeux %@ ajoutés à OpenEmu apparaîtront dans la bibliothèque de la console";

"%ux" = "%ux";

"A version of this plugin is already loaded" = "Une version de ce plugin est déjà chargée";

"Add a Wiimote…" = "Ajouter une Wiimote…";

"Add Cheat…" = "Ajouter un code de triche…";

"Add Cheat" = "Ajouter un code";

"Add Cover Art from File…" = "Ajouter l’illustration à partir d’un fichier…";

"Add to Collection" = "Ajouter à la collection";

"All Games" = "Tous les jeux";

"All Homebrew" = "Tous les jeux homebrew";

"Are you sure you want to delete %ld save games from your OpenEmu library?" = "Voulez-vous vraiment supprimer %ld parties sauvegardées de votre bibliothèque OpenEmu ?";

"Are you sure you want to delete %ld screenshots from your OpenEmu library?" = "Voulez-vous vraiment supprimer %ld captures d’écran de votre bibliothèque OpenEmu ?";

"Are you sure you want to delete the save game called '%@' from your OpenEmu library?" = "Voulez-vous vraiment supprimer le jeu « %@ » de votre bibliothèque OpenEmu ?";

"Are you sure you want to delete the screenshot called '%@' from your OpenEmu library?" = "Voulez-vous vraiment supprimer la capture d’écran « %@ » de votre bibliothèque OpenEmu ?";

"Are you sure you want to delete the selected game from your OpenEmu library?" = "Voulez-vous vraiment supprimer le jeu sélectionné de votre bibliothèque OpenEmu ?";

"Are you sure you want to delete the selected games from your OpenEmu library?" = "Voulez-vous vraiment supprimer les jeux sélectionnés de votre bibliothèque OpenEmu ?";

"Are you sure you want to quit the application?" = "Voulez-vous vraiment quitter l’application ?";

"Are you sure you want to remove the selected games from the collection?" = "Voulez-vous vraiment supprimer les jeux sélectionnés de votre collection ?";

"Are you sure you want to remove this collection?" = "Voulez-vous vraiment supprimer cette collection ?";

"Are you sure you want to reset the console?" = "Voulez-vous vraiment réinitialiser la console ?";

"Are you sure you want to stop emulation?" = "Voulez-vous vraiment arrêter l’émulation ?";

"At least one System must be enabled" = "Au moins un système doit être activé";

"Auto Save State" = "Sauvegarde auto";

"Automatically Import" = "Importation automatique";

"Bluetooth must be enabled to pair a Wii controller." = "Bluetooth doit être activé pour associer une manette Wii.";

"Bluetooth Not Enabled" = "Bluetooth non activé";

"Cancel Cover Art Download" = "Annuler le téléchargement de l’illustration";

"Cancel" = "Annuler";

"Change Core" = "Changer le cœur";

"Change Volume" = "Changer le volume";

"Cheat Description" = "Description du code de triche";

"Check out some excellent homebrew games." = "Découvrez d’excellents jeux homebrew.";

"Choose a valid file." = "Choisir un fichier valide.";

"Choose Library…" = "Choisir la bibliothèque…";

"Choose OpenEmu Library" = "Choisir la bibliothèque OpenEmu";

"Choose Yes to remove all items from the queue. Items that finished importing will be preserved in your library." = "Choisissez Oui pour supprimer tous les éléments de file d’attente. Les éléments importés seront conservés dans votre bibliothèque.";

"Code:" = "Code :";

"Collections" = "Collections";

"Consoles" = "Consoles";

"Consolidate Files…" = "Consolider les fichiers…";

"Consolidate" = "Consolider";

"Consolidating will copy all of the selected games into the OpenEmu Library folder.\n\nThis cannot be undone." = "La consolidation copiera tous les jeux sélectionnés dans le dossier de la bibliothèque OpenEmu.\n\nCette opération est irréversible.";

"Controls" = "Contrôles";

"Copying artwork failed!" = "Échec de la copie des illustrations !";

"Copying Artwork Files…" = "Copie des illsutrations…";

"Copying Game Files…" = "Copie des parties…";

"Copying ROM Files…" = "Copie des roms…";

"Core Provided By…" = "Cœur fourni par…";

"Cores" = "Cœurs";

"Could not move complete library! %ld roms were moved" = "Impossible de déplacer la bibliothèque complète ! %ld roms ont été déplacées";

"Could not move library data!" = "Impossible de déplacer les données de la bibliothèque !";

"Couldn't connect to the background process." = "Impossible de se connecter au processus d’arrière-plan.";

"Couldn't load %@ plugin" = "Impossible de charger le plugin %@";

"Create a personal game selection. To add to a collection, select a game from your console library and drag it to ’%@’ on the left." = "Créer une sélection de jeux personnelle. Pour ajouter un jeu à une collection, sélectionnez-le dans votre bibliothèque de consoles et glissez-le vers « %@ » sur la gauche.";

"Create Library…" = "Créer une bibiothèque…";

"Create or Load Save State" = "Créer ou charger une partie sauvegardée";

"Create your personal collection of screenshots. To take a screenshot, you can use the keyboard shortcut ⌘ + T while playing a game." = "Créer votre collection personnelle de captures d’écran. Pour prendre une capture d’écran, utilisez le raccourci clavier ⌘ + T pendant une partie.";

"Default Core" = "Cœur par défaut";

"Delete Collection" = "Supprimer la collection";

"Delete Game" = "Supprimer jeu";

"Delete Games" = "Supprimer jeux";

"Delete Save State" = "Supprimer la partie sauvegardée";

"Delete Save States" = "Supprimer les parties sauvegardées";

"Delete Save" = "Supprimer";

"Delete Saves" = "Supprimer";

"Delete Screenshot" = "Supprimer capture";

"Delete Screenshots" = "Supprimer captures";

"Delete" = "Supprimer";

"Description" = "Description";

"Deselect All" = "Tout désélectionner";

"Device Disconnected" = "Périphérique déconnecté";

"Device number %lu, %@, has disconnected." = "Le périphérique numéro %lu, %@, a été déconnecté.";

"Disc-based games have special requirements. Please read the disc importing guide." = "Les jeux à base de disque ont des exigences particulières. Lisez le guide d’importation de disque.";

"Disc %u" = "Disque %u";

"Dismiss" = "Ignorer";

"Do not ask me again" = "Ne plus me demander";

"Do Not Save" = "Ne pas sauvegarder";

"Do not show me again" = "Ne plus afficher";

"Do you really want to cancel the import process?" = "Voules-vous vraiment annuler le processus d’importation ?";

"Do you want to continue playing where you left off?" = "Voulez-vous continuer la partie là où vous l’avez quittée ?";

"Don't Import Selected" = "Ne pas importer la sélection";

"Done" = "Terminé";

"Download Cover Art" = "Télécharger l’illustration";

"Download" = "Télécharger";

"Downloading %@…" = "Téléchargement de %@…";

"Downloading and Installing Core…" = "Téléchargement et installation du cœur…";

"Downloading Game DB" = "Téléchargement données";

"Drag & Drop Games Here" = "Glissez et déposez des jeux ici";

"Drag & Drop Save States Here" = "Glissez et déposez des sauvegardes ici";

"Duplicate Collection" = "Dupliquer la collection";

"Edit Game Controls" = "Modifier les contrôles de jeu";

"Enable now" = "Activer maintenant";

"Error!" = "Erreur !";

"Everything" = "Tout";

"Featured Games" = "Jeux en vedette";

"Fetching Games…" = "Récupération des jeux…";

"Filter by:" = "Filtrer par :";

"Game %ld of %ld" = "Jeu %ld sur %ld";

"Game Name" = "Nom du jeu";

"Game requires download" = "Le jeu nécessite un téléchargement";

"Game Scanner" = "Analyse des jeux";

"Gameplay" = "Jeu";

"Have you read the guide?" = "Avez-vous lu le guide ?";

"Hide \"%@\"" = "Masquer « %@ »";

"Homebrew Games" = "Jeux homebrew";

"If there is a red button on the back battery cover, press it.\nIf not, hold down buttons ①+②." = "Si un bouton rouge est présent sur le couvercle des piles, appuyez dessus.\nSinon, maintenez enfoncés les boutons ①+②.";

"If you change the core you current progress will be lost and save states will not work anymore." = "Si vous changez de cœur, votre progression en cours sera perdue et les parties sauvegardées ne fonctionneront plus.";

"In order to emulate some systems, BIOS files are needed due to increasing complexity of the hardware and software of modern gaming consoles. Please read our %@ for more information." = "Pour émuler certains systèmes, des fichiers BIOS sont nécessaires du fait de la complexité croissante des matériels et logiciels des consoles de jeux modernes. Lisez notre %@ pour plus d’informations.";

"In order to play the game it must be downloaded." = "Pour lancer le jeu, il doit être téléchargé.";

"Install" = "Installer";

"Installing Core" = "Installation du cœur";

"Join multi-line cheats with '+' e.g. 000-000+111-111" = "Joindre les codes avec « + » ex. 000-000+111-111";

"Keep Files" = "Conserver";

"Keyboard" = "Clavier";

"Learn More" = "En savoir plus";

"Library" = "Bibliothèque";

"Load" = "Charger";

"Locate '%@'" = "Localiser « %@ »";

"Locate" = "Localiser";

"Low Controller Battery" = "Piles de la manette déchargées";

"Make sure your internet connection is active and download a suitable core." = "Assurez-vous que votre connexion internet est active et téléchargez un cœur adapté.";

"Make your Wiimote discoverable" = "Rendre votre Wiimote détectable";

"Missing Core" = "Cœur manquant";

"Move selected game to Trash, or keep it in the Library folder?" = "Placer le jeu dans la corbeille, ou le conserver dans le dossier de la bibliothèque ?";

"Move selected games to Trash, or keep them in the Library folder?" = "Placer les jeux dans la corbeille, ou les conserver dans le dossier de la bibliothèque ?";

"Move to Trash" = "Dans la corbeille";

"Mute Audio" = "Couper le son";

"Name" = "Nom";

"New Collection from Selection" = "Nouvelle collection à partir de la sélection";

"New Collection" = "Nouvelle collection";

"New Folder" = "Nouveau dossier";

"New Smart Collection" = "Nouvelle collection intelligente";

"No available controllers" = "Aucune manette disponible";

"No game played yet!" = "Aucun jeu lancé !";

"No Internet Connection" = "Aucune connexion Internet";

"No Save States available" = "Aucune sauvegarde disponible";

"No Screenshots Found" = "Aucune capture d’écran trouvée";

"No" = "Non";

"None" = "Aucune";

"OK" = "OK";

"Only files in the OpenEmu Library folder will be moved to the Trash." = "Seulement les fichiers du dossier de la bibliothèque OpenEmu seront placés sans la corbeille.";

"Open Collection" = "Ouvrir la collection";

"Open Library" = "Ouvrir la bibliothèque";

"OpenEmu could not find a Core to launch the game" = "OpenEmu n’a pas pu trouver de cœur pour lancer le jeu";

"OpenEmu includes a save game feature that allows you to continue playing exactly where you left off." = "OpenEmu inclut une fonctionnalité de sauvegarde qui vous permet de continuer votre partie exactement là où vous l’avez quitée.";

"OpenEmu needs a library to continue. You may choose an existing OpenEmu library or create a new one" = "OpenEmu nécessite une bibliothèque pour continuer. Vous devez choisir une bibliothèque OpenEmu existante ou en créer une nouvelle";

"OpenEmu uses 'Cores' to emulate games. You need the %@ Core to play %@" = "OpenEmu utilise des « cœurs » pour émuler les jeux. Vous avez besoin du cœur %@ pour jouer à %@";

"OpenEmu will save and quit all games that are currently running." = "OpenEmu sauvegardera et quittera tous les jeux en cours d’exécution.";

"Options" = "Options";

"Pause Emulation" = "Mettre en pause l’émulation";

"Pause Gameplay" = "Mettre en pause le jeu";

"Play Game" = "Jouer";

"Play Games (Caution)" = "Jouer (attention)";

"Play Save Games" = "Parties sauvegardées";

"Play Save State" = "Lancer une partie sauvegardée";

"Player %ld" = "Joueur %ld";

"Please close all games and wait for the importer to finish." = "Fermez tous les jeux et patientez jusqu’à la fin de l’importation.";

"Quick Load" = "Chargement rapide ";

"Quick Save State" = "Sauvegarde rapide";

"Quick Save, Slot %@" = "Sauvegarde rapide, fente %@";

"Quick Save" = "Sauvegarde rapide ";

"Quit" = "Quitter";

"Rating" = "Note";

"Recently Added" = "Ajoutés récemment";

"Recovered Auto Save" = "Sauvegarde auto récupérée";

"Remove" = "Supprimer";

"Rename \"%@\"" = "Renommer « %@ »";

"Rename Game" = "Renommer le jeu";

"Rename Special Save State or something?" = "Renommer la sauvegarde spéciale ou quelque chose ?";

"Rename" = "Renommer";

"Required files are missing." = "Des fichiers requis sont manquants.";

"Resolve %ld Issue" = "Résoudre %ld problème";

"Resolve %ld Issues" = "Résoudre %ld problèmes";

"Resolve Issues" = "Résoudre les problèmes";

"Restart now" = "Redémarrer maintenant";

"Restart System" = "Redémarrer le système";

"Restart" = "Redémarrer";

"Resume Emulation" = "Reprendre l’émulation";

"Resume" = "Reprendre";

"Save As:" = "Nom :";

"Save Current Game…" = "Sauvegarder la partie en cours…";

"Save Game" = "Sauvegarder partie";

"Save States" = "Sauvegarder parties";

"Save to Slot %d" = "Sauvegarder dans la fente %d";

"Save-Game-%ld %@" = "Sauvegarde-%ld %@";

"Saved Games" = "Parties sauvegardées";

"Scanner Paused" = "Analyse en pause";

"Scanning Directory" = "Analyse du répertoire";

"Screenshots" = "Captures d’écran";

"Search" = "Rechercher";

"Secrets" = "Secrets";

"Select All" = "Tout sélectionner";

"Select Audio Output Device" = "Sélectionner le périphérique de sortie audio";

"Select Cheat" = "Sélectionner le code de triche";

"Select Core" = "Sélectionner le cœur";

"Select Disc" = "Sélectionner le disque";

"Select Filter" = "Sélectionner le filtre";

"Select Scale" = "Sélectionner l’échelle";

"Share" = "Partager";

"Show in Finder" = "Afficher dans le Finder";

"Slot %d" = "Fente %d";

"Slot %ld" = "Fente %ld";

"Slot 1" = "Fente 1";

"Some migrations failed to complete properly" = "Quelques migrations ne se sont pas terminées correctement";

"Special thanks to everyone that made\nOpenEmu possible. To find out more\nabout our contributors, emulator cores,\ndocumentation, licenses and to issue\nbugs please visit us on our GitHub." = "Merci à celles et ceux sans qui OpenEmu n’aurait été possible. Pour en savoir plus sur nos contributeurs, cœurs, doc, licences et signalement des bugs, visitez notre GitHub.";

"Start Scanning" = "Démarrer l’analyse";

"Stop Emulation" = "Arrêter l’émulation";

"Stop" = "Arrêter";

"Switch To Grid View" = "Présentation par grille";

"Switch To List View" = "Présentation par liste";

"System Files" = "Fichiers système";

"System" = "Système";

"Takes you to the %@ project website" = "Atteindre le site web du projet %@";

"The %@ core has compatibility issues and some games may contain glitches or not play at all.\n\nPlease do not report problems as we are not responsible for the development of %@." = "Le cœur %@ a des problèmes de compatibilité et certains jeux peuvent poser problème ou ne pas fonctionner du tout.\n\nVeuillez ne pas nous signaler ces problèmes car nous ne sommes pas responsables du développement de %@.";

"The background process connection couldn't be established" = "Impossible d’établir la connexion du processus d’arrière-plan";

"The background process couldn't be launched" = "Impossible de lancer le processus en arrière-plan";

"The battery in device number %lu, %@, is low. Please charge or replace the battery." = "Les piles du périphérique numéro %lu, %@, sont déchargées. Rechargez ou remplacez les piles.";

"The core could not be downloaded. Try installing it from the Cores preferences." = "Impossible de télécharger le cœur. Essayez de l’installer à partir des préférences des cœurs.";

"The file you selected doesn't exist" = "Le fichier sélectionné n’existe pas";

"The game '%@' could not be started because a rom file could not be found. Do you want to locate it?" = "Impossible de démarrer la partie « %@ » car un fichier rom n’a pas pu être trouvé. Voulez-vous rechercher son emplacement ?";

"The game '%@' was imported." = "Le jeu « %@ » a été importé.";

"The OpenEmu Library could not be found." = "Impossible de trouver la bibliothèque OpenEmu.";

"The root proxy object is nil." = "L’objet root proxy est nul.";

"The System plugin could not be found!" = "Impossible de trouver le plugin du système !";

"this guide" = "ce guide";

"This save state was created with a different core. Do you want to switch to that core now?" = "Cette partie sauvegardée a été créée avec un cœur différent. Voulez-vous changer le cœur maintenant ?";

"This System has no corresponding core installed." = "Ce système n’a pas de cœur correspondant installé.";

"Title:" = "Titre :";

"To launch the save state %@ you will need to install the '%@' Core" = "Pour lancer la partie sauvegardée %@, vous devez installer le cœur « %@ »";

"To run this core you need the following:\n\n%@Drag and drop the required file(s) onto the game library window and try again." = "Pour exécuter ce cœur, vous devez :\n\n%@Glisser et déposer le(s) fichier(s) requis dans la fenêtre de la bibliothèque de jeu et réessayer.";

"Toggle Fullscreen" = "Basculer le mode plein écran";

"Trash downloaded Files" = "Placer dans la corbeille les fichiers téléchargés";

"Unmute Audio" = "Réactiver le son";

"Update" = "Mettre à jour";

"User guide on BIOS files" = "Guide de l’utilisateur des fichiers BIOS";

"View Guide In Browser" = "Afficher le guide";

"Warning" = "Avertissement";

"With OpenEmu you can save your progress at any time using save states. We will even make auto saves for you, when you leave a game. Come back here to get an overview of all your saves." = "Enregistrez votre progression à tout moment en utilisant les sauvegardes. Elles sont effectuées automatiquement lorsque vous quitter un jeu. Revenez ici pour obtenir un aperçu de toutes vos sauvegardes.";

"Won't be able to recognize it as special save state…" = "Cette sauvegarde ne sera pas reconnue comme une sauvegarde spéciale…";

"Would you like to continue your last game?" = "Voulez-vous continuer votre dernière partie ?";

"Would you like to save your game before you quit?" = "Voulez-vous sauvegarder votre partie avant de quitter ?";

"Yes" = "Oui";

"You can't move your library here!" = "Vous ne pouvez pas déplacer votre bibliothèque ici !";

"You need to restart the application to commit the change" = "Vous devez redémarrer l’application pour valider la modification";

"Your game finished importing, do you want to play it now?" = "L’importation de votre jeu est terminée, voulez-vous y jouer maintenant ?";

"Your library was moved sucessfully." = "Votre bibliothèque a été déplacée avec succès.";

"Library" = "Bibliothèque";

"Save States" = "Sauvegardes";

"Screenshots" = "Captures";

"Homebrew" = "Homebrew";

"Grid Size" = "Taille de la grille";

"View Mode" = "Mode d’affichage";

"Category" = "Catégorie";


/* Secrets */

"General" = "Général";

"Debug Mode" = "Mode de débogage";

"Setup Assistant has finished" = "L’assistant d’installation a terminé";

"Region" = "Région";

"Run games using" = "Exécuter les jeux avec";

"Library Window" = "Fenêtre de la bibliothèque";

"Reset main window size" = "Rétablir la taille de la fenêtre principale";

"Dark GridView context menu" = "Menu contextuel sombre dans la présentation par grille";

"Download missing artwork on the fly" = "Télécharger l’illustration manquante à la volée";

"Show game titles instead of rom names" = "Afficher les titres des jeux à la place des noms des roms";

"Manually choose system on import" = "Choisir manuellement le système lors de l’importation";

"Show autosave states in save state category" = "Afficher les sauvegardes auto dans la catégorie des sauvegardes";

"Show quicksave states in save state category" = "Afficher les sauvegardes rapides dans la catégorie des sauvegardes";

"Show game scanner view" = "Afficher la vue d’analyse des jeux";

"Hide game scanner view" = "Masquer la vue d’analyse des jeux";

"HUD Bar / Gameplay" = "Barre HUD / Jeu";

"Use game name as window title" = "Utiliser le nom des jeux pour le titre de la fenêtre";

"Can delete save states" = "Peut supprimer les parties sauvegardées";

"Show options button" = "Afficher le bouton des options";

"Show quicksave notification during gameplay" = "Afficher la notification de sauvegarde rapide pendant le jeu";

"Show screenshot notification during gameplay" = "Afficher la notification de capture d’écran pendant le jeu";

"Use quicksave slots" = "Utiliser les fentes de sauvegarde rapide";

"Show quicksave in menu" = "Afficher la sauvegarde rapide dans le menu";

"Show autosave in menu" = "Afficher la sauvegarde automatique dans le menu";

"Show audio output device in menu" = "Afficher le périphérique de sortie dans le menu";

"Take screenshots in native size" = "Faire des captures d’écran en conservant la taille d’origine";

"Disable aspect ratio correction" = "Désactiver la correction du rapport d’aspect";

"Game View Background color" = "Couleur de fond de l’affichage du jeu";

"Controls Setup" = "Configuration des contrôles";

"WiiRemote support (requires relaunch)" = "Support de la télécommande Wii (nécessite un redémarrage)";

"Clicking on image selects button" = "Cliquer sur l’image pour sélectionner le bouton";

"Clicking outside image deselects button" = "Cliquer hors de l’image pour désélectionner le bouton";

"Select first field after setting the last" = "Sélectionner le premier champ après avoir configuré le dernier";

"Draw button mask above image" = "Dessiner un masque de bouton au-dessus de l’image";

"Log HID Events" = "Journaliser les événements HID";

"Log Keyboard Events" = "Journaliser les événements du clavier";

"Show all global keys" = "Afficher toutes les touches globales ";

"Always show BIOS preferences" = "Toujours afficher les préférences du BIOS";

"Set default save states directory" = "Répertoire des parties sauvegardées par défaut";

"Choose save states directory…" = "Choisir le répertoire des parties sauvegardées…";

"Cleanup autosave state" = "Nettoyer la partie sauvegardée automatiquement";

"Cleanup Save States" = "Nettoyer les parties sauvegardées";

"OpenVGDB" = "OpenVGDB";

"Update OpenVGDB" = "Mettre à jour OpenVGDB";

"Cancel OpenVGDB Update" = "Annuler la mise à jour d’OpenVGDB";

"Database Actions" = "Actions de la base de données";

"Delete artwork that can be downloaded" = "Supprimer l’illustration qui peut être téléchargée";

"Download missing artwork" = "Télécharger l’illustration manquante";

"Remove untracked artwork files" = "Supprimer les fichiers d’illustration externes";

"Cleanup rom hashes" = "Nettoyer les hachages des roms";

"Remove duplicated roms" = "Supprimer les roms dupliquées";

"Cancel cover sync for all games" = "Annuler la synchronisation des illustrations pour tous les jeux";

"Perform Sanity Check on Database" = "Vérifier l’intégrité de la base de données";

"While performing this operation OpenEmu will be unresponsive." = "OpenEmu ne répondra pas pendant l’exécution de cette opération.";

"Do it!" = "Faites-le !";

"Cancel Operation" = "Annuler l’opération";

"Delete useless image objects" = "Supprimer les objets d’image inutiles";

"Sync games without artwork" = "Synchroniser les jeux sans illustration";

<<<<<<< HEAD
"ECM compressed binary detected." = "Fichier binaire ECM compressé détecté.";

"ECM compressed binaries cannot be imported. Please read the disc importing guide." = "Les fichiers binaires ECM compressés ne peuvent pas être importés. Veuillez lire le guide d’importation de disque.";
=======
"ECM compressed binary detected." = "Binaire ECM compressé détecté.";

"ECM compressed binaries cannot be imported. Please read the disc importing guide." = "Les binaires ECM compressés ne peuvent pas être importés. Lisez le guide d’importation de disque.";
>>>>>>> 4ff2200c
<|MERGE_RESOLUTION|>--- conflicted
+++ resolved
@@ -655,12 +655,6 @@
 
 "Sync games without artwork" = "Synchroniser les jeux sans illustration";
 
-<<<<<<< HEAD
 "ECM compressed binary detected." = "Fichier binaire ECM compressé détecté.";
 
-"ECM compressed binaries cannot be imported. Please read the disc importing guide." = "Les fichiers binaires ECM compressés ne peuvent pas être importés. Veuillez lire le guide d’importation de disque.";
-=======
-"ECM compressed binary detected." = "Binaire ECM compressé détecté.";
-
-"ECM compressed binaries cannot be imported. Please read the disc importing guide." = "Les binaires ECM compressés ne peuvent pas être importés. Lisez le guide d’importation de disque.";
->>>>>>> 4ff2200c
+"ECM compressed binaries cannot be imported. Please read the disc importing guide." = "Les fichiers binaires ECM compressés ne peuvent pas être importés. Veuillez lire le guide d’importation de disque.";
/*
 Copyright (c) 2010, OpenEmu Team
 
 
 Redistribution and use in source and binary forms, with or without
 modification, are permitted provided that the following conditions are met:
 * Redistributions of source code must retain the above copyright
 notice, this list of conditions and the following disclaimer.
 * Redistributions in binary form must reproduce the above copyright
 notice, this list of conditions and the following disclaimer in the
 documentation and/or other materials provided with the distribution.
 * Neither the name of the OpenEmu Team nor the
 names of its contributors may be used to endorse or promote products
 derived from this software without specific prior written permission.
 
 THIS SOFTWARE IS PROVIDED BY OpenEmu Team ''AS IS'' AND ANY
 EXPRESS OR IMPLIED WARRANTIES, INCLUDING, BUT NOT LIMITED TO, THE IMPLIED
 WARRANTIES OF MERCHANTABILITY AND FITNESS FOR A PARTICULAR PURPOSE ARE
 DISCLAIMED. IN NO EVENT SHALL OpenEmu Team BE LIABLE FOR ANY
 DIRECT, INDIRECT, INCIDENTAL, SPECIAL, EXEMPLARY, OR CONSEQUENTIAL DAMAGES
 (INCLUDING, BUT NOT LIMITED TO, PROCUREMENT OF SUBSTITUTE GOODS OR SERVICES;
 LOSS OF USE, DATA, OR PROFITS; OR BUSINESS INTERRUPTION) HOWEVER CAUSED AND
 ON ANY THEORY OF LIABILITY, WHETHER IN CONTRACT, STRICT LIABILITY, OR TORT
 (INCLUDING NEGLIGENCE OR OTHERWISE) ARISING IN ANY WAY OUT OF THE USE OF THIS
 SOFTWARE, EVEN IF ADVISED OF THE POSSIBILITY OF SUCH DAMAGE.
 */

#import "OEGameView.h"
#import "OEGameCore.h"

#import "OEGameCore.h"
#import "OEGameDocument.h"
#import "OECompositionPlugin.h"

#import "OEGameCoreHelper.h"
#import "OESystemResponder.h"
#import "OEEvent.h"

#import <OpenGL/CGLMacro.h>
#import <IOSurface/IOSurface.h>
#import <OpenGL/CGLIOSurface.h>

// TODO: bind vsync. Is it even necessary, why do we want it off at all?

#pragma mark -

#define dfl(a,b) [NSNumber numberWithFloat:a],@b

#if CGFLOAT_IS_DOUBLE
#define CGFLOAT_EPSILON DBL_EPSILON
#else
#define CGFLOAT_EPSILON FLT_EPSILON
#endif

#pragma mark -
#pragma mark Display Link

CVReturn MyDisplayLinkCallback(CVDisplayLinkRef displayLink,const CVTimeStamp *inNow,const CVTimeStamp *inOutputTime,CVOptionFlags flagsIn,CVOptionFlags *flagsOut,void *displayLinkContext);

CVReturn MyDisplayLinkCallback(CVDisplayLinkRef displayLink,const CVTimeStamp *inNow,const CVTimeStamp *inOutputTime,CVOptionFlags flagsIn,CVOptionFlags *flagsOut,void *displayLinkContext)
{
    CVReturn error = [(__bridge OEGameView *)displayLinkContext displayLinkRenderCallback:inOutputTime];
    return error;
}

#pragma mark -

static NSString *const _OELinearFilterName          = @"Linear";
static NSString *const _OENearestNeighborFilterName = @"Nearest Neighbor";
static NSString *const _OEScale4xFilterName         = @"Scale4x";
static NSString *const _OEScale4xHQFilterName       = @"Scale4xHQ";
static NSString *const _OEScale2xPlusFilterName     = @"Scale2xPlus";
static NSString *const _OEScale2xHQFilterName       = @"Scale2xHQ";
static NSString *const _OEScale2XSALSmartFilterName = @"Scale2XSALSmart";
static NSString *const _OEScale4xBRFilterName = @"Scale4xBR";
static NSString *const _OEScale2xBRFilterName = @"Scale2xBR";

@interface OEGameView ()

// rendering
@property         GLuint gameTexture;
@property         IOSurfaceID gameSurfaceID;

@property         OEIntSize gameScreenSize;
@property         CVDisplayLinkRef gameDisplayLinkRef;
@property(strong) NSTimer *gameTimer;
@property(strong) SyphonServer *gameServer;

// QC based filters
@property(strong) CIImage *gameCIImage;
@property(strong) QCRenderer *filterRenderer;
@property         CGColorSpaceRef rgbColorSpace;
@property         NSTimeInterval filterTime;
@property         NSTimeInterval filterStartTime;
@property         BOOL filterHasOutputMousePositionKeys;

// Animating to and from the library.
@property GLuint cachedLibraryTexture;
@property BOOL uploadedCachedLibraryTexture;

- (void)OE_drawSurface:(IOSurfaceRef)surfaceRef inCGLContext:(CGLContextObj)glContext usingShader:(OEGameShader *)shader;
- (NSEvent *)OE_mouseEventWithEvent:(NSEvent *)anEvent;
- (NSDictionary *)OE_shadersForContext:(CGLContextObj)context;
- (void)OE_refreshFilterRenderer;
@end

@implementation OEGameView

// rendering
@synthesize gameTexture;
@synthesize gameSurfaceID;
@synthesize gameDisplayLinkRef;
@synthesize gameTimer;
@synthesize gameScreenSize;
@synthesize gameServer;

// Filters
@synthesize rgbColorSpace;
@synthesize gameCIImage;
@synthesize filters;
@synthesize filterRenderer;
@synthesize filterStartTime;
@synthesize filterTime;
@synthesize filterName;
@synthesize filterHasOutputMousePositionKeys;

@synthesize gameResponder;
@synthesize rootProxy;
@synthesize screenshotHandler;

- (NSDictionary *)OE_shadersForContext:(CGLContextObj)context
{
    OEGameShader *scale4XShader         = [[OEGameShader alloc] initWithShadersInMainBundle:_OEScale4xFilterName     forContext:context];
    OEGameShader *scale4XHQShader       = [[OEGameShader alloc] initWithShadersInMainBundle:_OEScale4xHQFilterName   forContext:context];
    OEGameShader *scale2XPlusShader     = [[OEGameShader alloc] initWithShadersInMainBundle:_OEScale2xPlusFilterName forContext:context];
    OEGameShader *scale2XHQShader       = [[OEGameShader alloc] initWithShadersInMainBundle:_OEScale2xHQFilterName   forContext:context];
    OEGameShader *scale4xBRShader       = [[OEGameShader alloc] initWithShadersInMainBundle:_OEScale4xBRFilterName   forContext:context];
    OEGameShader *scale2xBRShader       = [[OEGameShader alloc] initWithShadersInMainBundle:_OEScale2xBRFilterName   forContext:context];
    
    // TODO: fix this shader
    OEGameShader *scale2XSALSmartShader = nil;//[[[OEGameShader alloc] initWithShadersInMainBundle:_OEScale2XSALSmartFilterName forContext:context] autorelease];
    
    return [NSDictionary dictionaryWithObjectsAndKeys:
            _OELinearFilterName         , _OELinearFilterName         ,
            _OENearestNeighborFilterName, _OENearestNeighborFilterName,
            scale4xBRShader             , _OEScale4xBRFilterName      ,
            scale2xBRShader             , _OEScale2xBRFilterName      ,
            scale4XShader               , _OEScale4xFilterName        ,
            scale4XHQShader             , _OEScale4xHQFilterName      ,
            scale2XPlusShader           , _OEScale2xPlusFilterName    ,
            scale2XHQShader             , _OEScale2xHQFilterName      ,
            scale2XSALSmartShader       , _OEScale2XSALSmartFilterName,
            nil];
}

+ (NSOpenGLPixelFormat *)defaultPixelFormat
{
    // choose our pixel formats
    NSOpenGLPixelFormatAttribute attr[] = 
    {
        NSOpenGLPFAAccelerated, 
        NSOpenGLPFADoubleBuffer,
        0
    };
    
    return [[NSOpenGLPixelFormat alloc] initWithAttributes:attr];
}

// Warning: - because we are using a superview with a CALayer for transitioning, we have prepareOpenGL called more than once.
// What to do about that?
- (void)prepareOpenGL
{
    [super prepareOpenGL];
    
    DLog(@"prepareOpenGL");        
    // Synchronize buffer swaps with vertical refresh rate
    GLint swapInt = 1;
    
    [[self openGLContext] setValues:&swapInt forParameter:NSOpenGLCPSwapInterval]; 
    
    CGLContextObj cgl_ctx = [[self openGLContext] CGLContextObj];
    CGLLockContext(cgl_ctx);

    // GL resources
    glGenTextures(1, &gameTexture);
       
    filters = [self OE_shadersForContext:cgl_ctx];
    self.gameServer = [[SyphonServer alloc] initWithName:@"Game Name" context:cgl_ctx options:nil];
    
    CGLUnlockContext(cgl_ctx);
    
    // filters
    NSUserDefaultsController *ctrl = [NSUserDefaultsController sharedUserDefaultsController];
    [self bind:@"filterName" toObject:ctrl withKeyPath:@"values.videoFilter" options:nil];
    [self setFilterName:filterName];
    
    // our texture is in NTSC colorspace from the cores
    rgbColorSpace = CGColorSpaceCreateWithName(kCGColorSpaceSRGB);
    
    gameScreenSize = rootProxy.screenSize;
    gameSurfaceID = rootProxy.surfaceID;

    // rendering
    [self setupDisplayLink];
    //[self createTimer];
}

- (void)removeFromSuperview
{
    DLog(@"removeFromSuperview");

    CVDisplayLinkStop(gameDisplayLinkRef);
    
    [super removeFromSuperview];
}

- (void)clearGLContext
{
    DLog(@"clearGLContext");

    CGLContextObj cgl_ctx = [[self openGLContext] CGLContextObj];
    CGLLockContext(cgl_ctx);

    glDeleteTextures(1, &gameTexture);
    gameTexture = 0;
    
    CGLUnlockContext(cgl_ctx);
    [super clearGLContext];
}

- (void)setupTimer
{
    self.gameTimer = [NSTimer timerWithTimeInterval:0.01   //a 10ms time interval
                                                   target:self
                                                 selector:@selector(timerFired:)
                                                 userInfo:nil
                                                  repeats:YES];
    
    [[NSRunLoop currentRunLoop] addTimer:gameTimer forMode:NSDefaultRunLoopMode];
    [[NSRunLoop currentRunLoop] addTimer:gameTimer forMode:NSEventTrackingRunLoopMode]; 
}

- (void)timerFired:(id)sender
{
    [self setNeedsDisplay:YES];
}

- (void)setupDisplayLink
{    
    if(gameDisplayLinkRef)
        [self tearDownDisplayLink];
    
    CVReturn error = kCVReturnSuccess;
    
    error = CVDisplayLinkCreateWithActiveCGDisplays(&gameDisplayLinkRef);
    if(error)
    {
        NSLog(@"DisplayLink could notbe created for active displays, error:%d", error);
        gameDisplayLinkRef = NULL;
        return;  
    }
    
    error = CVDisplayLinkSetOutputCallback(gameDisplayLinkRef, &MyDisplayLinkCallback, (__bridge void *)self);
	if(error)
    {
        NSLog(@"DisplayLink could not link to callback, error:%d", error);
        CVDisplayLinkRelease(gameDisplayLinkRef);
        gameDisplayLinkRef = NULL;
        return;
    }
    
    // Set the display link for the current renderer
    CGLContextObj cgl_ctx = [[self openGLContext] CGLContextObj];
    CGLPixelFormatObj cglPixelFormat = CGLGetPixelFormat(cgl_ctx);
    
    error = CVDisplayLinkSetCurrentCGDisplayFromOpenGLContext(gameDisplayLinkRef, cgl_ctx, cglPixelFormat);
	if(error)
    {
        NSLog(@"DisplayLink could not link to GL Context, error:%d", error);
        CVDisplayLinkRelease(gameDisplayLinkRef);
        gameDisplayLinkRef = NULL;
        return;
    }
    
    CVDisplayLinkStart(gameDisplayLinkRef);	
	
	if(!CVDisplayLinkIsRunning(gameDisplayLinkRef))
	{
        CVDisplayLinkRelease(gameDisplayLinkRef);
        gameDisplayLinkRef = NULL;
        
		NSLog(@"DisplayLink is not running - it should be. ");
	}
}

- (void)tearDownDisplayLink
{    
    DLog(@"deleteDisplayLink");
    
    CGLContextObj cgl_ctx = [[self openGLContext] CGLContextObj];
    CGLLockContext(cgl_ctx);
    
    CVDisplayLinkStop(gameDisplayLinkRef);
    
    CVDisplayLinkSetOutputCallback(gameDisplayLinkRef, NULL, NULL);
    
    // we really ought to wait.
    while(1)
    {
        DLog(@"waiting for displaylink to stop");
        if(!CVDisplayLinkIsRunning(gameDisplayLinkRef))
            break;
    }
    
    CVDisplayLinkRelease(gameDisplayLinkRef);
    gameDisplayLinkRef = NULL;
    
    CGLUnlockContext(cgl_ctx);
}

- (void)dealloc
{    
<<<<<<< HEAD
    DLog(@"OEGameView dealloc");

    [self tearDownDisplayLink];
=======
    [self destroyDisplayLink];
>>>>>>> 515db797
    
    [gameTimer invalidate];
    self.gameTimer = nil;

    self.gameResponder = nil;
    self.rootProxy = nil;
    
    self.gameServer = nil;
    self.gameCIImage = nil;
    
    // filters
    self.filters = nil;
    self.filterRenderer = nil;
    self.filterName = nil;
    
    CGColorSpaceRelease(rgbColorSpace);
    rgbColorSpace = NULL;
    
    [self unbind:@"filterName"];
}

#pragma mark -
#pragma mark Rendering

- (void)reshape
{
    DLog(@"reshape");
    
    CGLContextObj cgl_ctx = [[self openGLContext] CGLContextObj];
    CGLSetCurrentContext(cgl_ctx);
	CGLLockContext(cgl_ctx);
	[self update];
	
	NSRect mainRenderViewFrame = [self frame];
	
	glViewport(0, 0, mainRenderViewFrame.size.width, mainRenderViewFrame.size.height);
	glClear(GL_COLOR_BUFFER_BIT);
	
	[[self openGLContext] flushBuffer];
	CGLUnlockContext(cgl_ctx);
}

- (void)update
{
    DLog(@"update");
    
    CGLContextObj cgl_ctx = [[self openGLContext] CGLContextObj];
	CGLLockContext(cgl_ctx);

    [super update];
    
    CGLUnlockContext(cgl_ctx);
}

- (void)drawRect:(NSRect)dirtyRect
{
    [self render];
}

- (void)render
{    
    // FIXME: Why not using the timestamps passed by parameters ?
    // rendering time for QC filters..
    filterTime = [NSDate timeIntervalSinceReferenceDate];
    
    if(filterStartTime == 0)
    {
        filterStartTime = filterTime;
        filterTime = 0;
    }
    else
        filterTime -= filterStartTime;
    
    // IOSurfaceLookup performs a lock *AND A RETAIN* - 
    IOSurfaceRef surfaceRef = IOSurfaceLookup(gameSurfaceID); 
    if(surfaceRef == NULL)
    {
        gameSurfaceID = rootProxy.surfaceID;
        surfaceRef = IOSurfaceLookup(gameSurfaceID);
    }
    
    // get our IOSurfaceRef from our passed in IOSurfaceID from our background process.
    if(surfaceRef != NULL)
    {
        NSDictionary *options = [NSDictionary dictionaryWithObject:(__bridge id)rgbColorSpace forKey:kCIImageColorSpace];
        CGRect textureRect = CGRectMake(0, 0, gameScreenSize.width, gameScreenSize.height);
        
        // always set the CIImage, so save states save
        [self setGameCIImage:[[CIImage imageWithIOSurface:surfaceRef options:options] imageByCroppingToRect:textureRect]];

        OEGameShader *shader = [filters objectForKey:filterName];
        
        CGLContextObj cgl_ctx = [[self openGLContext] CGLContextObj];
        
        [[self openGLContext] makeCurrentContext];
        
        CGLLockContext(cgl_ctx);
                
        glMatrixMode(GL_PROJECTION);
        glLoadIdentity();
        
        glMatrixMode(GL_MODELVIEW);
        glLoadIdentity();

        
        if(shader != nil)
            [self OE_drawSurface:surfaceRef inCGLContext:cgl_ctx usingShader:shader];
        else
        {
            // Since our filters no longer rely on QC, it may not be around.
            if(filterRenderer == nil)
                [self OE_refreshFilterRenderer];
            
            if(filterRenderer != nil)
            {
                NSDictionary *arguments = nil;
                
                NSWindow *gameWindow = [self window];
                NSRect  frame = [self frame];
                NSPoint mouseLocation = [gameWindow mouseLocationOutsideOfEventStream];
                
                mouseLocation.x /= frame.size.width;
                mouseLocation.y /= frame.size.height;
                
                arguments = [NSDictionary dictionaryWithObjectsAndKeys:
                             [NSValue valueWithPoint:mouseLocation], QCRendererMouseLocationKey,
                             [gameWindow currentEvent], QCRendererEventKey,
                             nil];
                                
                [filterRenderer setValue:[self gameCIImage] forInputKey:@"OEImageInput"];
                [filterRenderer renderAtTime:filterTime arguments:arguments];
                
//                if( )
//                {
//                    NSPoint mousePoint;
//                    mousePoint.x = [[filterRenderer valueForOutputKey:@"OEMousePositionX"] floatValue];
//                    mousePoint.y = [[filterRenderer valueForOutputKey:@"OEMousePositionY"] floatValue];
//                    
//                    [rootProxy setMousePosition:mousePoint]; 
//                }
            }
        }

        if(screenshotHandler != nil)
        {
            NSImage *img = nil;
            // TODO: Drawing the content of the image
            
            NSRect extent = NSRectFromCGRect([[self gameCIImage] extent]);
            int width = extent.size.width; 
            int height = extent.size.height;  
            
            NSBitmapImageRep *rep = [[NSBitmapImageRep alloc] initWithCIImage:self.gameCIImage];
            
            img = [[NSImage alloc] initWithSize:NSMakeSize(width, height)];
            [img addRepresentation:rep];
            
            screenshotHandler(img);
            [self setScreenshotHandler:nil];
        }
        
        if([gameServer hasClients])
            [gameServer publishFrameTexture:gameTexture textureTarget:GL_TEXTURE_RECTANGLE_ARB imageRegion:textureRect textureDimensions:textureRect.size flipped:NO];
        
        [[self openGLContext] flushBuffer];

        CGLUnlockContext(cgl_ctx);

        CFRelease(surfaceRef);
    }
    else
        NSLog(@"Surface is null");
}

// GL render method
- (void)OE_drawSurface:(IOSurfaceRef)surfaceRef inCGLContext:(CGLContextObj)cgl_ctx usingShader:(OEGameShader *)shader
{

    glPushClientAttrib(GL_CLIENT_ALL_ATTRIB_BITS);
    glPushAttrib(GL_ALL_ATTRIB_BITS);
    
    // need to add a clear here since we now draw direct to our context
    glClear(GL_COLOR_BUFFER_BIT);
    
    glEnable(GL_TEXTURE_RECTANGLE_EXT);
    glBindTexture(GL_TEXTURE_RECTANGLE_EXT, gameTexture);
    CGLTexImageIOSurface2D(cgl_ctx, GL_TEXTURE_RECTANGLE_EXT, GL_RGBA8, IOSurfaceGetWidth(surfaceRef), IOSurfaceGetHeight(surfaceRef), GL_BGRA, GL_UNSIGNED_INT_8_8_8_8_REV, surfaceRef, 0);
    
    glTexParameteri(GL_TEXTURE_RECTANGLE_EXT, GL_TEXTURE_WRAP_S, GL_CLAMP_TO_EDGE);
    glTexParameteri(GL_TEXTURE_RECTANGLE_EXT, GL_TEXTURE_WRAP_T, GL_CLAMP_TO_EDGE);
    
    // already disabled
    //    glDisable(GL_BLEND);
    glTexEnvi(GL_TEXTURE_ENV, GL_TEXTURE_ENV_MODE, GL_REPLACE);
    
    glActiveTexture(GL_TEXTURE0);
    glClientActiveTexture(GL_TEXTURE0);
    glColor4f(1.0, 1.0, 1.0, 1.0);
    
    // calculate aspect ratio
    NSSize scaled;
    float wr = gameScreenSize.width / self.frame.size.width;
    float hr = gameScreenSize.height / self.frame.size.height;
    float ratio;
    ratio = (hr < wr ? wr : hr);
    scaled = NSMakeSize(( wr / ratio), (hr / ratio));

    float halfw = scaled.width;
    float halfh = scaled.height;
    
    const GLfloat verts[] = 
    {
        -halfw, -halfh,
        halfw, -halfh,
        halfw, halfh,
        -halfw, halfh
    };
    
    const GLint tex_coords[] = 
    {
        0, 0,
        gameScreenSize.width, 0,
        gameScreenSize.width, gameScreenSize.height,
        0, gameScreenSize.height
    };
    
    if(shader == (id)_OELinearFilterName)
    {
        glTexParameteri(GL_TEXTURE_RECTANGLE_EXT, GL_TEXTURE_MIN_FILTER, GL_LINEAR);
        glTexParameteri(GL_TEXTURE_RECTANGLE_EXT, GL_TEXTURE_MAG_FILTER, GL_LINEAR);
    }
    else
    {
        glTexParameteri(GL_TEXTURE_RECTANGLE_EXT, GL_TEXTURE_MIN_FILTER, GL_NEAREST);
        glTexParameteri(GL_TEXTURE_RECTANGLE_EXT, GL_TEXTURE_MAG_FILTER, GL_NEAREST);
        
        if(shader != (id)_OENearestNeighborFilterName)
        {
            glUseProgramObjectARB([shader programObject]);
            
            // set up shader uniforms
            glUniform1iARB([shader uniformLocationWithName:"OETexture"], 0);
        }
    }
    
    glEnableClientState( GL_TEXTURE_COORD_ARRAY );
    glTexCoordPointer(2, GL_INT, 0, tex_coords );
    glEnableClientState(GL_VERTEX_ARRAY);
    glVertexPointer(2, GL_FLOAT, 0, verts );
    glDrawArrays( GL_TRIANGLE_FAN, 0, 4 );
    glDisableClientState( GL_TEXTURE_COORD_ARRAY );
    glDisableClientState(GL_VERTEX_ARRAY);
    
    // turn off shader - incase we switch toa QC filter or to a mode that does not use it.
    glUseProgramObjectARB(0);
    
    glPopAttrib();
    glPopClientAttrib();
}

<<<<<<< HEAD
- (void)drawCachedLibraryViewInCGLContext:(CGLContextObj)cgl_ctx
{
    //BOOL animating = YES;
    if(self.alpha > 0.0)
    {
        const GLint verts[] = 
        {
            -1, 1,
            1, 1,
            1, -1,
            -1, -1
        };
        
        const GLint tex_coords[] = 
        {
            0, 0,
            self.frame.size.width, 0,
            self.frame.size.width, self.frame.size.height,
            0, self.frame.size.height
        };

        glActiveTexture(GL_TEXTURE0);
        glClientActiveTexture(GL_TEXTURE0);
        glEnable(GL_TEXTURE_RECTANGLE_EXT);
        glBindTexture(GL_TEXTURE_RECTANGLE_EXT, cachedLibraryTexture);

        if(!uploadedCachedLibraryTexture)
        {
            glPushAttrib(GL_TEXTURE_BIT);
            
            glPixelStorei(GL_UNPACK_ROW_LENGTH, [cachedLibraryImage pixelsWide]);
            glPixelStorei(GL_UNPACK_ALIGNMENT, 1);

            glTexParameteri(GL_TEXTURE_RECTANGLE_EXT, GL_TEXTURE_MIN_FILTER, GL_LINEAR);
            NSUInteger samplesPerPixel = [cachedLibraryImage samplesPerPixel];

            if(![cachedLibraryImage isPlanar] && (samplesPerPixel == 3 || samplesPerPixel == 4))
            {
                 glTexImage2D(GL_TEXTURE_RECTANGLE_EXT,
                              0,
                              samplesPerPixel == 4 ? GL_RGBA8 : GL_RGB8,
                              [cachedLibraryImage pixelsWide],
                              [cachedLibraryImage pixelsHigh],
                              0,
                              samplesPerPixel == 4 ? GL_BGRA : GL_BGR,
                              GL_UNSIGNED_INT_8_8_8_8,
                              [cachedLibraryImage bitmapData]); 
         
                uploadedCachedLibraryTexture = YES;
            }
            glPopAttrib();
        }
        
        glEnable(GL_BLEND);
        glBlendFunc(GL_SRC_ALPHA, GL_ONE_MINUS_SRC_ALPHA);

        glColor4f(1.0, 1.0, 1.0, self.alpha);
        
        glEnableClientState( GL_TEXTURE_COORD_ARRAY );
        glTexCoordPointer(2, GL_INT, 0, tex_coords );
        glEnableClientState(GL_VERTEX_ARRAY);
        glVertexPointer(2, GL_INT, 0, verts );
        glDrawArrays( GL_TRIANGLE_FAN, 0, 4 );
        glDisableClientState( GL_TEXTURE_COORD_ARRAY );
        glDisableClientState(GL_VERTEX_ARRAY);

    }
}

=======
>>>>>>> 515db797
- (CVReturn)displayLinkRenderCallback:(const CVTimeStamp *)timeStamp
{    
    @autoreleasepool 
    {     
        [self render];
    }
    return kCVReturnSuccess;
}

#pragma mark -
#pragma mark Filters and Compositions

- (QCComposition *)composition
{
    return [[OECompositionPlugin compositionPluginWithName:filterName] composition];
}

- (void)setFilterName:(NSString *)value
{
    if(filterName != value)
    {
        DLog(@"setting filter name");
        filterName = [value copy];
        
        [self OE_refreshFilterRenderer];
        if(rootProxy != nil) rootProxy.drawSquarePixels = [self composition] != nil;
    }
}

- (void)OE_refreshFilterRenderer
{
    // If we have a context (ie we are active) lets make a new QCRenderer...
    // but only if its appropriate
    
    DLog(@"releasing old filterRenderer");
    
    filterRenderer = nil;
    
    if(!filterName) return;
        
    if([filters objectForKey:filterName] == nil && [self openGLContext] != nil)
    {
        CGLContextObj cgl_ctx = [[self openGLContext] CGLContextObj];
        CGLLockContext(cgl_ctx);
        
        DLog(@"making new filter renderer");
        
        // this will be responsible for our rendering... weee...
        QCComposition *compo = [self composition];
        
        if(compo != nil)
            filterRenderer = [[QCRenderer alloc] initWithCGLContext:cgl_ctx
                                                        pixelFormat:CGLGetPixelFormat(cgl_ctx)
                                                         colorSpace:rgbColorSpace
                                                        composition:compo];
        
        if (filterRenderer == nil)
            NSLog(@"Warning: failed to create our filter QCRenderer");
        
        if (![[filterRenderer inputKeys] containsObject:@"OEImageInput"])
            NSLog(@"Warning: invalid Filter composition. Does not contain valid image input key");
        
        if([[filterRenderer outputKeys] containsObject:@"OEMousePositionX"] && [[filterRenderer outputKeys] containsObject:@"OEMousePositionY"])
        {
            DLog(@"filter has mouse output position keys");
            self.filterHasOutputMousePositionKeys = YES;
        }
        else
            self.filterHasOutputMousePositionKeys = NO;
        
        CGLUnlockContext(cgl_ctx);
    }
}

#pragma mark -
#pragma mark Game Core

- (void)setRootProxy:(id<OEGameCoreHelper>)value
{
    if(value != rootProxy)
    {
        rootProxy = value;
        [rootProxy setDelegate:self];
        rootProxy.drawSquarePixels = [self composition] != nil;
    }
}

- (void)gameCoreDidChangeScreenSizeTo:(OEIntSize)size
{
    self.gameScreenSize = size;
}

- (void)captureScreenshotUsingBlock:(void(^)(NSImage *img))block
{
    [self setScreenshotHandler:block];
}

#pragma mark -
#pragma mark Responder

- (BOOL)acceptsFirstResponder
{
    return YES;
}

- (BOOL)becomeFirstResponder
{
    return YES;
}
- (OESystemResponder *)gameResponder { return gameResponder; }
- (void)setGameResponder:(OESystemResponder *)value
{
    if(gameResponder != value)
    {
        id next = (gameResponder == nil
                   ? [super nextResponder]
                   : [gameResponder nextResponder]);
        
        gameResponder = value;
        
        [value setNextResponder:next];
        if(value == nil) value = next;
        [super setNextResponder:value];
    }
}

- (void)setNextResponder:(NSResponder *)aResponder
{
    if(gameResponder != nil)
        [gameResponder setNextResponder:aResponder];
    else
        [super setNextResponder:aResponder];
}

- (void)viewDidMoveToWindow
{
    [super viewDidMoveToWindow];
    
    [[NSNotificationCenter defaultCenter] postNotificationName:@"OEGameViewDidMoveToWindow" object:self];
}

- (void)resizeSubviewsWithOldSize:(NSSize)oldBoundsSize
{    
    NSRect bounds = [self bounds];
    OEIntSize maxScreenSize = self.rootProxy.screenSize;
    NSRect frame  = NSMakeRect(0.0, 0.0, maxScreenSize.width, maxScreenSize.height);
    
    CGFloat factor     = NSWidth(frame) / NSHeight(frame);
    CGFloat selfFactor = NSWidth(bounds) / NSHeight(bounds);
    
    if(selfFactor - CGFLOAT_EPSILON < factor && factor < selfFactor + CGFLOAT_EPSILON)
        frame = bounds;
    else
    {
        CGFloat scale = MIN(NSWidth(bounds) / NSWidth(frame), NSHeight(bounds) / NSHeight(frame));
        if(scale==INFINITY) scale = 0.0;
        
        frame.size.width  *= scale;
        frame.size.height *= scale;
        frame.origin.x = NSMidX(bounds) - NSWidth(frame)  / 2.0;
        frame.origin.y = NSMidY(bounds) - NSHeight(frame) / 2.0;
    }
    [self setFrame:frame];
}

#pragma mark -
#pragma mark Events

- (NSEvent *)OE_mouseEventWithEvent:(NSEvent *)anEvent;
{
    CGRect  frame    = [self frame]; 
    CGPoint location = [anEvent locationInWindow];
    location = [self convertPoint:location fromView:nil];
    location.y = frame.size.height - location.y;
    OEIntRect rect = [[[self rootProxy] gameCore] screenRect];
    
    OEIntPoint point = {
        .x = round(location.x * rect.size.width  / CGRectGetWidth(frame)),
        .y = round(location.y * rect.size.height / CGRectGetHeight(frame))
    };
    
    return (id)[OEEvent eventWithMouseEvent:anEvent withLocationInGameView:point];
}

- (void)mouseDown:(NSEvent *)theEvent;
{
    [[self gameResponder] mouseDown:[self OE_mouseEventWithEvent:theEvent]];
}

- (void)rightMouseDown:(NSEvent *)theEvent;
{
    [[self gameResponder] rightMouseDown:[self OE_mouseEventWithEvent:theEvent]];
}

- (void)otherMouseDown:(NSEvent *)theEvent;
{
    [[self gameResponder] otherMouseDown:[self OE_mouseEventWithEvent:theEvent]];
}

- (void)mouseUp:(NSEvent *)theEvent;
{
    [[self gameResponder] mouseUp:[self OE_mouseEventWithEvent:theEvent]];
}

- (void)rightMouseUp:(NSEvent *)theEvent;
{
    [[self gameResponder] rightMouseUp:[self OE_mouseEventWithEvent:theEvent]];
}

- (void)otherMouseUp:(NSEvent *)theEvent;
{
    [[self gameResponder] otherMouseUp:[self OE_mouseEventWithEvent:theEvent]];
}

- (void)mouseMoved:(NSEvent *)theEvent;
{
    [[self gameResponder] mouseMoved:[self OE_mouseEventWithEvent:theEvent]];
}

- (void)mouseDragged:(NSEvent *)theEvent;
{
    [[self gameResponder] mouseDragged:[self OE_mouseEventWithEvent:theEvent]];
}

- (void)scrollWheel:(NSEvent *)theEvent;
{
    [[self gameResponder] scrollWheel:[self OE_mouseEventWithEvent:theEvent]];
}

- (void)rightMouseDragged:(NSEvent *)theEvent;
{
    [[self gameResponder] rightMouseDragged:[self OE_mouseEventWithEvent:theEvent]];
}

- (void)otherMouseDragged:(NSEvent *)theEvent;
{
    [[self gameResponder] otherMouseDragged:[self OE_mouseEventWithEvent:theEvent]];
}

- (void)mouseEntered:(NSEvent *)theEvent;
{
    [[self gameResponder] mouseEntered:[self OE_mouseEventWithEvent:theEvent]];
}

- (void)mouseExited:(NSEvent *)theEvent;
{
    [[self gameResponder] mouseExited:[self OE_mouseEventWithEvent:theEvent]];
}

@end<|MERGE_RESOLUTION|>--- conflicted
+++ resolved
@@ -320,13 +320,9 @@
 
 - (void)dealloc
 {    
-<<<<<<< HEAD
     DLog(@"OEGameView dealloc");
 
     [self tearDownDisplayLink];
-=======
-    [self destroyDisplayLink];
->>>>>>> 515db797
     
     [gameTimer invalidate];
     self.gameTimer = nil;
@@ -587,78 +583,6 @@
     glPopClientAttrib();
 }
 
-<<<<<<< HEAD
-- (void)drawCachedLibraryViewInCGLContext:(CGLContextObj)cgl_ctx
-{
-    //BOOL animating = YES;
-    if(self.alpha > 0.0)
-    {
-        const GLint verts[] = 
-        {
-            -1, 1,
-            1, 1,
-            1, -1,
-            -1, -1
-        };
-        
-        const GLint tex_coords[] = 
-        {
-            0, 0,
-            self.frame.size.width, 0,
-            self.frame.size.width, self.frame.size.height,
-            0, self.frame.size.height
-        };
-
-        glActiveTexture(GL_TEXTURE0);
-        glClientActiveTexture(GL_TEXTURE0);
-        glEnable(GL_TEXTURE_RECTANGLE_EXT);
-        glBindTexture(GL_TEXTURE_RECTANGLE_EXT, cachedLibraryTexture);
-
-        if(!uploadedCachedLibraryTexture)
-        {
-            glPushAttrib(GL_TEXTURE_BIT);
-            
-            glPixelStorei(GL_UNPACK_ROW_LENGTH, [cachedLibraryImage pixelsWide]);
-            glPixelStorei(GL_UNPACK_ALIGNMENT, 1);
-
-            glTexParameteri(GL_TEXTURE_RECTANGLE_EXT, GL_TEXTURE_MIN_FILTER, GL_LINEAR);
-            NSUInteger samplesPerPixel = [cachedLibraryImage samplesPerPixel];
-
-            if(![cachedLibraryImage isPlanar] && (samplesPerPixel == 3 || samplesPerPixel == 4))
-            {
-                 glTexImage2D(GL_TEXTURE_RECTANGLE_EXT,
-                              0,
-                              samplesPerPixel == 4 ? GL_RGBA8 : GL_RGB8,
-                              [cachedLibraryImage pixelsWide],
-                              [cachedLibraryImage pixelsHigh],
-                              0,
-                              samplesPerPixel == 4 ? GL_BGRA : GL_BGR,
-                              GL_UNSIGNED_INT_8_8_8_8,
-                              [cachedLibraryImage bitmapData]); 
-         
-                uploadedCachedLibraryTexture = YES;
-            }
-            glPopAttrib();
-        }
-        
-        glEnable(GL_BLEND);
-        glBlendFunc(GL_SRC_ALPHA, GL_ONE_MINUS_SRC_ALPHA);
-
-        glColor4f(1.0, 1.0, 1.0, self.alpha);
-        
-        glEnableClientState( GL_TEXTURE_COORD_ARRAY );
-        glTexCoordPointer(2, GL_INT, 0, tex_coords );
-        glEnableClientState(GL_VERTEX_ARRAY);
-        glVertexPointer(2, GL_INT, 0, verts );
-        glDrawArrays( GL_TRIANGLE_FAN, 0, 4 );
-        glDisableClientState( GL_TEXTURE_COORD_ARRAY );
-        glDisableClientState(GL_VERTEX_ARRAY);
-
-    }
-}
-
-=======
->>>>>>> 515db797
 - (CVReturn)displayLinkRenderCallback:(const CVTimeStamp *)timeStamp
 {    
     @autoreleasepool 

/*
 Copyright (c) 2011, OpenEmu Team
 
 Redistribution and use in source and binary forms, with or without
 modification, are permitted provided that the following conditions are met:
     * Redistributions of source code must retain the above copyright
       notice, this list of conditions and the following disclaimer.
     * Redistributions in binary form must reproduce the above copyright
       notice, this list of conditions and the following disclaimer in the
       documentation and/or other materials provided with the distribution.
     * Neither the name of the OpenEmu Team nor the
       names of its contributors may be used to endorse or promote products
       derived from this software without specific prior written permission.
 
 THIS SOFTWARE IS PROVIDED BY OpenEmu Team ''AS IS'' AND ANY
 EXPRESS OR IMPLIED WARRANTIES, INCLUDING, BUT NOT LIMITED TO, THE IMPLIED
 WARRANTIES OF MERCHANTABILITY AND FITNESS FOR A PARTICULAR PURPOSE ARE
 DISCLAIMED. IN NO EVENT SHALL OpenEmu Team BE LIABLE FOR ANY
 DIRECT, INDIRECT, INCIDENTAL, SPECIAL, EXEMPLARY, OR CONSEQUENTIAL DAMAGES
 (INCLUDING, BUT NOT LIMITED TO, PROCUREMENT OF SUBSTITUTE GOODS OR SERVICES;
  LOSS OF USE, DATA, OR PROFITS; OR BUSINESS INTERRUPTION) HOWEVER CAUSED AND
 ON ANY THEORY OF LIABILITY, WHETHER IN CONTRACT, STRICT LIABILITY, OR TORT
 (INCLUDING NEGLIGENCE OR OTHERWISE) ARISING IN ANY WAY OUT OF THE USE OF THIS
  SOFTWARE, EVEN IF ADVISED OF THE POSSIBILITY OF SUCH DAMAGE.
 */

#import "OELibraryController.h"
#import "OELibraryDatabase.h"
#import "OEDBSmartCollection.h"

#import "OESidebarController.h"
#import "OECollectionViewController.h"
#import "OELibrarySplitView.h"

#import "OEROMImporter.h"
#import "OEImportViewController.h"

#import "OESystemPlugin.h"
#import "NSViewController+OEAdditions.h"

#import "OESidebarItem.h"

#import "OEDBGame.h"


NSString * const OESidebarVisibleKey = @"isSidebarVisible";
NSString * const OESidebarWidthKey = @"lastSidebarWidth";
NSString * const OELastCollectionViewKey = @"lastCollectionView";
extern NSString * const OELastCollectionSelectedKey;

@interface OELibraryController ()
- (void)OE_showFullscreen:(BOOL)fsFlag animated:(BOOL)animatedFlag;

- (void)OE_setupMenu;
- (void)OE_setupToolbarItems;

@property NSMutableDictionary *subviewControllers;
- (NSViewController <OELibrarySubviewController>*)viewControllerWithClassName:(NSString*)className;
@end

@implementation OELibraryController
@synthesize database;
@synthesize sidebarChangesWindowSize;
@synthesize currentViewController;
@synthesize sidebarController, mainSplitView, mainContentPlaceholderView;
@synthesize toolbarFlowViewButton, toolbarGridViewButton, toolbarListViewButton;
@synthesize toolbarSearchField, toolbarSidebarButton, toolbarAddToSidebarButton, toolbarSlider;
@synthesize cachedSnapshot;
@synthesize delegate;
@synthesize subviewControllers;

- (void)dealloc
{
    NSLog(@"Dealloc OELibraryController");
    [[NSNotificationCenter defaultCenter] removeObject:self];
}

#pragma mark -
#pragma mark NSViewController stuff
- (NSString *)nibName
{
    return @"Library";
}

- (void)loadView
{
    [super loadView];

    [self setSubviewControllers:[NSMutableDictionary dictionary]];

    if([self database] == nil) [self setDatabase:[OELibraryDatabase defaultDatabase]];
    
    [[self sidebarController] view];
    
    NSUserDefaults *defaults = [NSUserDefaults standardUserDefaults];
    
    // setup sidebar controller
    OESidebarController *sidebarCtrl = [self sidebarController];
    [[NSNotificationCenter defaultCenter] addObserver:self selector:@selector(sidebarSelectionDidChange:) name:OESidebarSelectionDidChangeNotificationName object:sidebarCtrl];
    
    [sidebarCtrl setDatabase:[self database]];
    [self setSidebarChangesWindowSize:YES];

    // setup splitview
    OELibrarySplitView *splitView = [self mainSplitView];
    [splitView setMinWidth:[defaults doubleForKey:OESidebarMinWidth]];
    [splitView setMainViewMinWidth:[defaults doubleForKey:OEMainViewMinWidth]];
    [splitView setSidebarMaxWidth:[defaults doubleForKey:OESidebarMaxWidth]];
    
    [splitView adjustSubviews];
    
    [[self toolbarSidebarButton] setImage:[NSImage imageNamed:@"toolbar_sidebar_button_close"]];
    
    // Setup Toolbar Buttons
    [[self toolbarGridViewButton] setImage:[NSImage imageNamed:@"toolbar_view_button_grid"]];
    [[self toolbarFlowViewButton] setImage:[NSImage imageNamed:@"toolbar_view_button_flow"]];
    [[self toolbarListViewButton] setImage:[NSImage imageNamed:@"toolbar_view_button_list"]];
    
    [[self toolbarAddToSidebarButton] setImage:[NSImage imageNamed:@"toolbar_add_button"]];
}

- (void)viewDidAppear
{
    [super viewDidAppear];
    
    [self layoutToolbarItems];
    
    [[self sidebarController] reloadData];
    
    
    NSUserDefaults *standardUserDefaults = [NSUserDefaults standardUserDefaults];

    // Restore last selected collection item
    id collectionViewName = [standardUserDefaults valueForKey:OELastCollectionSelectedKey];
    id collectionItem = nil;
    
    // Look for the collection item
    if(collectionViewName != nil && [collectionViewName isKindOfClass:[NSString class]])
    {
        NSPredicate *filterCollectionViewNamePredicate = [NSPredicate predicateWithFormat:@"collectionViewName == %@", collectionViewName];
        
        collectionItem = ([[[[self sidebarController] systems] filteredArrayUsingPredicate:filterCollectionViewNamePredicate] lastObject]
                          ? : [[[[self sidebarController] collections] filteredArrayUsingPredicate:filterCollectionViewNamePredicate] lastObject]);
    }
    
    // Select the found collection item, or select the first item by default
    if(collectionItem != nil) [[self sidebarController] selectItem:collectionItem];
    
    [[self sidebarController] outlineViewSelectionDidChange:nil];
    
    CGFloat splitterPos = 0;
    if([self isSidebarVisible]) splitterPos = [standardUserDefaults doubleForKey:OESidebarWidthKey];
    
    OELibrarySplitView *splitView = [self mainSplitView];
    [splitView setResizesLeftView:YES];
    [splitView setSplitterPosition:splitterPos animated:NO];
    [splitView setResizesLeftView:NO];
}

- (void)viewWillDisappear
{
    [super viewWillDisappear];
    
    NSView *toolbarItemContainer = [[self toolbarSearchField] superview];
    
    [toolbarItemContainer setAutoresizingMask:NSViewWidthSizable];
}

#pragma mark -
#pragma mark Toolbar Actions
- (IBAction)toggleSidebar:(id)sender
{
    NSUserDefaults *standardDefaults = [NSUserDefaults standardUserDefaults];
    OELibrarySplitView *mainSplit = [self mainSplitView];
    
    BOOL opening = ![self isSidebarVisible];
    
    CGFloat widthCorrection = 0;
    if(opening)
    {
        widthCorrection = [standardDefaults doubleForKey:OESidebarWidthKey];
    }
    else
    {
        CGFloat lastWidth = [mainSplit splitterPosition];
        [standardDefaults setDouble:lastWidth forKey:OESidebarWidthKey];
        widthCorrection = -lastWidth;
    }
    
    if([self sidebarChangesWindowSize])
    {
        NSWindow *window = [[self view] window];
        NSRect frameRect = [window frame];
        
        frameRect.origin.x -= widthCorrection;
        frameRect.size.width += widthCorrection;
        NSRect splitViewRect = [mainSplit frame];
        splitViewRect.size.width += widthCorrection;
        
        [mainSplit setResizesLeftView:YES];
        [window setFrame:frameRect display:YES animate:YES];
        [mainSplit setResizesLeftView:NO];
    }
    else
    {
        widthCorrection = MAX(widthCorrection, 0);
        [mainSplit setSplitterPosition:widthCorrection animated:YES];
    }
    
    if(!opening) [standardDefaults setDouble:abs(widthCorrection) forKey:OESidebarWidthKey];
    
    NSImage *image = [NSImage imageNamed:
                      ([self sidebarChangesWindowSize] == opening
                       ? @"toolbar_sidebar_button_close"
                       : @"toolbar_sidebar_button_open")];
    
    [[self toolbarSidebarButton] setImage:image];
    
    [self setSidebarVisible:opening];
}

- (IBAction)switchToGridView:(id)sender
{
    if([[self currentViewController] respondsToSelector:@selector(switchToGridView:)])
       [[self currentViewController] performSelector:@selector(switchToGridView:) withObject:sender];
}

- (IBAction)switchToListView:(id)sender
{
    if([[self currentViewController] respondsToSelector:@selector(switchToListView:)])
        [[self currentViewController] performSelector:@selector(switchToListView:) withObject:sender];
}

- (IBAction)switchToFlowView:(id)sender
{
    if([[self currentViewController] respondsToSelector:@selector(switchToFlowView:)])
        [[self currentViewController] performSelector:@selector(switchToFlowView:) withObject:sender];
}

- (IBAction)search:(id)sender
{
    if([[self currentViewController] respondsToSelector:@selector(search:)])
        [[self currentViewController] performSelector:@selector(search:) withObject:sender];
}

- (IBAction)changeGridSize:(id)sender
{
    if([[self currentViewController] respondsToSelector:@selector(changeGridSize:)])
        [[self currentViewController] performSelector:@selector(changeGridSize:) withObject:sender];
}

- (IBAction)addCollectionAction:(id)sender
{
    [[self sidebarController] addCollectionAction:sender];
}

#pragma mark FileMenu Actions
- (IBAction)newCollection:(id)sender
{
    [[self database] addNewCollection:nil];
    
    [[self sidebarController] reloadData];
}

- (IBAction)newSmartCollection:(id)sender
{
    [[self database] addNewSmartCollection:nil];
    
    [[self sidebarController] reloadData];
}

- (IBAction)newCollectionFolder:(id)sender
{
    [[self database] addNewCollectionFolder:nil];
    
    [[self sidebarController] reloadData];
}

- (IBAction)editSmartCollection:(id)sender
{
    NSLog(@"Edit smart collection: ");
}
#pragma mark Edit Menu
- (IBAction)find:(id)sender
{
	[[[self view] window] makeFirstResponder:toolbarSearchField];
}
#pragma mark -
#pragma mark Menu Items
- (BOOL)validateMenuItem:(NSMenuItem *)menuItem
{
    if([menuItem action] == @selector(newCollectionFolder:)) return NO;
    
    if([menuItem action] == @selector(editSmartCollection:))
        return [[[self sidebarController] selectedCollection] isKindOfClass:[OEDBSmartCollection class]];
    
    if([menuItem action] == @selector(startGame:))
        return [[self currentViewController] respondsToSelector:@selector(selectedGames)] && [[(OECollectionViewController*)[self currentViewController] selectedGames] count] != 0;
    
    if([menuItem action] == @selector(switchToGridView:))
        return [[self currentViewController] respondsToSelector:@selector(switchToGridView:)];
    
    if([menuItem action] == @selector(switchToFlowView:))
        return [[self currentViewController] respondsToSelector:@selector(switchToFlowView:)];
    
    if([menuItem action] == @selector(switchToListView:))
        return [[self currentViewController] respondsToSelector:@selector(switchToListView:)];
    
    return YES;
}

#pragma mark -
#pragma mark Import
- (IBAction)addToLibrary:(id)sender
{
    NSOpenPanel *openPanel = [NSOpenPanel openPanel];
    [openPanel setAllowsMultipleSelection:YES];
    [openPanel setCanChooseFiles:YES];
    [openPanel setCanCreateDirectories:NO];
    [openPanel setCanChooseDirectories:YES];
    
    NSWindow *win = [[self view] window];
    
    [openPanel beginSheetModalForWindow:win completionHandler:
     ^(NSInteger result)
     {
         if(result == NSFileHandlingPanelOKButton)
         {
             // exit our initial open panels completion handler
             //[self performSelector:@selector(startImportSheet:) withObject:[openPanel URLs] afterDelay:0.0];
             OEROMImporter *romImporter = [[self database] importer];
             [romImporter importItemsAtURLs:[openPanel URLs]];
         }
     }];
}

#pragma mark -
- (IBAction)startGame:(id)sender
{
    NSAssert([(id)[self currentViewController] respondsToSelector:@selector(selectedGames)], @"Attempt to start a game from a view controller that doesn't announc selectedGames");
    id selectedGame = [[(id)[self currentViewController] selectedGames] lastObject];
    NSAssert(selectedGame != nil, @"Attempt to start a game while the selection is empty");

    if([[self delegate] respondsToSelector:@selector(libraryController:didSelectGame:)])
        [[self delegate] libraryController:self didSelectGame:selectedGame];
}

- (void)startSelectedGameWithSaveState:(id)stateItem
{
    OEDBSaveState *saveState = [stateItem representedObject];
    
    NSAssert(saveState != nil, @"Attempt to start a save state without valid item");

    if([[self delegate] respondsToSelector:@selector(libraryController:didSelectGame:)])
        [[self delegate] libraryController:self didSelectSaveState:saveState];
}

#pragma mark -
#pragma mark Sidebar Helpers
- (void)showViewController:(NSViewController <OELibrarySubviewController>*)nextViewController
{
    NSViewController <OELibrarySubviewController> *oldViewController = [self currentViewController];
    if([nextViewController isKindOfClass:[OECollectionViewController class]] && nextViewController == oldViewController) [self OE_setupToolbarItems];
    if(nextViewController == oldViewController) return;
    
    [oldViewController viewWillDisappear];
    [nextViewController viewWillAppear];
    
    NSView *newView    = [nextViewController view];
    if(oldViewController)
    {
        NSView *superView = [[oldViewController view] superview];
        NSView *oldView     = [oldViewController view];
        
        [newView setFrame:[oldView frame]];
        [newView setAutoresizingMask:[oldView autoresizingMask]];
        
        [superView replaceSubview:oldView with:newView];
    }
    else
    {
        NSView *mainContentView = [self mainContentPlaceholderView];
        [newView setFrame:[mainContentView bounds]];
        [mainContentView addSubview:newView];
    }
    [self setCurrentViewController:nextViewController];
    [self OE_setupToolbarItems];
    [self OE_setupMenu];
    
    [nextViewController viewDidAppear];
    [oldViewController viewDidDisappear];
}

- (void)sidebarSelectionDidChange:(NSNotification *)notification
{
    // Save Current State
    id lastState = [(id <OELibrarySubviewController>)[self currentViewController] encodeCurrentState];
    id itemID    = [[(id <OELibrarySubviewController>)[self currentViewController] selectedItem] sidebarID];
    if(itemID && lastState)
    {
        [[NSUserDefaults standardUserDefaults] setObject:lastState forKey:itemID];
    }

    // Set new item   
    NSObject <OESidebarItem> *selectedItem = (NSObject <OESidebarItem> *)[[notification userInfo] objectForKey:OESidebarSelectionDidChangeSelectedItemUserInfoKey];
    
    NSString *viewControllerClasName = [selectedItem viewControllerClassName];
    NSViewController <OELibrarySubviewController> *viewController = [self viewControllerWithClassName:viewControllerClasName];
    [viewController setItem:selectedItem];

    // Restore State
    itemID = [selectedItem sidebarID];
    lastState = itemID?[[NSUserDefaults standardUserDefaults] valueForKey:itemID]:nil;
    [viewController restoreState:lastState];

    [self showViewController:viewController];
}

#pragma mark -
#pragma mark Properties
- (void)setSidebarChangesWindowSize:(BOOL)flag
{
    flag = !!flag;
    
    if(sidebarChangesWindowSize != flag)
    {
        sidebarChangesWindowSize = flag;
        
        NSImage *image = [NSImage imageNamed:
                          (flag == ([[self mainSplitView] splitterPosition] == 0)
                           ? @"toolbar_sidebar_button_open"
                           : @"toolbar_sidebar_button_close")];
        
        [[self toolbarSidebarButton] setImage:image];
        [[self toolbarSidebarButton] display];
    }
}

- (BOOL)sidebarChangesWindowSize
{
    return sidebarChangesWindowSize;
}

- (BOOL)isSidebarVisible
{
    return [[NSUserDefaults standardUserDefaults] boolForKey:OESidebarVisibleKey];
}
- (void)setSidebarVisible:(BOOL)value
{
    [[NSUserDefaults standardUserDefaults] setBool:value forKey:OESidebarVisibleKey];
}

#pragma mark -
#pragma mark Private
- (void)OE_showFullscreen:(BOOL)fsFlag animated:(BOOL)animatedFlag
{
    [self setSidebarChangesWindowSize:!fsFlag];
    [[self mainSplitView] setDrawsWindowResizer:!fsFlag];
    
    [NSApp setPresentationOptions:(fsFlag ? NSApplicationPresentationAutoHideDock | NSApplicationPresentationAutoHideToolbar : NSApplicationPresentationDefault)];
}

- (NSViewController <OELibrarySubviewController>*)viewControllerWithClassName:(NSString*)className
{
    if(![subviewControllers valueForKey:className])
    {
        Class viewControllerClass = NSClassFromString(className);
        if(viewControllerClass)
        {
            NSViewController <OELibrarySubviewController>*viewController = [[viewControllerClass alloc] init];
            if([viewController respondsToSelector:@selector(setLibraryController:)])
                [viewController setLibraryController:self];
            [subviewControllers setObject:viewController forKey:className];
        }
    }
    return [subviewControllers valueForKey:className];
}
#pragma mark -
- (void)OE_setupMenu
{}

- (void)OE_setupToolbarItems
{
    [[self toolbarSlider] setEnabled:[[self toolbarGridViewButton] state]];
    
    [[self toolbarSlider] setEnabled:[[self currentViewController] respondsToSelector:@selector(changeGridSize:)]];
    [[self toolbarGridViewButton] setEnabled:[[self currentViewController] respondsToSelector:@selector(switchToGridView:)]];

    OECollectionViewController * collectionViewController = (OECollectionViewController*)[self currentViewController];
    
<<<<<<< HEAD
    if (collectionViewController && [[self currentViewController] isKindOfClass:[OECollectionViewController class]] && [[collectionViewController->gamesController arrangedObjects] count] > 0)
=======
    if(collectionViewController && [[self currentViewController] isKindOfClass:[OECollectionViewController class]] && [[[collectionViewController gamesController] arrangedObjects] count] > 0)
>>>>>>> d82c1460
    {
        [[self toolbarFlowViewButton] setEnabled:[[self currentViewController] respondsToSelector:@selector(switchToFlowView:)]];
        [[self toolbarListViewButton] setEnabled:[[self currentViewController] respondsToSelector:@selector(switchToListView:)]];
        [[self toolbarSearchField] setEnabled:[[self currentViewController] respondsToSelector:@selector(search:)]];
<<<<<<< HEAD
    } else
=======
    }
    else
>>>>>>> d82c1460
    {
        [[self toolbarFlowViewButton] setEnabled:NO];
        [[self toolbarListViewButton] setEnabled:NO];
        [[self toolbarSearchField] setEnabled:NO];
    }
}

- (void)layoutToolbarItems
{
    OELibrarySplitView *splitView = [self mainSplitView];
    NSView *toolbarItemContainer = [[self toolbarSearchField] superview];
    
    CGFloat splitterPosition = [splitView splitterPosition];
    
    if(splitterPosition != 0) [[NSUserDefaults standardUserDefaults] setDouble:splitterPosition forKey:OESidebarWidthKey];
    
    [toolbarItemContainer setFrame:NSMakeRect(splitterPosition, 0.0, NSWidth([[toolbarItemContainer superview] bounds]) - splitterPosition, 44.0)];
}


@end
<|MERGE_RESOLUTION|>--- conflicted
+++ resolved
@@ -487,22 +487,13 @@
     [[self toolbarGridViewButton] setEnabled:[[self currentViewController] respondsToSelector:@selector(switchToGridView:)]];
 
     OECollectionViewController * collectionViewController = (OECollectionViewController*)[self currentViewController];
-    
-<<<<<<< HEAD
-    if (collectionViewController && [[self currentViewController] isKindOfClass:[OECollectionViewController class]] && [[collectionViewController->gamesController arrangedObjects] count] > 0)
-=======
+
     if(collectionViewController && [[self currentViewController] isKindOfClass:[OECollectionViewController class]] && [[[collectionViewController gamesController] arrangedObjects] count] > 0)
->>>>>>> d82c1460
     {
         [[self toolbarFlowViewButton] setEnabled:[[self currentViewController] respondsToSelector:@selector(switchToFlowView:)]];
         [[self toolbarListViewButton] setEnabled:[[self currentViewController] respondsToSelector:@selector(switchToListView:)]];
         [[self toolbarSearchField] setEnabled:[[self currentViewController] respondsToSelector:@selector(search:)]];
-<<<<<<< HEAD
     } else
-=======
-    }
-    else
->>>>>>> d82c1460
     {
         [[self toolbarFlowViewButton] setEnabled:NO];
         [[self toolbarListViewButton] setEnabled:NO];

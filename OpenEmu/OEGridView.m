/*
 Copyright (c) 2012, OpenEmu Team

 Redistribution and use in source and binary forms, with or without
 modification, are permitted provided that the following conditions are met:
     * Redistributions of source code must retain the above copyright
       notice, this list of conditions and the following disclaimer.
     * Redistributions in binary form must reproduce the above copyright
       notice, this list of conditions and the following disclaimer in the
       documentation and/or other materials provided with the distribution.
     * Neither the name of the OpenEmu Team nor the
       names of its contributors may be used to endorse or promote products
       derived from this software without specific prior written permission.

 THIS SOFTWARE IS PROVIDED BY OpenEmu Team ''AS IS'' AND ANY
 EXPRESS OR IMPLIED WARRANTIES, INCLUDING, BUT NOT LIMITED TO, THE IMPLIED
 WARRANTIES OF MERCHANTABILITY AND FITNESS FOR A PARTICULAR PURPOSE ARE
 DISCLAIMED. IN NO EVENT SHALL OpenEmu Team BE LIABLE FOR ANY
 DIRECT, INDIRECT, INCIDENTAL, SPECIAL, EXEMPLARY, OR CONSEQUENTIAL DAMAGES
 (INCLUDING, BUT NOT LIMITED TO, PROCUREMENT OF SUBSTITUTE GOODS OR SERVICES;
  LOSS OF USE, DATA, OR PROFITS; OR BUSINESS INTERRUPTION) HOWEVER CAUSED AND
 ON ANY THEORY OF LIABILITY, WHETHER IN CONTRACT, STRICT LIABILITY, OR TORT
 (INCLUDING NEGLIGENCE OR OTHERWISE) ARISING IN ANY WAY OUT OF THE USE OF THIS
  SOFTWARE, EVEN IF ADVISED OF THE POSSIBILITY OF SUCH DAMAGE.
 */

#import "OEGridView.h"

#import "OETheme.h"
#import "OEThemeImage.h"
#import "OEThemeTextAttributes.h"

#import "OEGridGameCell.h"
#import "OEGridViewFieldEditor.h"
#import "OECoverGridDataSourceItem.h"

#pragma mark - ImageKit Private Headers
#import "IKImageBrowserView.h"
#import "IKImageWrapper.h"
#import "IKRenderer.h"
#import "IKImageBrowserLayoutManager.h"
#import "IKImageBrowserGridGroup.h"

#pragma mark -
NSSize const defaultGridSize = (NSSize){26+142, 143};
NSString *const OEImageBrowserGroupSubtitleKey = @"OEImageBrowserGroupSubtitleKey";

//Removed the Category (ScaleFactorAdditions) in the IKCGRenderer implementation, for Compatibility with MacOS 10.14(beta 5)
//With this temporary fix the App compiles in XCode 10b and Runs without crashing on startup on Mojave

#pragma GCC diagnostic push
#pragma clang diagnostic ignored "-Weverything"
@implementation IKCGRenderer /*(ScaleFactorAdditions)*/
- (unsigned long long)scaleFactor
{
    return self->_currentScaleFactor ?: 1.0;
}
@end
#pragma GCC diagnostic pop

@interface NSView (ApplePrivate)
- (void)setClipsToBounds:(BOOL)arg1;
@end
// TODO: replace OEDBGame with OECoverGridDataSourceItem
@interface OEGridView ()
@property NSDraggingSession *draggingSession;
@property NSPoint           lastPointInView;
@property NSInteger draggingIndex;
@property NSInteger editingIndex;
@property NSInteger ratingTracking;
@property OEGridCell *trackingCell;
@property OEGridViewFieldEditor *fieldEditor;

// Theme Objects
@property (strong) OEThemeImage          *groupBackgroundImage;
@property (strong) OEThemeTextAttributes *groupTitleAttributes;
@property (strong) OEThemeTextAttributes *groupSubtitleAttributes;
@end

@implementation OEGridView

static NSImage *lightingImage;

+ (void)initialize
{
    if([self class] != [OEGridView class])
        return;

    lightingImage = [NSImage imageNamed:@"background_lighting"];
}

- (instancetype)init
{
    self = [super init];
    if (self)
    {
        _cellClass = [IKImageBrowserCell class];
    }
    return self;
}

- (instancetype)initWithFrame:(NSRect)frameRect
{
    self = [super initWithFrame:frameRect];
    if (self)
    {
        _cellClass = [IKImageBrowserCell class];
        [self performSetup];
    }
    return self;
}

- (void)awakeFromNib
{
    [self performSetup];
}

- (void)performSetup
{
    _editingIndex = NSNotFound;
    _ratingTracking = NSNotFound;

    if([self groupThemeKey] == nil)
    {
        [self setGroupThemeKey:@"grid_group"];
    }

    [self registerForDraggedTypes:@[NSFilenamesPboardType, NSPasteboardTypePNG, NSPasteboardTypeTIFF]];
    [self setAllowsReordering:NO];
    [self setAllowsDroppingOnItems:YES];
    [self setAnimates:NO];

    [self setClipsToBounds:NO];
    [self setCellsStyleMask:IKCellsStyleNone];

    IKImageBrowserLayoutManager *layoutManager = [self layoutManager];

    [layoutManager setCellMargin:CGSizeMake(35, 35)];
    [layoutManager setMargin:CGSizeMake(0, 35)];
    [layoutManager setAlignLeftForSingleRow:NO];
    [layoutManager setAutomaticallyMinimizeRowMargin:NO];

    _fieldEditor = [[OEGridViewFieldEditor alloc] initWithFrame:NSMakeRect(50, 50, 50, 50)];
    [self addSubview:_fieldEditor];
    
    CALayer *bglayer = [[CALayer alloc] init];
    [bglayer setContents:lightingImage];
    [self setBackgroundLayer:bglayer];
}

- (void)setGroupThemeKey:(NSString*)key
{
    OETheme *theme = [OETheme sharedTheme];

    _groupThemeKey = key;

    NSString *backgroundImageKey = [key stringByAppendingString:@"_background"];
    [self setGroupBackgroundImage:[theme themeImageForKey:backgroundImageKey]];

    NSString *titleAttributesKey = [key stringByAppendingString:@"_title"];
    [self setGroupTitleAttributes:[theme themeTextAttributesForKey:titleAttributesKey]];

    NSString *subtitleAttributesKey = [key stringByAppendingString:@"_subtitle"];
    [self setGroupSubtitleAttributes:[theme themeTextAttributesForKey:subtitleAttributesKey]];
}
#pragma mark - Cells
- (IKImageBrowserCell *)newCellForRepresentedItem:(id) cell
{
    return [[[self cellClass] alloc] init];
}
#pragma mark -
- (NSInteger)indexOfItemWithFrameAtPoint:(NSPoint)point
{
    __block NSInteger result = NSNotFound;
    [[self visibleItemIndexes] enumerateIndexesUsingBlock:^(NSUInteger idx, BOOL *stop) {
        NSRect frame = [self itemFrameAtIndex:idx];
        if(NSPointInRect(point, frame))
        {
            result = idx;
            *stop = YES;
        }
    }];
    return result;
}
#pragma mark - Controlling Layout
- (void)setAutomaticallyMinimizeRowMargin:(BOOL)flag
{
    [[self layoutManager] setAutomaticallyMinimizeRowMargin:flag];
}
- (BOOL)automaticallyMinimizeRowMargin
{
    return [[self layoutManager] automaticallyMinimizeRowMargin];
}
#pragma mark - ToolTips
- (void)installToolTips
{
    [self removeAllToolTips];
    [[self visibleItemIndexes] enumerateIndexesUsingBlock:^(NSUInteger idx, BOOL *stop) {
        IKImageBrowserCell *cell = [self cellForItemAtIndex:idx];
        NSRect titleRect = [cell titleFrame];
        [self addToolTipRect:titleRect owner:self userData:(void *)idx];
    }];
}

- (NSString*)view:(NSView *)view stringForToolTip:(NSToolTipTag)tag point:(NSPoint)point userData:(void *)data
{
    NSUInteger idx = (NSUInteger)data;
    id obj = [[self dataSource] imageBrowser:self itemAtIndex:idx];
    return [obj imageTitle];
}
#pragma mark - Managing Responder
- (BOOL)acceptsFirstResponder
{
    return YES;
}

- (BOOL)becomeFirstResponder
{
    BOOL success = [super becomeFirstResponder];
    [self setNeedsDisplay:YES];
    return success;
}

- (BOOL)resignFirstResponder
{
    BOOL success = [super resignFirstResponder];
    [self setNeedsDisplay:YES];
    return success;
}

- (void)delayedUpdateTrackingAreasAfterScrolling
{
    [[self trackingAreas] enumerateObjectsUsingBlock:^(NSTrackingArea *area, NSUInteger idx, BOOL *stop) {
        [self removeTrackingArea:area];
    }];

    NSTrackingAreaOptions options = NSTrackingActiveInKeyWindow|NSTrackingMouseEnteredAndExited|NSTrackingMouseMoved;
    [[self visibleItemIndexes] enumerateIndexesUsingBlock:^(NSUInteger idx, BOOL *stop) {
        OEGridCell *cell = (OEGridCell*)[self cellForItemAtIndex:idx];
        if([cell isInteractive])
        {
            NSRect trackingRect = [cell trackingRect];
            if(!NSEqualRects(trackingRect, NSZeroRect))
            {
                NSTrackingArea *area = [[NSTrackingArea alloc] initWithRect:trackingRect options:options owner:self userInfo:nil];
                [self addTrackingArea:area];
            }
        }
    }];

    [self installToolTips];
}

#pragma mark - Mouse Interaction
- (void)mouseEntered:(NSEvent *)theEvent
{
    NSPoint location = [theEvent locationInWindow];
    NSPoint locationInView = [self convertPoint:location fromView:nil];

    NSInteger itemIndex = [self indexOfItemAtPoint:locationInView];
    if(itemIndex != NSNotFound)
    {
        OEGridCell *cell = (OEGridCell*)[self cellForItemAtIndex:itemIndex];
        if([cell isInteractive] && [cell mouseEntered:theEvent])
        {
            _trackingCell = cell;
        }
    }
}

- (void)mouseMoved:(NSEvent *)theEvent
{
    if(_trackingCell == nil)
    {
        NSPoint mouseLocationInWindow = [theEvent locationInWindow];
        NSPoint mouseLocationInView = [self convertPoint:mouseLocationInWindow fromView:nil];
        NSInteger index = [self indexOfItemWithFrameAtPoint:mouseLocationInView];
        if(index != NSNotFound)
        {
            OEGridCell *cell = (OEGridCell*)[self cellForItemAtIndex:index];
            if([cell isInteractive])
            {
                _trackingCell = cell;
            }
        }
    }

    if(_trackingCell != nil && ![_trackingCell mouseMoved:theEvent])
    {
        _trackingCell = nil;
    }
}

- (void)mouseExited:(NSEvent *)theEvent
{
    if(_trackingCell)
    {
        [_trackingCell mouseExited:theEvent];
        _trackingCell = nil;
    }
}

- (void)mouseDown:(NSEvent *)theEvent
{
    [self OE_cancelFieldEditor];

    NSPoint mouseLocationInWindow = [theEvent locationInWindow];
    NSPoint mouseLocationInView = [self convertPoint:mouseLocationInWindow fromView:nil];
    NSInteger index = [self indexOfItemWithFrameAtPoint:mouseLocationInView];

    if(index != NSNotFound)
    {
        OEGridCell *cell = (OEGridCell*)[self cellForItemAtIndex:index];

        const NSRect titleRect  = [cell titleFrame];
        const NSRect imageRect  = [cell imageFrame];

        if([cell isInteractive] && [cell mouseDown:theEvent])
        {
            _trackingCell = cell;
            return;
        }
        // see if user double clicked on title layer
        else if([theEvent clickCount] >= 2 && NSPointInRect(mouseLocationInView, titleRect))
        {
            [self beginEditingItemAtIndex:index];
            return;
        }
        // Check for dragging
        else if(NSPointInRect(mouseLocationInView, imageRect))
        {
            _draggingIndex = index;
        }
        else if([cell isKindOfClass:[OEGridGameCell class]])
        {
            OEGridGameCell *clickedCell = (OEGridGameCell*)cell;
            const NSRect ratingRect = NSInsetRect([clickedCell ratingFrame], -5, -1);

            // Check for rating layer interaction
            if(NSPointInRect(mouseLocationInView, ratingRect))
            {
                _ratingTracking = index;
                [self OE_updateRatingForItemAtIndex:index withLocation:mouseLocationInView inRect:ratingRect];
                return;
            }
        }
    }
    
    _lastPointInView = mouseLocationInView;

    [super mouseDown:theEvent];
}

- (void)mouseDragged:(NSEvent *)theEvent
{
    if(_draggingSession) return;

    if(_trackingCell) return;

    const NSPoint mouseLocationInWindow = [theEvent locationInWindow];
    const NSPoint mouseLocationInView = [self convertPoint:mouseLocationInWindow fromView:nil];
    const NSPoint draggedDistance = NSMakePoint(ABS(mouseLocationInView.x - _lastPointInView.x), ABS(mouseLocationInView.y - _lastPointInView.y));

    if(_draggingIndex != NSNotFound && (draggedDistance.x >= 5.0 || draggedDistance.y >= 5.0 || (draggedDistance.x * draggedDistance.x + draggedDistance.y * draggedDistance.y) >= 25))
    {
        NSIndexSet *selectionIndexes = [self selectionIndexes];
        NSMutableArray *draggingItems = [NSMutableArray array];

        [selectionIndexes enumerateIndexesUsingBlock:^(NSUInteger idx, BOOL *stop) {
            IKImageBrowserCell *cell = [self cellForItemAtIndex:idx];
            id           item         = [cell representedItem];
            const NSRect imageRect    = [cell imageFrame];

            NSDraggingItem *dragItem = [[NSDraggingItem alloc] initWithPasteboardWriter:item];
            NSImage *dragImage = nil;
            if([[item imageUID] characterAtIndex:0] == ':')
            {
                dragImage = [OEGridGameCell missingArtworkImageWithSize:imageRect.size];
            }
            else
            {
                IKImageWrapper *thumbnail = [self thumbnailImageAtIndex:idx];
                dragImage = [thumbnail nsImage];
            }

            [dragItem setDraggingFrame:imageRect contents:dragImage];
            [draggingItems addObject:dragItem];
        }];

        // If there are items being dragged, start a dragging session
        if([draggingItems count] > 0)
        {
            _draggingSession = [self beginDraggingSessionWithItems:draggingItems event:theEvent source:self];
            [_draggingSession setDraggingLeaderIndex:_draggingIndex];
            [_draggingSession setDraggingFormation:NSDraggingFormationStack];
        }

        _draggingIndex = NSNotFound;
        _lastPointInView = mouseLocationInView;
        return;
    }
    else if(_ratingTracking != NSNotFound)
    {
        OEGridGameCell *clickedCell = (OEGridGameCell*)[self cellForItemAtIndex:_ratingTracking];
        NSRect ratingRect = NSInsetRect([clickedCell ratingFrame], -5, -1);

        [self OE_updateRatingForItemAtIndex:_ratingTracking withLocation:mouseLocationInView inRect:ratingRect];
        _lastPointInView = mouseLocationInView;
        return;
    }

    [super mouseDragged:theEvent];
}

- (void)mouseUp:(NSEvent *)theEvent
{
    [_trackingCell mouseUp:theEvent];

    _ratingTracking = NSNotFound;
    _draggingIndex  = NSNotFound;

    if(_trackingCell == nil)
        [super mouseUp:theEvent];
    else _trackingCell = nil;
}

- (id)groupAtViewLocation:(struct CGPoint)arg1 clickableArea:(BOOL)arg2
{
    // Return no group if grid view is looking for something clickable
    // this prevents it from selecting all items in a group making group
    // headers unclickable
    if(arg2) return nil;
    return [super groupAtViewLocation:arg1 clickableArea:arg2];
}

- (void)startSelectionProcess:(NSPoint)arg1
{
    // Since we disabled clickable group header image views will start
    // selecting, this should be disabled as well for clicks starting in
    // group headers
    IKImageBrowserGridGroup *group = [super groupAtViewLocation:arg1 clickableArea:YES];
    if(group == nil)
        [super startSelectionProcess:arg1];
}
#pragma mark - Keyboard Interaction
- (void)keyDown:(NSEvent*)event
{
    switch (event.keyCode) {
        // original implementation does not pass space key to type-select
        case kVK_Space:
            if (![self.delegate respondsToSelector:@selector(toggleQuickLook)] ||
                ![self.delegate toggleQuickLook])
                [self handleKeyInput:event character:' '];
            break;
            
        case kVK_Return:
            [self beginEditingWithSelectedItem:self];
            break;
            
        default:
            [super keyDown:event];
            break;
    }
}

- (NSMenu *)menuForEvent:(NSEvent *)theEvent
{
    [[self window] makeFirstResponder:self];

    NSPoint mouseLocationInWindow = [theEvent locationInWindow];
    NSPoint mouseLocationInView = [self convertPoint:mouseLocationInWindow fromView:nil];

    NSInteger index = [self indexOfItemAtPoint:mouseLocationInView];
    if(index != NSNotFound && [[self dataSource] respondsToSelector:@selector(gridView:menuForItemsAtIndexes:)])
    {
        BOOL            itemIsSelected      = [[self cellForItemAtIndex:index] isSelected];
        NSIndexSet     *indexes             = itemIsSelected ? [self selectionIndexes] : [NSIndexSet indexSetWithIndex:index];

        if(!itemIsSelected)
            [self setSelectionIndexes:indexes byExtendingSelection:NO];

        NSMenu *contextMenu = [(id <OEGridViewMenuSource>)[self dataSource] gridView:self menuForItemsAtIndexes:indexes];
        if(!contextMenu) return nil;

<<<<<<< HEAD
        IKImageBrowserCell *itemCell   = [self cellForItemAtIndex:index];

        //NSRect          hitRectOnView       = [itemCell convertRect:hitRect toLayer:self.layer];

=======
>>>>>>> 91a2fb9d
        // Display the menu
        [[self window] makeFirstResponder:self];
        [NSMenu popUpContextMenu:contextMenu withEvent:theEvent forView:self];
        
        return nil;
    }

    return [super menuForEvent:theEvent];
}

#pragma mark - NSDraggingSource
- (NSDragOperation)draggingSession:(NSDraggingSession *)session sourceOperationMaskForDraggingContext:(NSDraggingContext)context
{
    return NSDragOperationCopy;
}

- (void)draggingSession:(NSDraggingSession *)session endedAtPoint:(NSPoint)screenPoint operation:(NSDragOperation)operation
{
    _draggingSession = nil;
    _draggingIndex  = NSNotFound;
}

- (void)draggingSession:(NSDraggingSession *)session willBeginAtPoint:(NSPoint)screenPoint
{}
- (void)draggingSession:(NSDraggingSession *)session movedToPoint:(NSPoint)screenPoint
{}
- (BOOL)ignoreModifierKeysForDraggingSession:(NSDraggingSession *)session
{
    return YES;
}
#pragma mark - NSDraggingDestination
- (NSDragOperation)draggingEntered:(id <NSDraggingInfo>)sender
{
    if([sender draggingSource] == self) return NSDragOperationNone;

    [self OE_generateProposedImageFromPasteboard:[sender draggingPasteboard]];
    NSDragOperation op = [super draggingEntered:sender];
    return op;
}

- (BOOL)performDragOperation:(id<NSDraggingInfo>)sender
{
    if([sender draggingSource] == self) return NO;

    [self setProposedImage:nil];
    return [super performDragOperation:sender];
}

- (void)draggingExited:(id<NSDraggingInfo>)sender
{
    [self setProposedImage:nil];
    [super draggingExited:sender];
}

- (NSDragOperation)draggingUpdated:(id<NSDraggingInfo>)sender
{
    if([sender draggingSource] == self) return NSDragOperationNone;

    NSDragOperation op = [super draggingUpdated:sender];
    return op;
}

- (void)draggingEnded:(id<NSDraggingInfo>)sender
{
    [self setProposedImage:nil];
    [super draggingEnded:sender];
}

- (void)OE_generateProposedImageFromPasteboard:(NSPasteboard*)pboard
{
    NSImage *image = nil;
    if([[pboard pasteboardItems] count] == 1)
    {
        image  = [[pboard readObjectsForClasses:@[[NSImage class]] options:@{}] lastObject];
        if(image == nil)
        {
            NSURL *url = [[pboard readObjectsForClasses:@[[NSURL class]] options:@{}] lastObject];
            QLThumbnailRef thumbnailRef = QLThumbnailCreate(NULL, (__bridge CFURLRef)url, [self cellSize], NULL);
            if(thumbnailRef)
            {
                CGImageRef thumbnailImageRef = QLThumbnailCopyImage(thumbnailRef);
                if(thumbnailImageRef)
                {
                    image = [[NSImage alloc] initWithCGImage:thumbnailImageRef size:NSMakeSize(CGImageGetWidth(thumbnailImageRef), CGImageGetHeight(thumbnailImageRef))];
                    CGImageRelease(thumbnailImageRef);
                }
                CFRelease(thumbnailRef);
            }
        }
    }

    [self setProposedImage:image];
}
#pragma mark - Rating items
- (void)OE_updateRatingForItemAtIndex:(NSInteger)index withLocation:(NSPoint)location inRect:(NSRect)rect
{
    CGFloat percent = (location.x - NSMinX(rect))/NSWidth(rect);
    percent = MAX(MIN(percent, 1.0), 0.0);
    [self setRating:roundf(5*percent) forGameAtIndex:index];
}

- (void)setRating:(NSInteger)rating forGameAtIndex:(NSInteger)index
{
    OEGridGameCell *selectedCell = (OEGridGameCell *)[self cellForItemAtIndex:index];
    id <OECoverGridDataSourceItem> selectedGame = [selectedCell representedItem];
    [selectedGame setGridRating:rating];

    // TODO: can we only reload one item? Just redrawing might be faster
    [self reloadData];
}
#pragma mark - Renaming items
- (void)beginEditingWithSelectedItem:(id)sender
{
    if([[self selectionIndexes] count] != 1)
    {
        DLog(@"I can only rename a single game, sir.");
        return;
    }

    NSUInteger selectedIndex = [[self selectionIndexes] firstIndex];
    [self beginEditingItemAtIndex:selectedIndex];
}

- (void)beginEditingItemAtIndex:(NSInteger)index
{
    if(![[self fieldEditor] isHidden])
        [self OE_cancelFieldEditor];

    [self OE_setupFieldEditorForCellAtIndex:index];
}

#pragma mark -
- (void)OE_setupFieldEditorForCellAtIndex:(NSInteger)index
{
    IKImageBrowserCell *cell = [self cellForItemAtIndex:index];
    _editingIndex = index;

    NSRect fieldFrame = [cell titleFrame];
    fieldFrame        = NSOffsetRect(NSInsetRect(fieldFrame, 0.0, -1.0), 0.0, 1.0);
    [_fieldEditor setFrame:[self backingAlignedRect:fieldFrame options:NSAlignAllEdgesNearest]];

    NSString *title = [[cell representedItem] imageTitle];
    [_fieldEditor setString:title];
    [_fieldEditor setDelegate:self];
    [_fieldEditor setHidden:NO];
    [[self window] makeFirstResponder:[[_fieldEditor subviews] objectAtIndex:0]];
}

- (void)OE_cancelFieldEditor
{
    _editingIndex   = NSNotFound;

    if([_fieldEditor isHidden]) return;

    //OEGridCell *delegate = [_fieldEditor delegate];
    //if([delegate isKindOfClass:[OEGridViewCell class]]) [delegate setEditing:NO];

    [_fieldEditor setHidden:YES];
    [[self window] makeFirstResponder:self];
}

- (void)setDropIndex:(NSInteger)index dropOperation:(IKImageBrowserDropOperation)operation
{
    if(operation != IKImageBrowserDropOn || index == [[self dataSource] numberOfItemsInImageBrowser:self])
    {
        operation = IKImageBrowserDropBefore;
    }
    [super setDropIndex:index dropOperation:operation];
    _draggingOperation = operation;
}

#pragma mark - NSControlSubclassNotifications
- (void)controlTextDidEndEditing:(NSNotification *)obj
{
    // The _fieldEditor finished editing, so let's save the game with the new name
    if ([[[obj object] superview] isKindOfClass:[OEGridViewFieldEditor class]])
    {
        if(_editingIndex == NSNotFound) return;

        if([[self delegate] respondsToSelector:@selector(gridView:setTitle:forItemAtIndex:)])
        {
            NSString *title = [_fieldEditor string];
            [[self delegate] gridView:self setTitle:title forItemAtIndex:_editingIndex];
        }

        [self OE_cancelFieldEditor];
        [self reloadData];
    }
}

- (BOOL)control:(NSControl *)control textView:(NSTextView *)fieldEditor doCommandBySelector:(SEL)commandSelector
{
    if ([[control superview] isKindOfClass:[OEGridViewFieldEditor class]])
    {
        // User pressed the 'Esc' key, cancel the editing
        if(commandSelector == @selector(cancelOperation:))
        {
            [self OE_cancelFieldEditor];
            return YES;
        }
    }
    
    return NO;
}
#pragma mark - IKImageBrowserView Private Overrides
- (BOOL)allowsTypeSelect
{
    return YES;
}

- (void)drawDragBackground
{}

- (void)drawDragOverlays
{
    id <IKRenderer> renderer = [self renderer];

    if([self dropOperation] != IKImageBrowserDropBefore) return;

    NSUInteger scaleFactor = [renderer scaleFactor];
    [renderer setColorRed:0.03 Green:0.41 Blue:0.85 Alpha:1.0];
    
    NSRect dragRect = [[self enclosingScrollView] documentVisibleRect];
    
    NSEdgeInsets contentInsets = [[self enclosingScrollView] contentInsets];
    dragRect.size.height -= contentInsets.top + contentInsets.bottom + 2;
    
    dragRect = NSInsetRect(dragRect, 1.0*scaleFactor, 1.0*scaleFactor);
    dragRect = NSIntegralRect(dragRect);

    [renderer drawRoundedRect:dragRect radius:8.0*scaleFactor lineWidth:2.0*scaleFactor cacheIt:YES];
}

- (void)drawGroupsOverlays
{
    [super drawGroupsOverlays];

    const id <IKRenderer> renderer = [self renderer];
    const NSRect visibleRect = [[self enclosingScrollView] documentVisibleRect];
    
    [renderer setColorRed:0.0 Green:0.0 Blue:0.0 Alpha:1.0];
    [renderer fillRect:NSMakeRect(0, NSMinY(visibleRect)-10, NSWidth(visibleRect), 10)];
}

#pragma mark - Groups
- (id)gridGroupFromDictionary:(NSDictionary*)arg1
{
    IKImageBrowserGridGroup *group = [super gridGroupFromDictionary:arg1];

    NSString *subtitle = [arg1 objectForKey:OEImageBrowserGroupSubtitleKey];
    if(subtitle) [group setObject:subtitle forKey:OEImageBrowserGroupSubtitleKey];

    return group;
}

- (void)drawGroupsBackground
{
    const NSRect visibleRect = [self visibleRect];
    [[[self layoutManager] groups] enumerateObjectsUsingBlock:^(IKImageBrowserGridGroup *group, NSUInteger idx, BOOL *stop) {
        const NSRect groupHeaderRect = [self _rectOfGroupHeader:group];
        // draw group header if it's visible
        if(!NSEqualRects(NSIntersectionRect(visibleRect, groupHeaderRect), NSZeroRect))
        {
            [self drawGroup:group withRect:groupHeaderRect];
        }
    }];

}

- (void)drawGroup:(IKImageBrowserGridGroup*)group withRect:(NSRect)headerRect
{
    const CGFloat HeaderLeftBorder  = 14.0;
    const CGFloat HeaderRightBorder = 14.0;

    id <IKRenderer> renderer = [self renderer];

    OEThemeState state = OEThemeStateDefault;

    NSImage *nsbackgroundImage = [[self groupBackgroundImage] imageForState:state];
    IKImageWrapper *backgroundImage = [IKImageWrapper imageWithNSImage:nsbackgroundImage];

    const NSSize backgroundImageSize = [backgroundImage size];
    headerRect.origin.y   += NSHeight(headerRect)-backgroundImageSize.height;
    headerRect.size.height = backgroundImageSize.height;

    [renderer drawImage:backgroundImage inRect:headerRect fromRect:NSZeroRect alpha:1.0];

    NSString *title = [group title];
    if(title != nil)
    {
        NSDictionary *titleAttributes = [[self groupTitleAttributes] textAttributesForState:state] ?: @{};
        NSRect titleRect = (NSRect){{NSMinX(headerRect)+HeaderLeftBorder, NSMinY(headerRect)},
            {NSWidth(headerRect)-HeaderLeftBorder, NSHeight(headerRect)}};

        // center text
        NSAttributedString *string = [[NSAttributedString alloc] initWithString:title attributes:titleAttributes];
        CGFloat stringHeight = [string size].height;
        titleRect = NSInsetRect(titleRect, 0, (NSHeight(titleRect)-stringHeight)/4.0);

        [renderer drawText:title inRect:titleRect withAttributes:titleAttributes withAlpha:1.0];
    }

    NSString *subtitle = [group objectForKey:OEImageBrowserGroupSubtitleKey];
    if(subtitle != nil)
    {
        NSDictionary *subtitleAttributes = [[self groupSubtitleAttributes] textAttributesForState:state] ?: @{};
        NSRect subtitleRect = (NSRect){{NSMinX(headerRect)+HeaderLeftBorder, NSMinY(headerRect)},
            {NSWidth(headerRect)-HeaderLeftBorder-HeaderRightBorder, NSHeight(headerRect)}};

        // center text
        NSAttributedString *string = [[NSAttributedString alloc] initWithString:subtitle attributes:subtitleAttributes];
        CGFloat stringHeight = [string size].height;
        subtitleRect = NSInsetRect(subtitleRect, 0, (NSHeight(subtitleRect)-stringHeight)/4.0);

        [renderer drawText:subtitle inRect:subtitleRect withAttributes:subtitleAttributes withAlpha:1.0];
    }
}

#pragma mark -

- (void)reloadCellDataAtIndex:(unsigned long long)arg1
{
    [super reloadCellDataAtIndex:arg1];
}

- (void)reloadData
{
    // Store currently selected indexes.
    NSIndexSet *selectionIndexes = self.selectionIndexes;
    
    [super reloadData];
    
    // Restore previously selected indexes within the current item count.
    NSUInteger indexCount = [self.dataSource numberOfItemsInImageBrowser:self];
    NSIndexSet *newSelectionIndexes = [selectionIndexes indexesPassingTest:^BOOL(NSUInteger idx, BOOL * _Nonnull stop) {
        return idx < indexCount;
    }];
    [self setSelectionIndexes:newSelectionIndexes byExtendingSelection:NO];
}

@end<|MERGE_RESOLUTION|>--- conflicted
+++ resolved
@@ -482,13 +482,6 @@
         NSMenu *contextMenu = [(id <OEGridViewMenuSource>)[self dataSource] gridView:self menuForItemsAtIndexes:indexes];
         if(!contextMenu) return nil;
 
-<<<<<<< HEAD
-        IKImageBrowserCell *itemCell   = [self cellForItemAtIndex:index];
-
-        //NSRect          hitRectOnView       = [itemCell convertRect:hitRect toLayer:self.layer];
-
-=======
->>>>>>> 91a2fb9d
         // Display the menu
         [[self window] makeFirstResponder:self];
         [NSMenu popUpContextMenu:contextMenu withEvent:theEvent forView:self];

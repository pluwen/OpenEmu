/*
 Copyright (c) 2011, OpenEmu Team
 
 Redistribution and use in source and binary forms, with or without
 modification, are permitted provided that the following conditions are met:
     * Redistributions of source code must retain the above copyright
       notice, this list of conditions and the following disclaimer.
     * Redistributions in binary form must reproduce the above copyright
       notice, this list of conditions and the following disclaimer in the
       documentation and/or other materials provided with the distribution.
     * Neither the name of the OpenEmu Team nor the
       names of its contributors may be used to endorse or promote products
       derived from this software without specific prior written permission.
 
 THIS SOFTWARE IS PROVIDED BY OpenEmu Team ''AS IS'' AND ANY
 EXPRESS OR IMPLIED WARRANTIES, INCLUDING, BUT NOT LIMITED TO, THE IMPLIED
 WARRANTIES OF MERCHANTABILITY AND FITNESS FOR A PARTICULAR PURPOSE ARE
 DISCLAIMED. IN NO EVENT SHALL OpenEmu Team BE LIABLE FOR ANY
 DIRECT, INDIRECT, INCIDENTAL, SPECIAL, EXEMPLARY, OR CONSEQUENTIAL DAMAGES
 (INCLUDING, BUT NOT LIMITED TO, PROCUREMENT OF SUBSTITUTE GOODS OR SERVICES;
  LOSS OF USE, DATA, OR PROFITS; OR BUSINESS INTERRUPTION) HOWEVER CAUSED AND
 ON ANY THEORY OF LIABILITY, WHETHER IN CONTRACT, STRICT LIABILITY, OR TORT
 (INCLUDING NEGLIGENCE OR OTHERWISE) ARISING IN ANY WAY OUT OF THE USE OF THIS
  SOFTWARE, EVEN IF ADVISED OF THE POSSIBILITY OF SUCH DAMAGE.
 */

#import "OEGameViewController.h"
#import "NSViewController+OEAdditions.h"

#import "OEDBRom.h"
#import "OEDBGame.h"

#import "OEGameView.h"
#import "OEGameCoreHelper.h"
#import "OEGameCoreManager.h"
#import "OECorePickerController.h"

#import "OESystemPlugin.h"
#import "OESystemResponder.h"
#import "OESystemController.h"
#import "OECorePlugin.h"

#import "OEDBSaveState.h"
#import "OEGameControlsBar.h"

#import "OEGameCore.h"
#import "OEGameDocument.h"

#import "OEHUDAlert+DefaultAlertsAdditions.h"

#import "NSString+UUID.h"
#import "NSURL+OELibraryAdditions.h"
@interface OEGameViewController ()

+ (OEDBRom *)OE_choseRomFromGame:(OEDBGame *)game;

- (BOOL)OE_loadFromURL:(NSURL *)aurl core:(OECorePlugin*)core error:(NSError **)outError;
- (OECorePlugin *)OE_coreForFileExtension:(NSString *)ext error:(NSError **)outError;
- (BOOL)OE_loadStateFromFile:(NSString*)fileName error:(NSError**)error;
- (void)OE_captureScreenshotUsingBlock:(void(^)(NSImage *img))block;

- (void)OE_restartUsingCore:(OECorePlugin*)core;

- (void)OE_repositionControlsWindow;
- (void)OE_terminateEmulationWithoutNotification;
@end

@implementation OEGameViewController
@synthesize delegate;
@synthesize rom=_rom, document;
@synthesize controlsWindow;
@synthesize gameView;

- (id)initWithRom:(OEDBRom *)rom
{
    return [self initWithRom:rom core:nil error:nil];
}
- (id)initWithRom:(OEDBRom *)rom core:(OECorePlugin*)core
{
    return [self initWithRom:rom core:core error:nil];
}
- (id)initWithRom:(OEDBRom *)rom error:(NSError **)outError
{
    return [self initWithRom:rom core:nil error:outError];
}

- (id)initWithRom:(OEDBRom *)aRom core:(OECorePlugin*)core error:(NSError **)outError
{
    if((self = [super init]))
    {
        controlsWindow = [[OEGameControlsBar alloc] initWithGameViewController:self];
        [controlsWindow setReleasedWhenClosed:YES];
        
        [self setRom:aRom];        
        NSURL *url = [[self rom] URL];

        if(!url)
        {
            // TODO: Implement proper error
            if(outError != NULL)
                *outError = [NSError errorWithDomain:@"OESomeErrorDomain" code:0 userInfo:[NSDictionary dictionary]];
            return nil;
        }

        NSView *view = [[NSView alloc] initWithFrame:(NSRect){{ 0.0, 0.0 }, { 0.0, 0.0 }}];
        [self setView:view];

        NSError *error = nil;
        
        if(![self OE_loadFromURL:url core:core error:&error])
        {
            if(error!=nil)
            {
                if(outError != NULL)
                    *outError = error;
                else 
                    [NSApp presentError:error];
            }
            return nil;
        }
        
        [[self rom] markAsPlayedNow];
    }
    return self;
}

- (id)initWithGame:(OEDBGame *)game
{
    return [self initWithGame:game core:nil error:nil];
}

- (id)initWithGame:(OEDBGame *)game core:(OECorePlugin*)core
{
    return [self initWithGame:game core:core error:nil];
}

- (id)initWithGame:(OEDBGame *)game error:(NSError **)outError
{
    return [self initWithGame:game core:nil error:outError];
}

- (id)initWithGame:(OEDBGame *)game core:(OECorePlugin*)core error:(NSError **)outError
{
    return [self initWithRom:[OEGameViewController OE_choseRomFromGame:game] core:core error:outError];
}


- (id)initWithSaveState:(OEDBSaveState *)state
{
    return [self initWithSaveState:state error:nil];
}


- (id)initWithSaveState:(OEDBSaveState *)state error:(NSError **)outError
{
    OEDBRom         *rom            = [state rom];
    NSString        *coreIdentifier = [state coreIdentifier];
    OECorePlugin    *core           = [OECorePlugin corePluginWithBundleIdentifier:coreIdentifier];
    id gameViewController = [self initWithRom:rom core:core error:outError];
    if(gameViewController)
    {
        [self loadState:state];
    }
    return self;    
}

- (void)dealloc
{
    NSNotificationCenter *nc = [NSNotificationCenter defaultCenter];
    [nc removeObserver:self name:NSApplicationWillTerminateNotification object:NSApp];
    [nc removeObserver:self name:NSViewFrameDidChangeNotification object:gameView];
    
    [controlsWindow close];
    controlsWindow = nil;
    gameView = nil;
}

#pragma mark -

- (void)viewDidAppear
{
    [super viewDidAppear];
    
    if([controlsWindow parentWindow] != nil) [[controlsWindow parentWindow] removeChildWindow:controlsWindow];
    
    NSWindow *window = [gameView window];
    if(window == nil) return;
    if([window parentWindow]) window = [window parentWindow];
    
    [window addChildWindow:controlsWindow ordered:NSWindowAbove];
    
    [self OE_repositionControlsWindow];
    
    [controlsWindow orderFront:self];
    [window makeFirstResponder:gameView];
    
    if(![[NSUserDefaults standardUserDefaults] boolForKey:UDDontShowGameTitleInWindowKey])
        [window setTitle:[[[self rom] game] name]];
}

- (void)viewWillDisappear
{
    [super viewWillDisappear];
    
    NSWindow *window = [gameView window];
    
    if([window parentWindow]) window = [window parentWindow];
    if(![[NSUserDefaults standardUserDefaults] boolForKey:UDDontShowGameTitleInWindowKey])
        [window setTitle:OEDefaultWindowTitle];
    
    [[self controlsWindow] hide];
<<<<<<< HEAD
    
    // terminate on fade out animation being finished
    NSUserDefaults *standardDefaults = [NSUserDefaults standardUserDefaults];
    BOOL allowPopout = [standardDefaults boolForKey:UDAllowPopoutKey];
    BOOL forcePopout = [standardDefaults boolForKey:UDForcePopoutKey];
    BOOL usePopout = forcePopout || allowPopout;
    
    [self beginTerminateEmulation];

    if(usePopout) [self endTerminateEmulation];
=======
    [self terminateEmulation];
>>>>>>> 515db797
}

#pragma mark - Controlling Emulation
- (void)resetGame
{
    [[rootProxy gameCore] resetEmulation];
    // TODO: draw one frame to reflect reset
}

- (void)terminateEmulation
{
    if(!emulationRunning) return;
    emulationRunning = NO;
    NSLog(@"terminateEmulation");
    
    [self pauseGame:self];
    
    if([[OEHUDAlert saveAutoSaveGameAlert] runModal])
        [self saveStateWithName:OESaveStateAutosaveName];
    
    [NSApp sendAction:@selector(emulationWillFinishForGameViewController:) to:nil from:self];

    [self OE_terminateEmulationWithoutNotification];
    
    [NSApp sendAction:@selector(emulationDidFinishForGameViewController:) to:nil from:self];
    
    [[self document] close];
}

- (void)OE_terminateEmulationWithoutNotification
{
    [[NSNotificationCenter defaultCenter] removeObserver:self name:NSViewFrameDidChangeNotification object:gameView];
    
    emulationRunning = NO;
    [gameView setRootProxy:nil];
    [gameView setGameResponder:nil];
    
    gameView = nil;
    
    [gameController removeSettingObserver:[rootProxy gameCore]];
    
    gameSystemController = nil;
    gameSystemResponder  = nil;
    
    // kill our background friend
    [gameCoreManager stop];
    
    gameCoreManager = nil;
    rootProxy = nil;
    gameController = nil;
}

- (IBAction)pauseGame:(id)sender
{
    [self setPauseEmulation:YES];
}

- (IBAction)playGame:(id)sender
{
    [self setPauseEmulation:NO];
}

- (BOOL)isEmulationPaused
{
    return [rootProxy isEmulationPaused];
}

- (void)toggleEmulationPaused
{
    [self setPauseEmulation:![self isEmulationPaused]];
}

- (void)setPauseEmulation:(BOOL)flag
{
    [rootProxy setPauseEmulation:flag];
    [[self controlsWindow] reflectEmulationRunning:flag];
}

#pragma mark - HUD Bar Actions
// switchCore:: expects sender or [sender representedObject] to be an OECorePlugin object and prompts the user for confirmation
- (void)switchCore:(id)sender
{
    OECorePlugin* plugin;
    if([sender isKindOfClass:[OECorePlugin class]])
        plugin = sender;
    else if([sender respondsToSelector:@selector(representedObject)] && [[sender representedObject] isKindOfClass:[OECorePlugin class]])
        plugin = [sender representedObject];
    else {
        DLog(@"Invalid argument passed: %@", sender);
        return;
    }
    
    if([[plugin bundleIdentifier] isEqualTo:[self coreIdentifier]]) return;
    
    OEHUDAlert *alert = [OEHUDAlert alertWithMessageText:@"If you change the core you current progress will be lost and save states will not work anymore." defaultButton:@"Change Core" alternateButton:@"Cancel"];
    [alert showSuppressionButtonForUDKey:UDChangeCoreAlertSuppressionKey];
    [alert setCallbackHandler:^(OEHUDAlert *alert, NSUInteger result)
     {         
         if(result == NSAlertDefaultReturn)
         {
             NSUserDefaults* standardUserDefaults = [NSUserDefaults standardUserDefaults];
             NSString* systemIdentifier = [self systemIdentifier];
             [standardUserDefaults setValue:[plugin bundleIdentifier] forKey:UDSystemCoreMappingKeyForSystemIdentifier(systemIdentifier)];
             
             [self OE_restartUsingCore:plugin];
         }
     }];
    
    [alert runModal];
}

- (void)OE_restartUsingCore:(OECorePlugin*)core
{
    if(core == [gameCoreManager plugin])
    {
        [self resetGame];
    }
    else
    {
        [self OE_terminateEmulationWithoutNotification];
        
        NSURL   *url   = [[self rom] URL];
        NSError *error = nil;
        if(![self OE_loadFromURL:url core:core error:&error])
        {
            [NSApp presentError:error];
            
            if([[self delegate] respondsToSelector:@selector(emulationDidFinishForGameViewController:)])
                [[self delegate] emulationDidFinishForGameViewController:self];
            
            [[self document] close];   
        }
    }
}

- (void)editControls:(id)sender
{
    NSString* systemIdentifier = [self systemIdentifier];
    NSDictionary* userInfo = [NSDictionary dictionaryWithObjectsAndKeys:
                              @"Controls", OEPreferencesOpenPanelUserInfoPanelNameKey,
                              systemIdentifier, OEPreferencesOpenPanelUserInfoSystemIdentifierKey,
                              nil];
    
    [[NSNotificationCenter defaultCenter] postNotificationName:OEPreferencesOpenPaneNotificationName object:nil userInfo:userInfo];
}

- (void)selectFilter:(id)sender
{
    NSString *filterName;
    if([sender isKindOfClass:[NSString class]])
        filterName = sender;
    else if([sender respondsToSelector:@selector(representedObject)] && [[sender representedObject] isKindOfClass:[NSString class]])
        filterName = [sender representedObject];
    else if([sender respondsToSelector:@selector(title)] && [[sender title] isKindOfClass:[NSString class]])
        filterName = [sender title];
    else {
        DLog(@"Invalid argument passed: %@", sender);
    }
    
    [[NSUserDefaults standardUserDefaults] setObject:filterName forKey:UDVideoFilterKey];
}
#pragma mark - Volume
- (void)setVolume:(float)volume asDefault:(BOOL)defaultFlag
{
    [rootProxy setVolume:volume];
    [[self controlsWindow] reflectVolume:volume];
    
    if(defaultFlag)
        [[NSUserDefaults standardUserDefaults] setValue:[NSNumber numberWithFloat:volume] forKey:UDVolumeKey];
}

- (void)changeVolume:(id)sender
{
    if([sender respondsToSelector:@selector(floatValue)])
        [self setVolume:[sender floatValue] asDefault:YES];
    else if([sender respondsToSelector:@selector(representedObject)] && [[sender representedObject] respondsToSelector:@selector(floatValue)])
        [self setVolume:[[sender representedObject] floatValue] asDefault:YES];
    else {
       DLog(@"Invalid argument passed: %@", sender);
    }
}

- (IBAction)volumeUp:(id)sender{
}

- (IBAction)volumeDown:(id)sender{
}

- (void)mute:(id)sender{
    [self setVolume:0.0 asDefault:NO];
}

- (void)unmute:(id)sender{
    [self setVolume:1.0 asDefault:YES];
}
#pragma mark - Saving States
- (IBAction)saveState:(id)sender
{
    NSInteger   saveGameNo    = [[self rom] saveStateCount]+1;
    // TODO: properly format date
    NSString    *proposedName = [NSString stringWithFormat:@"%@%ld %@", NSLocalizedString(@"Save-Game-", @""), saveGameNo, [NSDate date]];
    OEHUDAlert  *alert        = [OEHUDAlert saveGameAlertWithProposedName:proposedName];

    [alert setWindow:[[self view] window]];
    [alert setCallbackHandler:^(OEHUDAlert *alert, NSUInteger result)
     {
         if(result == NSAlertDefaultReturn)
             [self saveStateWithName:[alert stringValue]];
         [self playGame:nil];
     }];
    
    [alert runModal];
}

- (IBAction)quickSave:(id)sender;
{
    [self saveStateWithName:OESaveStateQuicksaveName];
}

- (void)saveStateWithName:(NSString *)stateName
{
    // calling pauseGame here because it might need some time to execute
    BOOL paused = [self isEmulationPaused]; 
    
    if(!paused)
        [self pauseGame:self];
 
    if([self rom] == nil)
    {
        NSLog(@"Error: Can not save states without rom");
        [self playGame:self];
        return;
    }
    
    __block BOOL    success                 = NO;
    NSString        *temporaryDirectoryPath = NSTemporaryDirectory();
    NSURL           *temporaryDirectoryURL  = [NSURL fileURLWithPath:temporaryDirectoryPath];
    NSURL           *temporaryStateFileURL  = [NSURL URLWithString:[NSString stringWithUUID] relativeToURL:temporaryDirectoryURL];
    
    temporaryStateFileURL = [temporaryStateFileURL uniqueURLUsingBlock:^NSURL *(NSInteger triesCount) {
        [self playGame:self];
        return [NSURL URLWithString:[NSString stringWithUUID] relativeToURL:temporaryDirectoryURL];
    }];
    
    success = [rootProxy saveStateToFileAtPath:[temporaryStateFileURL path]];
    if(!success)
    {
        NSLog(@"Could not create save state file at url: %@", temporaryStateFileURL);
        [self playGame:self];
        return;
    }
    
    BOOL isSpecialSaveState = [stateName hasPrefix:OESaveStateSpecialNamePrefix];
    OEDBSaveState *state;
    if(isSpecialSaveState)
    {
        state = [[self rom] saveStateWithName:stateName];
    }
    
    if(!state)
        state = [OEDBSaveState createSaveStateNamed:stateName forRom:[self rom] core:[gameCoreManager plugin] withFile:temporaryStateFileURL];
    else
    {
        [state replaceStateFileWithFile:temporaryStateFileURL];
        [state setTimestamp:[NSDate date]];
        [state rewriteInfoPlist];
    }
    
    [self OE_captureScreenshotUsingBlock:^(NSImage *img) {
        if(!img)
        {
            success = NO;
            return;
        }
        success = [[img TIFFRepresentation] writeToURL:[state screenshotURL] atomically:YES];
    }];
    
    if(!success)
    {
        NSLog(@"Could not create screenshot at url: %@", [state screenshotURL]);
        [self playGame:self];
        return;
    }
    
    if(!paused)
        [self playGame:self];
}

#pragma mark - Loading States
- (IBAction)loadState:(id)sender
{
    // calling pauseGame here because it might need some time to execute
    [self pauseGame:self];
    
    OEDBSaveState *state;
    if([sender isKindOfClass:[OEDBSaveState class]])
        state = sender;
    else if([sender respondsToSelector:@selector(representedObject)] && [[sender representedObject] isKindOfClass:[OEDBSaveState class]])
        state = [sender representedObject];
    else {
        DLog(@"Invalid argument passed: %@", sender);
        return;        
    }

    if([state rom] != [self rom])
    {
        NSLog(@"Invalid save state for current rom");
        [self playGame:self];
        return;
    }
    
    if([[self coreIdentifier] isNotEqualTo:[state coreIdentifier]])
    {
        OEHUDAlert *alert = [OEHUDAlert alertWithMessageText:@"This save state was created with a different core. Do you want to switch to that core now?" defaultButton:@"OK" alternateButton:@"Cancel"];
        [alert showSuppressionButtonForUDKey:UDAutoSwitchCoreAlertSuppressionKey];
        if([alert runModal])
        {
            OECorePlugin *core = [OECorePlugin corePluginWithBundleIdentifier:[state coreIdentifier]];
            [self OE_restartUsingCore:core];
        }
        else
        {
            [self playGame:self];
            return;
        }
    }
    
    NSString *path = [[state stateFileURL] path];
    [self OE_loadStateFromFile:path error:nil];
    [self playGame:self];
}

- (IBAction)quickLoad:(id)sender;
{
    OEDBSaveState *quicksaveState = [[self rom] quickSaveStateInSlot:0];
    if(quicksaveState)
        [self loadState:quicksaveState];
}

- (BOOL)OE_loadStateFromFile:(NSString*)fileName error:(NSError**)error
{
    if(error != NULL) *error = nil;
    return [rootProxy loadStateFromFileAtPath:fileName];
}
#pragma mark 
// delete save state expects sender or [sender representedObject] to be an OEDBSaveState object and prompts the user for confirmation
- (void)deleteSaveState:(id)sender
{
    OEDBSaveState *state;
    if([sender isKindOfClass:[OEDBSaveState class]])
        state = sender;
    else if([sender respondsToSelector:@selector(representedObject)] && [[sender representedObject] isKindOfClass:[OEDBSaveState class]])
        state = [sender representedObject];
    else {
        DLog(@"Invalid argument passed: %@", sender);
        return;        
    }
    
    NSString *stateName = [state name];
    OEHUDAlert *alert = [OEHUDAlert deleteStateAlertWithStateName:stateName];
    
    NSUInteger result = [alert runModal];
    if(result)
        [state remove];
}

#pragma mark -
- (void)OE_captureScreenshotUsingBlock:(void(^)(NSImage *img))block
{
    [gameView captureScreenshotUsingBlock:block];
}

#pragma mark - Menu Items
- (BOOL)validateMenuItem:(NSMenuItem *)menuItem
{
    SEL action = [menuItem action];
    
    if(action==@selector(quickLoad:))
        return [[self rom] quickSaveStateInSlot:0]!=nil;
    else if(action==@selector(pauseGame:))
        return ![self isEmulationPaused];
    else if(action==@selector(playGame:))
        return [self isEmulationPaused];
    
    return YES;
}

#pragma mark - Info
- (NSSize)defaultScreenSize
{
    OEGameCore *gameCore = [rootProxy gameCore];
    OEIntRect screenRect = [gameCore screenRect];
    
    return NSSizeFromOEIntSize(screenRect.size);
}

- (NSString*)systemIdentifier
{
    return [gameSystemController systemIdentifier];
}

- (NSString*)coreIdentifier
{
    return [[gameCoreManager plugin] bundleIdentifier];
}

#pragma mark - Private Methods

+ (OEDBRom *)OE_choseRomFromGame:(OEDBGame *)game
{
    // TODO: we could display a list of roms here if we wanted to, do we?
    return [game defaultROM];
}

- (BOOL)OE_loadFromURL:(NSURL *)aurl core:(OECorePlugin *)core error:(NSError **)outError
{
    NSString *romPath = [aurl path];
    if([[NSFileManager defaultManager] fileExistsAtPath:romPath])
    {
        NSNotificationCenter *nc = [NSNotificationCenter defaultCenter];
        
        gameView = [[OEGameView alloc] initWithFrame:[[self view] bounds]];
        [gameView setAutoresizingMask:NSViewWidthSizable | NSViewHeightSizable];
        [[self view] addSubview:gameView];
        [nc addObserver:self selector:@selector(viewDidChangeFrame:)  name:NSViewFrameDidChangeNotification object:gameView];
        
        emulationRunning = YES;
        if(!core)
            core = [self OE_coreForFileExtension:[aurl pathExtension] error:outError];
        
        if(core == nil)
            return NO;
        
        gameController = [core controller];

        Class managerClass = ([[NSUserDefaults standardUserDefaults] boolForKey:UDRunCoresInBackgroundKey]
                              ? [OEGameCoreThreadManager  class]
                              : [OEGameCoreProcessManager class]);
        
        gameCoreManager = [[managerClass alloc] initWithROMAtPath:romPath corePlugin:core owner:gameController error:outError];
        
        if(gameCoreManager != nil)
        {
            rootProxy = [gameCoreManager rootProxy];
            
            [rootProxy setupEmulation];
            
            // set initial volume
            [self setVolume:[[NSUserDefaults standardUserDefaults] floatForKey:UDVolumeKey] asDefault:NO];
            
            OEGameCore *gameCore = [rootProxy gameCore];
            gameSystemController = [[OESystemPlugin gameSystemPluginForTypeExtension:[aurl pathExtension]] controller];
            gameSystemResponder  = [gameSystemController newGameSystemResponder];
            [gameSystemResponder setClient:gameCore];
            
            if(gameView != nil)
            {
                [gameView setRootProxy:rootProxy];
                [gameView setGameResponder:gameSystemResponder];
            }

            [[[self view] window] makeFirstResponder:gameView];
            [gameView resizeSubviewsWithOldSize:[[self view] frame].size];
            
            return YES;
        }
    }
    else if(outError != NULL)
    {
        *outError = [NSError errorWithDomain:OEGameDocumentErrorDomain
                                        code:OEFileDoesNotExistError
                                    userInfo:
                     [NSDictionary dictionaryWithObjectsAndKeys:
                      NSLocalizedString(@"The file you selected doesn't exist", @"Inexistent file error reason."),
                      NSLocalizedFailureReasonErrorKey,
                      NSLocalizedString(@"Choose a valid file.", @"Inexistent file error recovery suggestion."),
                      NSLocalizedRecoverySuggestionErrorKey,
                      nil]];
    }
    
    return NO;
}

- (void)OE_repositionControlsWindow
{
    NSWindow *gameWindow = [[self view] window];
    if(gameWindow == nil) return;
    
    NSPoint origin = [gameWindow convertBaseToScreen:[gameView frame].origin];
    origin.x += ([gameView frame].size.width - [controlsWindow frame].size.width) / 2;
    origin.y += 19;
    
    [controlsWindow setFrameOrigin:origin];
}



#pragma mark - Notifications

- (void)viewDidChangeFrame:(NSNotification*)notification
{
    [self OE_repositionControlsWindow];
}

#pragma mark - Plugin discovery
- (OECorePlugin *)OE_coreForFileExtension:(NSString *)ext error:(NSError **)outError
{
    OECorePlugin *chosenCore = nil;
    OESystemPlugin *system = [OESystemPlugin gameSystemPluginForTypeExtension:ext];
    NSArray *validPlugins = [OECorePlugin corePluginsForSystemIdentifier:[system systemIdentifier]];
    
    if([validPlugins count] == 0 && outError != nil)
    {
        *outError = [NSError errorWithDomain:OEGameDocumentErrorDomain
                                        code:OEIncorrectFileError
                                    userInfo:
                     [NSDictionary dictionaryWithObjectsAndKeys:
                      NSLocalizedString(@"The launched file isn't handled by OpenEmu", @"Incorrect file error reason."),
                      NSLocalizedFailureReasonErrorKey,
                      NSLocalizedString(@"Choose a file with a supported file format or download an appropriate OpenEmu plugin.", @"Incorrect file error recovery suggestion."),
                      NSLocalizedRecoverySuggestionErrorKey,
                      nil]];
        chosenCore = nil;
    } else if([validPlugins count] == 1) {
        chosenCore = [validPlugins lastObject];
    } else {
        NSUserDefaults* standardUserDefaults = [NSUserDefaults standardUserDefaults];
        BOOL forceCorePicker = [standardUserDefaults boolForKey:UDForceCorePicker];
        NSString* coreIdentifier = [standardUserDefaults valueForKey:UDSystemCoreMappingKeyForSystemIdentifier([system systemIdentifier])];
        chosenCore = [OECorePlugin corePluginWithBundleIdentifier:coreIdentifier];
        if(!chosenCore && !forceCorePicker)
        {
            validPlugins = [validPlugins sortedArrayUsingComparator:^NSComparisonResult(id obj1, id obj2) {
                return [[obj1 displayName] compare:[obj2 displayName]];
            }];
            chosenCore = [validPlugins objectAtIndex:0];
            [standardUserDefaults setValue:[chosenCore bundleIdentifier] forKey:UDSystemCoreMappingKeyForSystemIdentifier([system systemIdentifier])];
        }
        if(forceCorePicker)
        {
            OECorePickerController *c = [[OECorePickerController alloc] initWithCoreList:validPlugins];
            if([[NSApplication sharedApplication] runModalForWindow:[c window]] == 1)
                chosenCore = [c selectedCore];
        }
    }
    
    return chosenCore;
}

#pragma mark - TaskWrapper delegate methods

- (void)appendOutput:(NSString *)output fromProcess:(OETaskWrapper *)aTask
{
    // printf("%s", [output UTF8String]);
}    

- (void)processStarted:(OETaskWrapper *)aTask
{
}

- (void)processFinished:(OETaskWrapper *)aTask withStatus:(NSInteger)statusCode
{
}

@end<|MERGE_RESOLUTION|>--- conflicted
+++ resolved
@@ -209,20 +209,7 @@
         [window setTitle:OEDefaultWindowTitle];
     
     [[self controlsWindow] hide];
-<<<<<<< HEAD
-    
-    // terminate on fade out animation being finished
-    NSUserDefaults *standardDefaults = [NSUserDefaults standardUserDefaults];
-    BOOL allowPopout = [standardDefaults boolForKey:UDAllowPopoutKey];
-    BOOL forcePopout = [standardDefaults boolForKey:UDForcePopoutKey];
-    BOOL usePopout = forcePopout || allowPopout;
-    
-    [self beginTerminateEmulation];
-
-    if(usePopout) [self endTerminateEmulation];
-=======
     [self terminateEmulation];
->>>>>>> 515db797
 }
 
 #pragma mark - Controlling Emulation

--- conflicted
+++ resolved
@@ -44,102 +44,14 @@
 #pragma mark -
 #pragma mark Timing
 
-<<<<<<< HEAD
-@class OEMenuItemsView, OEMenuContentView, OEMenuScrollerView;
-@interface OEMenu ()
-- (BOOL)_isClosing;
-- (OEMenuContentView *)menuView;
-- (void)_performCloseMenu;
-- (void)_closeByClickingItem:(NSMenuItem *)selectedItem;
-- (void)setIsAlternate:(BOOL)flag;
-- (CAAnimation*)alphaValueAnimation;
-- (void)setAlphaValueAnimation:(CAAnimation *)anim;
-
-- (void)OE_createEventMonitor;
-- (void)OE_removeEventMonitor;
-
-@property NSRect openRect; 
-
-- (void)OE_repositionMenu;
-- (NSPoint)OE_originForEdge:(OERectEdge)anEdge ofWindow:(NSWindow*)win;
-- (OERectEdge)OE_oppositeRectEdgeForEdge:(OERectEdge)edge;
-@end
-
-#pragma mark -
-@interface OEMenuContentView : NSView
-
-- (int)OE_submenuPosition;
-- (void)highlightItemAtPoint:(NSPoint)p;
-- (void)highlightItemWithScrollingAtPoint:(NSPoint)p;
-- (void)mouseHighlightItemAtPoint:(NSPoint)p;
-- (NSMenuItem *)itemAtPoint:(NSPoint)p;
-- (NSRect)rectOfItem:(NSMenuItem *)m;
-
-- (BOOL)menuKeyDown:(NSEvent *)theEvent;
-
-- (void)updateScrollerViews:(BOOL)animated;
-- (void)scrollDown;
-- (void)scrollUp;
-- (void)scrollBy:(float)yDelta;
-#pragma mark -
-#pragma mark TextAttributes
-- (NSDictionary *)itemTextAttributes;
-- (NSDictionary *)selectedItemTextAttributes;
-- (NSDictionary *)selectedItemAlternateTextAttributes;
-- (NSDictionary *)disabledItemTextAttributes;
-=======
 static const CGFloat OEMenuFadeOutDuration = 0.075; // Animation duration to fade the menu out
 static const CGFloat OEMenuClickDelay      = 0.5;   // Amount of time before menu interprets a mouse down event between a click or drag operation
->>>>>>> 3ad8695b
 
 #pragma mark -
 #pragma Implementation
 
 static NSMutableArray *__sharedMenuStack; // Array of all the open instances of OEMenu
 
-<<<<<<< HEAD
-@interface OEMenuContentView ()
-- (NSSize)OE_calculateRequiredViewSize;
-@end
-
-#pragma mark -
-
-@interface OEMenuItemsView : NSView
-- (NSMenuItem *)itemAtPoint:(NSPoint)p;
-- (NSRect)rectOfItem:(NSMenuItem *)m;
-
-- (OEMenu *)menu;
-@end
-
-@interface OEMenuItemsView ()
-- (NSSize)OE_calculateAndSetRequiredViewSize;
-@end
-
-#pragma mark -
-
-@interface OE_MenuScrollView : NSScrollView
-
-- (OEMenu *)menu;
-@end
-
-#pragma mark -
-
-@interface OE_MenuScroller : NSScroller
-@end
-
-#pragma mark -
-
-@interface OEMenuScrollerView : NSView
-@property BOOL up;
-- (NSImage*)scrollUpArrowImageForStyle:(OEMenuStyle)style;
-- (NSImage*)scrollDownArrowImageForStyle:(OEMenuStyle)style;
-@end
-
-#pragma mark -
-#pragma mark -
-
-=======
->>>>>>> 3ad8695b
 @implementation OEMenu
 @synthesize highlightedItem = _highlightedItem;
 
@@ -154,14 +66,7 @@
     return result;
 }
 
-<<<<<<< HEAD
-#pragma mark -
-#pragma mark Opening / Closing the menu
-
-- (void)openOnEdge:(OERectEdge)anEdge ofRect:(NSRect)rect ofWindow:(NSWindow *)win
-=======
 + (void)openMenuForPopUpButton:(OEPopUpButton *)button withEvent:(NSEvent *)event options:(NSDictionary *)options
->>>>>>> 3ad8695b
 {
     // Calculate the frame for the popup menu so that the popup menu's selected item hovers exactly over the popup button's title
     const NSRect titleRectInButton = [[button cell] titleRectForBounds:[button bounds]];
@@ -182,72 +87,6 @@
     // Calculate the frame for the popup menu so that the menu appears to be attached to the specified view
     OEMenu *result = [self OE_menuWithMenu:menu forScreen:[[view window] screen] options:options];
 
-<<<<<<< HEAD
-    if([self submenu]) [self.submenu closeMenuWithoutChanges:sender];
-    
-    [self _performCloseMenu];
-    
-    if([[self delegate] respondsToSelector:@selector(menuDidCancel:)])
-        [[self delegate] menuDidCancel:self];
-}
-
-- (void)closeMenu
-{   
-    closing = YES;
-    
-    OEMenu *superMen = self;
-    
-    while([superMen supermenu] != nil) superMen = [superMen supermenu];
-    
-    if(superMen != self)
-    {
-        [superMen closeMenu];
-        return;
-    }
-    
-    OEMenu *subMen = self;
-    while([subMen submenu] != nil) subMen = [subMen submenu];
-    
-    NSMenuItem *selectedItem = [subMen highlightedItem];
-    [self _closeByClickingItem:selectedItem];
-}
-#pragma mark -
-#pragma mark Positioning / Sizing
-
-- (void)OE_repositionMenu
-{   
-    NSRect menuRect         = [self frame];
-    NSRect screenRect       = [[[self parentWindow] screen] visibleFrame];
-    OERectEdge edge         = [self openEdge];
-    NSRect intersectionRect = NSIntersectionRect(menuRect, screenRect);
-    
-    if(NSEqualSizes(menuRect.size, intersectionRect.size)) return;
-    
-    // check if x is the problem
-    if([self allowsOppositeEdge])
-    {
-        if((edge == OEMaxXEdge || edge == OEMinXEdge) && (intersectionRect.size.width != menuRect.size.width))
-        {
-            OERectEdge oppositeEdge = [self OE_oppositeRectEdgeForEdge:edge];
-            [self setOpenEdge:oppositeEdge];
-            [[self menuView] OE_calculateRequiredViewSize];
-            menuRect.origin = [self OE_originForEdge:oppositeEdge ofWindow:[self parentWindow]];
-        }
-    }
-    
-    // update intersection rect if old menu rect was completly off-screen
-    if(NSHeight(intersectionRect) == 0)
-        intersectionRect =   NSIntersectionRect(menuRect, screenRect);
-    
-    // resize if nescessary    
-    if(NSHeight(menuRect) != NSHeight(intersectionRect))
-    {
-        menuRect.size.height = NSHeight(intersectionRect);
-        menuRect.origin.y    = NSMinY(intersectionRect);
-    }
-    
-    if(!NSEqualRects(menuRect, [self frame]))
-=======
     // If a reference rect has not been specified, use the specified view as a reference point
     NSRect   rect       = NSZeroRect;
     NSValue *rectValue  = [options objectForKey:OEMenuOptionsScreenRectKey];
@@ -262,7 +101,6 @@
 - (id)initWithContentRect:(NSRect)contentRect styleMask:(NSUInteger)aStyle backing:(NSBackingStoreType)bufferingType defer:(BOOL)flag screen:(NSScreen *)screen
 {
     if((self = [super initWithContentRect:contentRect styleMask:aStyle backing:bufferingType defer:flag screen:screen]))
->>>>>>> 3ad8695b
     {
         _view = [[OEMenuView alloc] initWithFrame:[[self contentView] bounds]];
         [_view setAutoresizingMask:NSViewWidthSizable | NSViewHeightSizable];
@@ -281,65 +119,8 @@
 
 - (void)orderWindow:(NSWindowOrderingMode)place relativeTo:(NSInteger)otherWin
 {
-<<<<<<< HEAD
-    NSRect  rect        = [self openRect];
-    BOOL    isSubmenu   = [self supermenu] != nil;
-    NSPoint point;
-    
-    if(!NSEqualSizes(rect.size, (NSSize){0,0}))
-    {
-        switch(anEdge)
-        {
-            case OENoEdge:
-                point = (NSPoint){ NSMidX(rect), NSMidY(rect) };
-                point = NSPointSub(point, ((NSPoint){[self frame].size.width/2, [self frame].size.height/2}));
-                break;
-            case OEMaxXEdge:
-                point = (NSPoint){ NSMaxX(rect), NSMidY(rect) };
-                break;
-            case OEMinXEdge:
-                point = (NSPoint){ NSMinX(rect), NSMidY(rect) };
-                point.x -= [self frame].size.width;
-                break;
-            case OEMinYEdge:
-                point = (NSPoint){ NSMidX(rect), NSMinY(rect) };
-                point.y -= [self frame].size.height;
-                break;
-            case OEMaxYEdge:
-                point = (NSPoint){ NSMidX(rect), NSMaxY(rect) };
-                break;
-            default:
-                break;
-        }
-        
-        switch(anEdge)
-        {
-            case OEMaxXEdge:
-            case OEMinXEdge:
-                point.y -= [self frame].size.height/2;
-                break;
-            case OEMinYEdge:
-            case OEMaxYEdge:
-                point.x -= [self frame].size.width/2;
-                break;
-            default:
-                break;
-        }
-        
-        if(isSubmenu)
-        {
-            point.y = NSMaxY([self openRect])-NSHeight([self frame]);
-            if (anEdge == OEMaxXEdge)
-                point = NSPointSub(point, ((NSPoint){SubmenuBorderLeft-1, -SubmenuBorderTop}));
-            else
-                point = NSPointSub(point, ((NSPoint){-SubmenuBorderRight+1, -SubmenuBorderTop}));
-        }
-    }
-    else
-=======
     [super orderWindow:place relativeTo:otherWin];
     if(_submenu)
->>>>>>> 3ad8695b
     {
         [self OE_updateFrameForSubmenu];
         [_submenu orderFrontRegardless];
@@ -374,84 +155,22 @@
          }];
     };
 
-<<<<<<< HEAD
-#pragma mark -
-#pragma mark Setter / getter
-
-- (NSMenuItem *)highlightedItem { return highlightedItem; }
-- (void)setHighlightedItem:(NSMenuItem *)value
-{
-    if(highlightedItem != value)
-    {
-        highlightedItem = value;
-        self.submenu = [[highlightedItem submenu] convertToOEMenu];
-    }
-}
-=======
     void (^fireCompletionHandler)(void) = ^{
         if(completionHandler) completionHandler();
         [[self parentWindow] removeChildWindow:self];
->>>>>>> 3ad8695b
 
         // Invoked after a menu closed.
         id<NSMenuDelegate> delegate = [[self menu] delegate];
         if([delegate respondsToSelector:@selector(menuDidClose:)]) [delegate menuDidClose:[_view menu]];
 
-<<<<<<< HEAD
-- (OEMenu *)submenu
-{
-    return submenu;
-}
-=======
         [__sharedMenuStack removeObjectsInArray:menus];
     };
->>>>>>> 3ad8695b
 
     [NSAnimationContext runAnimationGroup:changes completionHandler:fireCompletionHandler];
 }
 
 - (void)OE_cancelTrackingWithFadeDuration:(CGFloat)duration completionHandler:(void (^)(void))completionHandler
 {
-<<<<<<< HEAD
-    return _alternate || [[self supermenu] alternate];
-}
-
-#pragma mark -
-
-- (void)setStyle:(OEMenuStyle)aStyle
-{
-    style = aStyle;
-}
-
-- (OEMenuStyle)style
-{
-    if([self supermenu])
-        return [[self supermenu] style];
-    
-    return style;
-}
-
-#pragma mark -
-
-- (void)updateSize
-{
-    NSSize contentSize = [[self menuView] OE_calculateRequiredViewSize];
-    [self setFrame:(NSRect){ [self frame].origin, contentSize } display:NO];
-}
-
-#pragma mark -
-#pragma mark NSMenu wrapping
-
-- (NSArray *)itemArray
-{
-    return [[self menu] itemArray];
-}
-
-#pragma mark -
-#pragma mark Private Methods
-
-- (BOOL)_isClosing
-=======
     if(_cancelTracking) return;
     _cancelTracking = YES;
 
@@ -460,7 +179,6 @@
 }
 
 - (void)cancelTracking
->>>>>>> 3ad8695b
 {
     [self OE_cancelTrackingWithFadeDuration:OEMenuFadeOutDuration completionHandler:nil];
 }
@@ -488,120 +206,6 @@
 {
     NSRect results = NSZeroRect;
 
-<<<<<<< HEAD
-- (void)_finalClosing:(NSTimer*)timer
-{
-    NSMenuItem *selectedItem = [timer userInfo];
-    [timer invalidate];
-    if(![self _isClosing]) return;
-        
-    BOOL doAlternateAction = selectedItem && [selectedItem isEnabled] && [selectedItem isKindOfClass:[OEMenuItem class]] && [(OEMenuItem*)selectedItem hasAlternate] && self.alternate;
-    if(doAlternateAction){
-        ((OEMenuItem*)selectedItem).isAlternate = YES;
-    }
-    
-    // if an item is selected and the menu is attached to a popupbutton
-    if(selectedItem && [selectedItem isEnabled] && self.popupButton)
-    {
-        // we tell the popupbutton to select the item
-        [self.popupButton selectItem:selectedItem];
-    }
-    
-    // if an item is selected and has a targen + action we call it    
-    id target;
-    SEL action = NULL;
-    if(doAlternateAction && [selectedItem respondsToSelector:@selector(alternateAction)] && [(OEMenuItem*)selectedItem alternateAction]!=NULL)
-    {
-        target = [(OEMenuItem*)selectedItem alternateTarget];
-        action = [(OEMenuItem*)selectedItem alternateAction];
-    }
-    else if([selectedItem isEnabled])
-    {
-        target = [(OEMenuItem*)selectedItem target];
-        action = [(OEMenuItem*)selectedItem action];
-    }
-    
-	if (action) 
-		[NSApp sendAction:action to:target from:selectedItem];
-        
-    // tell the delegate that the menu selected an item
-    if(self.delegate && [self.delegate respondsToSelector:@selector(menuDidSelect:)]) [self.delegate performSelector:@selector(menuDidSelect:) withObject:self];
-    
-    [self _performCloseMenu];
-}
-
-#pragma mark -
-#pragma mark Utilities
-
-- (OERectEdge)OE_oppositeRectEdgeForEdge:(OERectEdge)edge
-{
-    switch(edge)
-    {
-        case OENoEdge:
-            return OENoEdge;
-            break;
-        case OEMaxXEdge:
-            return OEMinXEdge;
-            break;
-        case OEMinXEdge:
-            return OEMaxXEdge;
-            break;
-        case OEMinYEdge:
-            return OEMaxYEdge;
-            break;
-        case OEMaxYEdge:
-            return OEMinYEdge;
-            break;
-        default:
-            break;
-    }
-}
-#pragma mark -
-
-- (void)OE_createEventMonitor
-{   
-    _localMonitor = [NSEvent addLocalMonitorForEventsMatchingMask:NSLeftMouseDownMask | NSRightMouseDownMask | NSOtherMouseDownMask | NSKeyDownMask | NSFlagsChangedMask | NSScrollWheelMask handler:
-                     ^ NSEvent  *(NSEvent *incomingEvent)
-                     {
-                         
-                         OEMenuContentView *view = [[[self contentView] subviews] lastObject];
-                         
-                         if([incomingEvent type]==NSScrollWheel)
-                         {
-                             if([self submenu])
-                                 return incomingEvent;
-                             
-                             [view scrollWheel:incomingEvent];
-                             return nil;
-                         }
-                         
-                        if([incomingEvent type] == NSFlagsChanged)
-                         {
-                             [self setIsAlternate:([incomingEvent modifierFlags] & NSAlternateKeyMask) != 0];
-                             return nil;
-                         }
-                         
-                         if([incomingEvent type] == NSKeyDown)
-                         {
-                             if([view menuKeyDown:incomingEvent])
-                                 return nil;
-                             return incomingEvent;
-                         }
-                         
-                         if([[incomingEvent window] isKindOfClass:[self class]])// mouse down in window, will be handle by content view
-                         {
-                             return incomingEvent;
-                         }
-                         else
-                         {
-                             // event is outside of window, close menu without changes and remove event
-                             [self closeMenuWithoutChanges:nil];
-                         }
-                         
-                         return nil;
-                     }];
-}
-=======
     // Invoked to allow the delegate to specify a display location for the menu.
     id<NSMenuDelegate> delegate = [[self menu] delegate];
     if([delegate respondsToSelector:@selector(confinementRectForMenu:onScreen:)]) results = [delegate confinementRectForMenu:[self menu] onScreen:[self screen]];
@@ -610,20 +214,11 @@
     NSRect visibleFrame = [[self screen] visibleFrame];
     if(NSEqualRects(results, NSZeroRect)) results = visibleFrame;
     else                                  results = NSIntersectionRect(visibleFrame, results);
->>>>>>> 3ad8695b
 
     return results;
 }
 
-<<<<<<< HEAD
-#pragma mark -
-
-@implementation NSMenu (OEAdditions)
-
-- (OEMenu *)convertToOEMenu
-=======
 - (void)OE_updateFrameAttachedToPopupButton:(OEPopUpButton *)button alignSelectedItemWithRect:(NSRect)rect
->>>>>>> 3ad8695b
 {
     // Make sure that the window's size has been adjusted early as the calculations below depend on it's positioning
     [self setContentSize:[self size]];
@@ -636,14 +231,7 @@
     const NSRect        buttonFrame       = [button bounds];
     const BOOL          doesContainImages = [[_view documentView] doesContainImages];
 
-<<<<<<< HEAD
-#pragma mark -
-
-@implementation OEMenuContentView
-@synthesize scrollDownView, scrollUpView, scrollTimer;
-=======
     NSRect frame = {  .origin = rect.origin, .size = [self size] };
->>>>>>> 3ad8695b
 
     // TODO: Adjust origin based on the button's and menu item's shadows
     frame.origin.x   -= edgeInsets.left + OEMenuItemTickMarkWidth + (doesContainImages ? OEMenuItemImageWidth : 0.0);
@@ -658,30 +246,7 @@
     frame.origin.x = MIN(MAX(NSMinX(frame), NSMinX(screenFrame)), NSMaxX(screenFrame) - NSWidth(frame));
     frame.origin.y = MIN(MAX(NSMinY(frame), NSMinY(screenFrame)), NSMaxY(screenFrame) - NSHeight(frame));
 
-<<<<<<< HEAD
-- (void)dealloc
-{    
-    [[self scrollUpView] removeObserver:self forKeyPath:@"alphaValue"];
-    [[self scrollDownView] removeObserver:self forKeyPath:@"alphaValue"];
-    
-    while([[self trackingAreas] count] != 0)
-        [self removeTrackingArea:[[self trackingAreas] lastObject]];
-}
-
-#pragma mark -
-#pragma mark Interaction
-
-- (void)updateTrackingAreas
-{
-    NSArray *trackingAreas = [self trackingAreas];
-    NSTrackingArea *area = [trackingAreas objectAtIndex:0];
-    
-    [self removeTrackingArea:area];
-    area = [[NSTrackingArea alloc] initWithRect:[self bounds] options:NSTrackingMouseMoved|NSTrackingMouseEnteredAndExited|NSTrackingActiveAlways owner:self userInfo:nil];
-    [self addTrackingArea:area];
-=======
     [self setFrame:frame display:[self isVisible]];
->>>>>>> 3ad8695b
 }
 
 // Updates the frame's position and dimensions as it relates to the rect specified on the screen
@@ -1039,26 +604,6 @@
     // Make sure width is not smaller than the menu's minimumWidth
     results.width  = MAX(results.width, [[self menu] minimumWidth]);
 
-<<<<<<< HEAD
-@synthesize cachedContentOffset, cachedBorderSize;
-@end
-
-#pragma mark -
-@implementation OEMenuItemsView
-
-#pragma mark -
-#pragma mark View Config Overrides
-
-- (BOOL)isFlipped
-{
-    return YES;
-}
-
-#pragma mark -
-#pragma mark Items
-
-- (NSRect)rectOfItem:(NSMenuItem *)m
-=======
     // Make sure that the size is not larger than the max size
     results.width  = MIN(results.width, maxSize.width);
     results.height = MIN(results.height, maxSize.height);
@@ -1067,7 +612,6 @@
 }
 
 - (void)setHighlightedItem:(NSMenuItem *)highlightedItem
->>>>>>> 3ad8695b
 {
     if(_highlightedItem != highlightedItem)
     {
@@ -1086,23 +630,6 @@
     [_view setMenu:menu];
 }
 
-<<<<<<< HEAD
-#pragma mark -
-
-- (NSSize)OE_calculateAndSetRequiredViewSize
-{
-    OEMenu          *menu              = [self menu];
-    OEMenuContentView     *menuView          = [menu menuView];
-    NSArray         *menuItems         = [menu itemArray];
-    NSDictionary    *titleAttributes   = [menuView itemTextAttributes];
-    
-    float __block maxTitleWidth = 0;
-    BOOL __block menuContainsImage = NO;
-    
-    int __block normalItemCount = 0;
-    int __block separatorItemCount = 0;
-    [menuItems enumerateObjectsUsingBlock:^(NSMenuItem* menuItem, NSUInteger idx, BOOL *stop) 
-=======
 @end
 
 @implementation OEMenu (OEMenuViewAdditions)
@@ -1112,7 +639,6 @@
     __block OEMenu *result = nil;
     [__sharedMenuStack enumerateObjectsWithOptions:NSEnumerationReverse usingBlock:
      ^ (OEMenu *obj, NSUInteger idx, BOOL *stop)
->>>>>>> 3ad8695b
      {
          if(NSPointInRect(point, [obj frame]))
          {
@@ -1123,56 +649,23 @@
     return result;
 }
 
-<<<<<<< HEAD
-#pragma mark -
-
-- (OEMenu *)menu
-=======
 - (void)OE_setClosing:(BOOL)closing
->>>>>>> 3ad8695b
 {
     if([__sharedMenuStack objectAtIndex:0] != self) [[__sharedMenuStack objectAtIndex:0] OE_setClosing:closing];
     else                                            _closing = closing;
 }
 
-<<<<<<< HEAD
-@end
-
-#pragma mark -
-@implementation OE_MenuScrollView
-
-#pragma mark -
-
-- (OEMenu *)menu
-=======
 - (BOOL)OE_closing
->>>>>>> 3ad8695b
 {
     if([__sharedMenuStack objectAtIndex:0] != self) return [[__sharedMenuStack objectAtIndex:0] OE_closing];
     return _closing;
 }
-<<<<<<< HEAD
-@end
-
-#pragma mark -
-
-@implementation OE_MenuScroller
-=======
->>>>>>> 3ad8695b
 
 - (void)OE_setSubmenu:(NSMenu *)submenu
 {
     if([_submenu menu] == submenu) return;
     [_submenu OE_hideWindowWithoutAnimation];
 
-<<<<<<< HEAD
-- (void)drawKnob
-{
-}
-
-- (void)drawKnobSlotInRect:(NSRect)slotRect highlight:(BOOL)flag
-{
-=======
     if(submenu == nil)
     {
         _submenu = nil;
@@ -1182,7 +675,6 @@
     _submenu = [OEMenu OE_menuWithMenu:submenu forScreen:[self screen] options:[NSDictionary dictionaryWithObject:[NSNumber numberWithUnsignedInteger:[_view style]] forKey:OEMenuOptionsStyleKey]];
     [self OE_updateFrameForSubmenu];
     [_submenu OE_showMenuAttachedToWindow:[_view window]];
->>>>>>> 3ad8695b
 }
 
 - (OEMenu *)OE_submenu
@@ -1195,33 +687,15 @@
     NSWindow *supermenu = [self parentWindow];
     return ([supermenu isKindOfClass:[OEMenu class]] ? (OEMenu *)supermenu : nil);
 }
-<<<<<<< HEAD
-
-@end
-
-#pragma mark -
-
-@implementation OEMenuScrollerView 
-@synthesize up;
-
-- (NSImage *)scrollUpArrowImageForStyle:(OEMenuStyle)style
-=======
 
 - (OEMenuView *)OE_view
->>>>>>> 3ad8695b
 {
     return _view;
 }
 
-<<<<<<< HEAD
-- (NSImage *)scrollDownArrowImageForStyle:(OEMenuStyle)style
-{
-    return [NSImage imageNamed:style == OEMenuStyleDark ? @"dark_menu_scroll_down" : @"light_menu_scroll_down"];
-=======
 - (void)OE_hideWindowWithoutAnimation
 {
     [self OE_hideWindowWithFadeDuration:0.0 completionHandler:nil];
->>>>>>> 3ad8695b
 }
 
 - (void)OE_cancelTrackingWithCompletionHandler:(void (^)(void))completionHandler
@@ -1229,19 +703,4 @@
     [self OE_cancelTrackingWithFadeDuration:OEMenuFadeOutDuration completionHandler:completionHandler];
 }
 
-<<<<<<< HEAD
-- (void)drawRect:(NSRect)dirtyRect
-{        
-    OEMenu  *menu        = (OEMenu *)[self window];
-    NSImage *scrollArrow = [self up] ? [self scrollUpArrowImageForStyle:[menu style]] : [self scrollDownArrowImageForStyle:[menu style]];
-    
-    float x = NSMidX([self bounds]) - [scrollArrow size].width / 2;
-    float y = NSMidY([self bounds]) - [scrollArrow size].height / 2;
-    
-    NSRect targetRect = (NSRect){ { x, y }, scrollArrow.size };
-    [scrollArrow drawInRect:targetRect fromRect:NSZeroRect operation:NSCompositeSourceOver fraction:1.0];
-}
-
-=======
->>>>>>> 3ad8695b
 @end
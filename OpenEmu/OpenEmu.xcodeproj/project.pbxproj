// !$*UTF8*$!
{
	archiveVersion = 1;
	classes = {
	};
	objectVersion = 46;
	objects = {

/* Begin PBXAggregateTarget section */
		37C802FF101564A300356EF3 /* Build & Copy OpenEmuBase */ = {
			isa = PBXAggregateTarget;
			buildConfigurationList = 37C80315101564C000356EF3 /* Build configuration list for PBXAggregateTarget "Build & Copy OpenEmuBase" */;
			buildPhases = (
				37C80308101564B000356EF3 /* ShellScript */,
			);
			dependencies = (
				37C80305101564A800356EF3 /* PBXTargetDependency */,
			);
			name = "Build & Copy OpenEmuBase";
			productName = "Build & Copy OpenEmuBase";
		};
		82C9C96F0F080C7F0071460B /* Distribution */ = {
			isa = PBXAggregateTarget;
			buildConfigurationList = 82C9C97C0F080C810071460B /* Build configuration list for PBXAggregateTarget "Distribution" */;
			buildPhases = (
				82CAFBAA0FEDAA1C00CCDC7E /* CopyFiles */,
			);
			dependencies = (
				82C9C97E0F080C920071460B /* PBXTargetDependency */,
			);
			name = Distribution;
			productName = Disribution;
		};
		83F37141140BB166005A7353 /* Build SystemPlugins */ = {
			isa = PBXAggregateTarget;
			buildConfigurationList = 83F37144140BB166005A7353 /* Build configuration list for PBXAggregateTarget "Build SystemPlugins" */;
			buildPhases = (
				C68625721572686E00EFC972 /* Copy Plugins To Application Support */,
			);
			dependencies = (
				945E431F1517F75B00057D08 /* PBXTargetDependency */,
				94D7E8E9150741B500FBDD85 /* PBXTargetDependency */,
				8291C4E0148958F500A72540 /* PBXTargetDependency */,
				8227756F14894A2100B19E27 /* PBXTargetDependency */,
				820EB7631483FBEF008EC398 /* PBXTargetDependency */,
				1415542B1442C4B700A01683 /* PBXTargetDependency */,
				83F3714F140BB17B005A7353 /* PBXTargetDependency */,
				83F37151140BB17C005A7353 /* PBXTargetDependency */,
				83F37149140BB177005A7353 /* PBXTargetDependency */,
				83F3714D140BB17A005A7353 /* PBXTargetDependency */,
				83F3714B140BB179005A7353 /* PBXTargetDependency */,
			);
			name = "Build SystemPlugins";
			productName = "Build SystemPlugins";
		};
/* End PBXAggregateTarget section */

/* Begin PBXBuildFile section */
		141554101442B3B300A01683 /* Cocoa.framework in Frameworks */ = {isa = PBXBuildFile; fileRef = C6711810136368330034379A /* Cocoa.framework */; };
		141554161442B3B300A01683 /* InfoPlist.strings in Resources */ = {isa = PBXBuildFile; fileRef = 141554141442B3B300A01683 /* InfoPlist.strings */; };
		1415541E1442B61700A01683 /* OEN64SystemController.m in Sources */ = {isa = PBXBuildFile; fileRef = 1415541D1442B61700A01683 /* OEN64SystemController.m */; };
		141554211442B7B100A01683 /* OEN64SystemResponder.m in Sources */ = {isa = PBXBuildFile; fileRef = 141554201442B7B100A01683 /* OEN64SystemResponder.m */; };
		141554291442C12200A01683 /* controller_n64.png in Resources */ = {isa = PBXBuildFile; fileRef = 141554281442C12200A01683 /* controller_n64.png */; };
		1415542D1442C84B00A01683 /* OpenEmuSystem.framework in Frameworks */ = {isa = PBXBuildFile; fileRef = C6711807136367240034379A /* OpenEmuSystem.framework */; };
		1B224085100BD77800F42067 /* OpenEmuBase.framework in Copy Frameworks to App Frameworks */ = {isa = PBXBuildFile; fileRef = 82444BA10F51256C007C171B /* OpenEmuBase.framework */; };
		1B2B6D7714DB659F000D0BF7 /* Scale4xBR.frag in Resources */ = {isa = PBXBuildFile; fileRef = 1B2B6D7314DB6363000D0BF7 /* Scale4xBR.frag */; };
		1B2B6D7814DB659F000D0BF7 /* Scale4xBR.vert in Resources */ = {isa = PBXBuildFile; fileRef = 1B2B6D7514DB6375000D0BF7 /* Scale4xBR.vert */; };
		1B32151414DDD49E00C5B50A /* OE Startup.qtz in Resources */ = {isa = PBXBuildFile; fileRef = 1B32151114DDD06500C5B50A /* OE Startup.qtz */; };
		1B32151514DDD49E00C5B50A /* OpenEmu.dae in Resources */ = {isa = PBXBuildFile; fileRef = 1B32151214DDD06500C5B50A /* OpenEmu.dae */; };
		1B32151614DDD49E00C5B50A /* OpenEmuText.dae in Resources */ = {isa = PBXBuildFile; fileRef = 1B32151314DDD06500C5B50A /* OpenEmuText.dae */; };
		1B42C66D1429510A004691D7 /* Syphon.framework in Frameworks */ = {isa = PBXBuildFile; fileRef = 1B42C66C1429510A004691D7 /* Syphon.framework */; };
		1B42C66F14295130004691D7 /* Syphon.framework in Copy Frameworks to App Frameworks */ = {isa = PBXBuildFile; fileRef = 1B42C66C1429510A004691D7 /* Syphon.framework */; };
		1B47F105142F01E700EBC55B /* OESetupAssistant.m in Sources */ = {isa = PBXBuildFile; fileRef = 1B47F104142F01E700EBC55B /* OESetupAssistant.m */; };
		1B4D77EE117A60ED0001F629 /* Scale4x.frag in Resources */ = {isa = PBXBuildFile; fileRef = 1B885EC00F08A13500770B6D /* Scale4x.frag */; };
		1B4D77EF117A60ED0001F629 /* Scale4x.vert in Resources */ = {isa = PBXBuildFile; fileRef = 1B885EC10F08A13500770B6D /* Scale4x.vert */; };
		1B4D77F0117A60ED0001F629 /* Scale4xHQ.frag in Resources */ = {isa = PBXBuildFile; fileRef = 1B885E920F089F8A00770B6D /* Scale4xHQ.frag */; };
		1B4D77F1117A60ED0001F629 /* Scale4xHQ.vert in Resources */ = {isa = PBXBuildFile; fileRef = 1B885E910F089F8A00770B6D /* Scale4xHQ.vert */; };
		1B4D77F4117A60ED0001F629 /* Scale2xHQ.frag in Resources */ = {isa = PBXBuildFile; fileRef = 1B885E3A0F089A4400770B6D /* Scale2xHQ.frag */; };
		1B4D77F5117A60ED0001F629 /* Scale2xHQ.vert in Resources */ = {isa = PBXBuildFile; fileRef = 1B885E3B0F089A4400770B6D /* Scale2xHQ.vert */; };
		1B4D77F6117A60ED0001F629 /* Scale2xPlus.frag in Resources */ = {isa = PBXBuildFile; fileRef = 1B885E080F085EA500770B6D /* Scale2xPlus.frag */; };
		1B4D77F7117A60ED0001F629 /* Scale2xPlus.vert in Resources */ = {isa = PBXBuildFile; fileRef = 1B885E090F085EA500770B6D /* Scale2xPlus.vert */; };
		1B6A24FF143072B0009F1CE1 /* TV.qtz in Copy Filters Folder To App Resources */ = {isa = PBXBuildFile; fileRef = 1B224176100C049E00F42067 /* TV.qtz */; };
		1B6DA4A914DDE6A40067F7F6 /* OESetupAssistantQCOpenGLLayer.m in Sources */ = {isa = PBXBuildFile; fileRef = 1B6DA4A814DDE6A40067F7F6 /* OESetupAssistantQCOpenGLLayer.m */; };
		1B7505140FEEB72700B0D0AF /* About.png in Resources */ = {isa = PBXBuildFile; fileRef = 1B7505100FEEB4F600B0D0AF /* About.png */; };
		1B98144E142F02FA00114A30 /* OESetupAssistant.xib in Resources */ = {isa = PBXBuildFile; fileRef = 1B98144D142F02FA00114A30 /* OESetupAssistant.xib */; };
		1BE3AB9F14DBB43D00D2F508 /* Scale2xBR.vert in Resources */ = {isa = PBXBuildFile; fileRef = 1BE3AB9A14DBAA4000D2F508 /* Scale2xBR.vert */; };
		1BE3ABA014DBB43D00D2F508 /* Scale2xBR.frag in Resources */ = {isa = PBXBuildFile; fileRef = 1BE3AB9D14DBAA5600D2F508 /* Scale2xBR.frag */; };
		1BEF2A67116826BC0090F72B /* NSString+UUID.h in Headers */ = {isa = PBXBuildFile; fileRef = 1BEF2A65116826BC0090F72B /* NSString+UUID.h */; settings = {ATTRIBUTES = (Public, ); }; };
		1BEF2A68116826BC0090F72B /* NSString+UUID.m in Sources */ = {isa = PBXBuildFile; fileRef = 1BEF2A66116826BC0090F72B /* NSString+UUID.m */; };
		1BEF2A9C11682A5E0090F72B /* OpenEmuHelperApp.m in Sources */ = {isa = PBXBuildFile; fileRef = 1BEF2A7411682A330090F72B /* OpenEmuHelperApp.m */; };
		1BEF2AC411682AEB0090F72B /* IOSurface.framework in Frameworks */ = {isa = PBXBuildFile; fileRef = 1BEF2AC311682A9D0090F72B /* IOSurface.framework */; };
		1BEF2C8011684DB00090F72B /* OpenEmuBase.framework in Frameworks */ = {isa = PBXBuildFile; fileRef = 82444BA10F51256C007C171B /* OpenEmuBase.framework */; };
		1BEF2C9811684E4C0090F72B /* OECorePlugin.m in Sources */ = {isa = PBXBuildFile; fileRef = C62F549A0FE6CC1500DF15BA /* OECorePlugin.m */; };
		1BEF2C9D11684E600090F72B /* OEPlugin.m in Sources */ = {isa = PBXBuildFile; fileRef = C62F54700FE6ADC500DF15BA /* OEPlugin.m */; };
		1BEF2CA011684E7E0090F72B /* OEGameAudio.m in Sources */ = {isa = PBXBuildFile; fileRef = 829779330E743F2A00631240 /* OEGameAudio.m */; };
		1BEF2D15116855690090F72B /* OETaskWrapper.m in Sources */ = {isa = PBXBuildFile; fileRef = 1BEF2D14116855690090F72B /* OETaskWrapper.m */; };
		1BEF2DFE116860210090F72B /* NSString+UUID.m in Sources */ = {isa = PBXBuildFile; fileRef = 1BEF2A66116826BC0090F72B /* NSString+UUID.m */; };
		1BFC26D0116C1CA300B95689 /* OpenEmuHelperApp in Resources */ = {isa = PBXBuildFile; fileRef = 1BEF2A9411682A530090F72B /* OpenEmuHelperApp */; };
		1BFC26D9116C1CB800B95689 /* IOSurface.framework in Frameworks */ = {isa = PBXBuildFile; fileRef = 1BEF2AC311682A9D0090F72B /* IOSurface.framework */; };
		1BFC2725116C1F6700B95689 /* OETaskWrapper.m in Sources */ = {isa = PBXBuildFile; fileRef = 1BEF2D14116855690090F72B /* OETaskWrapper.m */; };
		1E2F3DBB10DEAB4C0019AA84 /* OEVersionMigrationController.m in Sources */ = {isa = PBXBuildFile; fileRef = 1E2F3DBA10DEAB4C0019AA84 /* OEVersionMigrationController.m */; };
		1EA4404911973E9C001D71CA /* OEGameQuickLookDocument.m in Sources */ = {isa = PBXBuildFile; fileRef = 1EA4404811973E9C001D71CA /* OEGameQuickLookDocument.m */; };
		3887A8051024D2BC000FC4CF /* GenerateThumbnailForURL.m in Sources */ = {isa = PBXBuildFile; fileRef = 3887A8021024D2BC000FC4CF /* GenerateThumbnailForURL.m */; };
		3887A8061024D2BC000FC4CF /* GeneratePreviewForURL.m in Sources */ = {isa = PBXBuildFile; fileRef = 3887A8031024D2BC000FC4CF /* GeneratePreviewForURL.m */; };
		3887A8071024D2BC000FC4CF /* main.c in Sources */ = {isa = PBXBuildFile; fileRef = 3887A8041024D2BC000FC4CF /* main.c */; };
		3887A8971024D796000FC4CF /* QuickLook.framework in Frameworks */ = {isa = PBXBuildFile; fileRef = 3887A8961024D796000FC4CF /* QuickLook.framework */; };
		3D15428114E20E22009C3DEE /* OENonARCHacks.m in Sources */ = {isa = PBXBuildFile; fileRef = 3D15428014E20E22009C3DEE /* OENonARCHacks.m */; settings = {COMPILER_FLAGS = "-fno-objc-arc"; }; };
		3D71183E1500650D0056E3BF /* PSYBlockTimer.m in Sources */ = {isa = PBXBuildFile; fileRef = 3D711839150064F50056E3BF /* PSYBlockTimer.m */; };
		3DD90BA71500A6BF00FE5DFD /* OETimingUtils.h in Headers */ = {isa = PBXBuildFile; fileRef = 3DD90BA51500A6BF00FE5DFD /* OETimingUtils.h */; };
		3DD90BA81500A6BF00FE5DFD /* OETimingUtils.m in Sources */ = {isa = PBXBuildFile; fileRef = 3DD90BA61500A6BF00FE5DFD /* OETimingUtils.m */; };
		3DFAB00D144644D4005EF0C3 /* OEGameShader.m in Sources */ = {isa = PBXBuildFile; fileRef = 1BA788FE0FF9C95A007CE5DB /* OEGameShader.m */; };
		53439A8C13B92C4A005C0CC8 /* OELibraryDatabase.m in Sources */ = {isa = PBXBuildFile; fileRef = 53439A8B13B92C4A005C0CC8 /* OELibraryDatabase.m */; };
		53439A9013B92C68005C0CC8 /* OEDBDataSourceAdditions.m in Sources */ = {isa = PBXBuildFile; fileRef = 53439A8F13B92C68005C0CC8 /* OEDBDataSourceAdditions.m */; };
		53439A9A13B92C97005C0CC8 /* OEDBAllGamesCollection.m in Sources */ = {isa = PBXBuildFile; fileRef = 53439A9313B92C97005C0CC8 /* OEDBAllGamesCollection.m */; };
		53439A9B13B92C97005C0CC8 /* OEDBCollection.m in Sources */ = {isa = PBXBuildFile; fileRef = 53439A9513B92C97005C0CC8 /* OEDBCollection.m */; };
		53439A9C13B92C97005C0CC8 /* OEDBCollectionFolder.m in Sources */ = {isa = PBXBuildFile; fileRef = 53439A9713B92C97005C0CC8 /* OEDBCollectionFolder.m */; };
		53439A9D13B92C97005C0CC8 /* OEDBSmartCollection.m in Sources */ = {isa = PBXBuildFile; fileRef = 53439A9913B92C97005C0CC8 /* OEDBSmartCollection.m */; };
		53439AA213B92C9D005C0CC8 /* OEDBGame.m in Sources */ = {isa = PBXBuildFile; fileRef = 53439A9F13B92C9D005C0CC8 /* OEDBGame.m */; };
		53439AA313B92C9D005C0CC8 /* OEDBSystem.m in Sources */ = {isa = PBXBuildFile; fileRef = 53439AA113B92C9D005C0CC8 /* OEDBSystem.m */; };
		53439AA613B92CC7005C0CC8 /* OELibraryController.m in Sources */ = {isa = PBXBuildFile; fileRef = 53439AA513B92CC7005C0CC8 /* OELibraryController.m */; };
		53439AAB13B92CE6005C0CC8 /* OECollectionViewController.m in Sources */ = {isa = PBXBuildFile; fileRef = 53439AA913B92CE5005C0CC8 /* OECollectionViewController.m */; };
		53439AD713B92E23005C0CC8 /* OECoverGridForegroundLayer.m in Sources */ = {isa = PBXBuildFile; fileRef = 53439AD513B92E23005C0CC8 /* OECoverGridForegroundLayer.m */; };
		53439AE313B92E59005C0CC8 /* OERatingCell.m in Sources */ = {isa = PBXBuildFile; fileRef = 53439ADA13B92E59005C0CC8 /* OERatingCell.m */; };
		53439AE413B92E59005C0CC8 /* OETableCornerView.m in Sources */ = {isa = PBXBuildFile; fileRef = 53439ADC13B92E59005C0CC8 /* OETableCornerView.m */; };
		53439AE513B92E59005C0CC8 /* OETableHeaderCell.m in Sources */ = {isa = PBXBuildFile; fileRef = 53439ADE13B92E59005C0CC8 /* OETableHeaderCell.m */; };
		53439AE613B92E59005C0CC8 /* OETableHeaderView.m in Sources */ = {isa = PBXBuildFile; fileRef = 53439AE013B92E59005C0CC8 /* OETableHeaderView.m */; };
		53439AE713B92E59005C0CC8 /* OETableView.m in Sources */ = {isa = PBXBuildFile; fileRef = 53439AE213B92E59005C0CC8 /* OETableView.m */; };
		53439AEB13B92E91005C0CC8 /* OELibrarySplitView.m in Sources */ = {isa = PBXBuildFile; fileRef = 53439AEA13B92E91005C0CC8 /* OELibrarySplitView.m */; };
		53439AEE13B92E9A005C0CC8 /* OEMainWindow.m in Sources */ = {isa = PBXBuildFile; fileRef = 53439AED13B92E9A005C0CC8 /* OEMainWindow.m */; };
		53439AF113B92EA1005C0CC8 /* OEBackgroundColorView.m in Sources */ = {isa = PBXBuildFile; fileRef = 53439AF013B92EA1005C0CC8 /* OEBackgroundColorView.m */; };
		53439AF413B92EA8005C0CC8 /* OESearchFieldCell.m in Sources */ = {isa = PBXBuildFile; fileRef = 53439AF313B92EA8005C0CC8 /* OESearchFieldCell.m */; };
		53439AF713B92EAD005C0CC8 /* OESlider.m in Sources */ = {isa = PBXBuildFile; fileRef = 53439AF613B92EAD005C0CC8 /* OESlider.m */; };
		53439AFA13B92EB3005C0CC8 /* OEImageButton.m in Sources */ = {isa = PBXBuildFile; fileRef = 53439AF913B92EB3005C0CC8 /* OEImageButton.m */; };
		53439AFD13B92EB9005C0CC8 /* OEScroller.m in Sources */ = {isa = PBXBuildFile; fileRef = 53439AFC13B92EB9005C0CC8 /* OEScroller.m */; };
		53439B0013B92EC1005C0CC8 /* OEScrollView.m in Sources */ = {isa = PBXBuildFile; fileRef = 53439AFF13B92EC1005C0CC8 /* OEScrollView.m */; };
		53439B0313B92ED3005C0CC8 /* OECenteredTextFieldCell.m in Sources */ = {isa = PBXBuildFile; fileRef = 53439B0213B92ED3005C0CC8 /* OECenteredTextFieldCell.m */; };
		53439B0713B92EEC005C0CC8 /* OEGridViewFieldEditor.m in Sources */ = {isa = PBXBuildFile; fileRef = 53439B0613B92EEC005C0CC8 /* OEGridViewFieldEditor.m */; };
		53439B1713B92FFA005C0CC8 /* OESidebarCell.m in Sources */ = {isa = PBXBuildFile; fileRef = 53439B0D13B92FFA005C0CC8 /* OESidebarCell.m */; };
		53439B1813B92FFA005C0CC8 /* OESidebarController.m in Sources */ = {isa = PBXBuildFile; fileRef = 53439B0F13B92FFA005C0CC8 /* OESidebarController.m */; };
		53439B1913B92FFA005C0CC8 /* OESidebarFieldEditor.m in Sources */ = {isa = PBXBuildFile; fileRef = 53439B1213B92FFA005C0CC8 /* OESidebarFieldEditor.m */; };
		53439B1A13B92FFA005C0CC8 /* OESidebarGroupItem.m in Sources */ = {isa = PBXBuildFile; fileRef = 53439B1413B92FFA005C0CC8 /* OESidebarGroupItem.m */; };
		53439B1B13B92FFA005C0CC8 /* OESidebarOutlineView.m in Sources */ = {isa = PBXBuildFile; fileRef = 53439B1613B92FFA005C0CC8 /* OESidebarOutlineView.m */; };
		53439B2113B93078005C0CC8 /* OEMenu.m in Sources */ = {isa = PBXBuildFile; fileRef = 53439B1E13B93078005C0CC8 /* OEMenu.m */; };
		53439B2E13B930A1005C0CC8 /* OEPrefCoreSliderLabelCell.m in Sources */ = {isa = PBXBuildFile; fileRef = 53439B2513B930A1005C0CC8 /* OEPrefCoreSliderLabelCell.m */; };
		53439B2F13B930A1005C0CC8 /* OEPrefCtrlHeadlineLabelCell.m in Sources */ = {isa = PBXBuildFile; fileRef = 53439B2713B930A1005C0CC8 /* OEPrefCtrlHeadlineLabelCell.m */; };
		53439B3013B930A1005C0CC8 /* OEPrefCtrlLabelCell.m in Sources */ = {isa = PBXBuildFile; fileRef = 53439B2913B930A1005C0CC8 /* OEPrefCtrlLabelCell.m */; };
		53439B3113B930A1005C0CC8 /* OEPrefHeadlineLabelCell.m in Sources */ = {isa = PBXBuildFile; fileRef = 53439B2B13B930A1005C0CC8 /* OEPrefHeadlineLabelCell.m */; };
		53439B3213B930A1005C0CC8 /* OEPrefLabelCell.m in Sources */ = {isa = PBXBuildFile; fileRef = 53439B2D13B930A1005C0CC8 /* OEPrefLabelCell.m */; };
		53439B3913B930E0005C0CC8 /* OEHorizontalLine.m in Sources */ = {isa = PBXBuildFile; fileRef = 53439B3813B930E0005C0CC8 /* OEHorizontalLine.m */; };
		53439B4013B93119005C0CC8 /* OECheckBox.m in Sources */ = {isa = PBXBuildFile; fileRef = 53439B3D13B93119005C0CC8 /* OECheckBox.m */; };
		53439B4113B93119005C0CC8 /* OEPopupButton.m in Sources */ = {isa = PBXBuildFile; fileRef = 53439B3F13B93119005C0CC8 /* OEPopupButton.m */; };
		53439B4A13B93138005C0CC8 /* OECoreSliderCell.m in Sources */ = {isa = PBXBuildFile; fileRef = 53439B4313B93138005C0CC8 /* OECoreSliderCell.m */; };
		53439B4B13B93138005C0CC8 /* OEControlsPopupButtonCell.m in Sources */ = {isa = PBXBuildFile; fileRef = 53439B4513B93138005C0CC8 /* OEControlsPopupButtonCell.m */; };
		53439B4C13B93138005C0CC8 /* OEPopupButtonCell.m in Sources */ = {isa = PBXBuildFile; fileRef = 53439B4713B93138005C0CC8 /* OEPopupButtonCell.m */; };
		53439B4D13B93138005C0CC8 /* OEPreferencesButtonCell.m in Sources */ = {isa = PBXBuildFile; fileRef = 53439B4913B93138005C0CC8 /* OEPreferencesButtonCell.m */; };
		53439B5513B9316F005C0CC8 /* OEPreferencesControlsBox.m in Sources */ = {isa = PBXBuildFile; fileRef = 53439B5013B9316F005C0CC8 /* OEPreferencesControlsBox.m */; };
		53439B5613B9316F005C0CC8 /* OEPreferencesDarkBox.m in Sources */ = {isa = PBXBuildFile; fileRef = 53439B5213B9316F005C0CC8 /* OEPreferencesDarkBox.m */; };
		53439B5713B9316F005C0CC8 /* OEPreferencesPlainBox.m in Sources */ = {isa = PBXBuildFile; fileRef = 53439B5413B9316F005C0CC8 /* OEPreferencesPlainBox.m */; };
		53439B5A13B93255005C0CC8 /* OEAttributedTextFieldCell.m in Sources */ = {isa = PBXBuildFile; fileRef = 53439B5913B93255005C0CC8 /* OEAttributedTextFieldCell.m */; };
		53439B5D13B9326D005C0CC8 /* INAppStoreWindow.m in Sources */ = {isa = PBXBuildFile; fileRef = 53439B5C13B9326D005C0CC8 /* INAppStoreWindow.m */; };
		53439B6113B93281005C0CC8 /* OEToolbarView.m in Sources */ = {isa = PBXBuildFile; fileRef = 53439B6013B93281005C0CC8 /* OEToolbarView.m */; };
		53439B6613B932A1005C0CC8 /* OEBackgroundGradientView.m in Sources */ = {isa = PBXBuildFile; fileRef = 53439B6313B932A1005C0CC8 /* OEBackgroundGradientView.m */; };
		53439B6713B932A1005C0CC8 /* OEBackgroundImageView.m in Sources */ = {isa = PBXBuildFile; fileRef = 53439B6513B932A1005C0CC8 /* OEBackgroundImageView.m */; };
		53439B6B13B932CE005C0CC8 /* OEPreferencesController.m in Sources */ = {isa = PBXBuildFile; fileRef = 53439B6A13B932CE005C0CC8 /* OEPreferencesController.m */; };
		53439B6E13B932DB005C0CC8 /* OEPrefLibraryController.m in Sources */ = {isa = PBXBuildFile; fileRef = 53439B6D13B932DB005C0CC8 /* OEPrefLibraryController.m */; };
		53439B7113B932ED005C0CC8 /* OEPrefGameplayController.m in Sources */ = {isa = PBXBuildFile; fileRef = 53439B7013B932ED005C0CC8 /* OEPrefGameplayController.m */; };
		53439B7413B932FA005C0CC8 /* OEPrefControlsController.m in Sources */ = {isa = PBXBuildFile; fileRef = 53439B7313B932FA005C0CC8 /* OEPrefControlsController.m */; };
		53439B7713B93303005C0CC8 /* OEPrefCoresController.m in Sources */ = {isa = PBXBuildFile; fileRef = 53439B7613B93303005C0CC8 /* OEPrefCoresController.m */; };
		53439B7A13B933B8005C0CC8 /* OEGameControlsBar.m in Sources */ = {isa = PBXBuildFile; fileRef = 53439B7913B933B8005C0CC8 /* OEGameControlsBar.m */; };
		53439B7E13B933D0005C0CC8 /* OEHUDSlider.m in Sources */ = {isa = PBXBuildFile; fileRef = 53439B7D13B933D0005C0CC8 /* OEHUDSlider.m */; };
		53439B8213B933E9005C0CC8 /* OEHUDWindow.m in Sources */ = {isa = PBXBuildFile; fileRef = 53439B8113B933E9005C0CC8 /* OEHUDWindow.m */; };
		53439B8513B9342F005C0CC8 /* OEHUDButtonCell.m in Sources */ = {isa = PBXBuildFile; fileRef = 53439B8413B9342F005C0CC8 /* OEHUDButtonCell.m */; };
		53439B8713B934DB005C0CC8 /* ImageKit.framework in Frameworks */ = {isa = PBXBuildFile; fileRef = 53439B8613B934DB005C0CC8 /* ImageKit.framework */; };
		53439B8913B936DA005C0CC8 /* CollectionView.xib in Resources */ = {isa = PBXBuildFile; fileRef = 53439B8813B936DA005C0CC8 /* CollectionView.xib */; };
		53439B8B13B936E1005C0CC8 /* Library.xib in Resources */ = {isa = PBXBuildFile; fileRef = 53439B8A13B936E1005C0CC8 /* Library.xib */; };
		53439B8D13B936EA005C0CC8 /* Preferences.xib in Resources */ = {isa = PBXBuildFile; fileRef = 53439B8C13B936EA005C0CC8 /* Preferences.xib */; };
		53439B9013B937DB005C0CC8 /* NSImage+OEHighlight.m in Sources */ = {isa = PBXBuildFile; fileRef = 53439B8F13B937DB005C0CC8 /* NSImage+OEHighlight.m */; };
		53439B9313B937EA005C0CC8 /* NSImage+OEDrawingAdditions.m in Sources */ = {isa = PBXBuildFile; fileRef = 53439B9213B937EA005C0CC8 /* NSImage+OEDrawingAdditions.m */; };
		53439B9613B937F5005C0CC8 /* NSURL+OELibraryAdditions.m in Sources */ = {isa = PBXBuildFile; fileRef = 53439B9513B937F5005C0CC8 /* NSURL+OELibraryAdditions.m */; };
		53439BF213B93920005C0CC8 /* arrow_down.png in Resources */ = {isa = PBXBuildFile; fileRef = 53439B9E13B93920005C0CC8 /* arrow_down.png */; };
		53439BF313B93920005C0CC8 /* arrow_left.png in Resources */ = {isa = PBXBuildFile; fileRef = 53439B9F13B93920005C0CC8 /* arrow_left.png */; };
		53439BF413B93920005C0CC8 /* arrow_right.png in Resources */ = {isa = PBXBuildFile; fileRef = 53439BA013B93920005C0CC8 /* arrow_right.png */; };
		53439BF513B93920005C0CC8 /* arrow_up.png in Resources */ = {isa = PBXBuildFile; fileRef = 53439BA113B93920005C0CC8 /* arrow_up.png */; };
		53439BF613B93920005C0CC8 /* background_lighting.png in Resources */ = {isa = PBXBuildFile; fileRef = 53439BA213B93920005C0CC8 /* background_lighting.png */; };
		53439BF713B93920005C0CC8 /* badge_1.png in Resources */ = {isa = PBXBuildFile; fileRef = 53439BA313B93920005C0CC8 /* badge_1.png */; };
		53439BF813B93920005C0CC8 /* badge_2.png in Resources */ = {isa = PBXBuildFile; fileRef = 53439BA413B93920005C0CC8 /* badge_2.png */; };
		53439BF913B93920005C0CC8 /* badge_3.png in Resources */ = {isa = PBXBuildFile; fileRef = 53439BA513B93920005C0CC8 /* badge_3.png */; };
		53439BFA13B93920005C0CC8 /* box_gloss.pdf in Resources */ = {isa = PBXBuildFile; fileRef = 53439BA613B93920005C0CC8 /* box_gloss.pdf */; };
		53439BFB13B93920005C0CC8 /* collections.png in Resources */ = {isa = PBXBuildFile; fileRef = 53439BA713B93920005C0CC8 /* collections.png */; };
		53439BFD13B93920005C0CC8 /* hud_bar.png in Resources */ = {isa = PBXBuildFile; fileRef = 53439BAA13B93920005C0CC8 /* hud_bar.png */; };
		53439BFE13B93920005C0CC8 /* hud_button.png in Resources */ = {isa = PBXBuildFile; fileRef = 53439BAB13B93920005C0CC8 /* hud_button.png */; };
		53439BFF13B93920005C0CC8 /* hud_close_button.png in Resources */ = {isa = PBXBuildFile; fileRef = 53439BAC13B93920005C0CC8 /* hud_close_button.png */; };
		53439C0013B93920005C0CC8 /* hud_fullscreen_glyph.png in Resources */ = {isa = PBXBuildFile; fileRef = 53439BAD13B93920005C0CC8 /* hud_fullscreen_glyph.png */; };
		53439C0113B93920005C0CC8 /* hud_glyphs.png in Resources */ = {isa = PBXBuildFile; fileRef = 53439BAE13B93920005C0CC8 /* hud_glyphs.png */; };
		53439C0213B93920005C0CC8 /* hud_slider_level.png in Resources */ = {isa = PBXBuildFile; fileRef = 53439BAF13B93920005C0CC8 /* hud_slider_level.png */; };
		53439C0313B93920005C0CC8 /* hud_slider_thumb.png in Resources */ = {isa = PBXBuildFile; fileRef = 53439BB013B93920005C0CC8 /* hud_slider_thumb.png */; };
		53439C0413B93920005C0CC8 /* hud_slider_track.png in Resources */ = {isa = PBXBuildFile; fileRef = 53439BB113B93920005C0CC8 /* hud_slider_track.png */; };
		53439C0513B93920005C0CC8 /* hud_volume.png in Resources */ = {isa = PBXBuildFile; fileRef = 53439BB213B93920005C0CC8 /* hud_volume.png */; };
		53439C0613B93920005C0CC8 /* hud_window.png in Resources */ = {isa = PBXBuildFile; fileRef = 53439BB313B93920005C0CC8 /* hud_window.png */; };
		53439C0713B93920005C0CC8 /* grid_rating.png in Resources */ = {isa = PBXBuildFile; fileRef = 53439BB413B93920005C0CC8 /* grid_rating.png */; };
		53439C0813B93920005C0CC8 /* grid_slider_large.png in Resources */ = {isa = PBXBuildFile; fileRef = 53439BB513B93920005C0CC8 /* grid_slider_large.png */; };
		53439C0913B93920005C0CC8 /* grid_slider_small.png in Resources */ = {isa = PBXBuildFile; fileRef = 53439BB613B93920005C0CC8 /* grid_slider_small.png */; };
		53439C0A13B93920005C0CC8 /* grid_slider_thumb.png in Resources */ = {isa = PBXBuildFile; fileRef = 53439BB713B93920005C0CC8 /* grid_slider_thumb.png */; };
		53439C0B13B93920005C0CC8 /* grid_slider_track.png in Resources */ = {isa = PBXBuildFile; fileRef = 53439BB813B93920005C0CC8 /* grid_slider_track.png */; };
		53439C0C13B93920005C0CC8 /* knob_horizontal.png in Resources */ = {isa = PBXBuildFile; fileRef = 53439BB913B93920005C0CC8 /* knob_horizontal.png */; };
		53439C0D13B93920005C0CC8 /* knob_vertical.png in Resources */ = {isa = PBXBuildFile; fileRef = 53439BBA13B93920005C0CC8 /* knob_vertical.png */; };
		53439C0E13B93920005C0CC8 /* list_indicators.png in Resources */ = {isa = PBXBuildFile; fileRef = 53439BBB13B93920005C0CC8 /* list_indicators.png */; };
		53439C0F13B93920005C0CC8 /* list_rating.png in Resources */ = {isa = PBXBuildFile; fileRef = 53439BBC13B93920005C0CC8 /* list_rating.png */; };
		53439C1013B93920005C0CC8 /* missing_artwork.pdf in Resources */ = {isa = PBXBuildFile; fileRef = 53439BBD13B93920005C0CC8 /* missing_artwork.pdf */; };
		53439C1113B93920005C0CC8 /* missing_rom.pdf in Resources */ = {isa = PBXBuildFile; fileRef = 53439BBE13B93920005C0CC8 /* missing_rom.pdf */; };
		53439C1213B93920005C0CC8 /* noise.png in Resources */ = {isa = PBXBuildFile; fileRef = 53439BBF13B93920005C0CC8 /* noise.png */; };
		53439C1A13B93920005C0CC8 /* controls_background.jpg in Resources */ = {isa = PBXBuildFile; fileRef = 53439BC813B93920005C0CC8 /* controls_background.jpg */; };
		53439C1B13B93920005C0CC8 /* controls_tab_icon.png in Resources */ = {isa = PBXBuildFile; fileRef = 53439BC913B93920005C0CC8 /* controls_tab_icon.png */; };
		53439C1C13B93920005C0CC8 /* core_triangle.png in Resources */ = {isa = PBXBuildFile; fileRef = 53439BCA13B93920005C0CC8 /* core_triangle.png */; };
		53439C1D13B93920005C0CC8 /* cores_tab_icon.png in Resources */ = {isa = PBXBuildFile; fileRef = 53439BCB13B93920005C0CC8 /* cores_tab_icon.png */; };
		53439C1E13B93920005C0CC8 /* dark_box.png in Resources */ = {isa = PBXBuildFile; fileRef = 53439BCC13B93920005C0CC8 /* dark_box.png */; };
		53439C1F13B93920005C0CC8 /* dark_button.png in Resources */ = {isa = PBXBuildFile; fileRef = 53439BCD13B93920005C0CC8 /* dark_button.png */; };
		53439C2013B93920005C0CC8 /* dark_checkbox.png in Resources */ = {isa = PBXBuildFile; fileRef = 53439BCE13B93920005C0CC8 /* dark_checkbox.png */; };
		53439C2113B93920005C0CC8 /* dark_inset_box.png in Resources */ = {isa = PBXBuildFile; fileRef = 53439BCF13B93920005C0CC8 /* dark_inset_box.png */; };
		53439C2413B93920005C0CC8 /* dark_popup_button.png in Resources */ = {isa = PBXBuildFile; fileRef = 53439BD213B93920005C0CC8 /* dark_popup_button.png */; };
		53439C2613B93920005C0CC8 /* gameplay_tab_icon.png in Resources */ = {isa = PBXBuildFile; fileRef = 53439BD413B93920005C0CC8 /* gameplay_tab_icon.png */; };
		53439C2E13B93920005C0CC8 /* library_tab_icon.png in Resources */ = {isa = PBXBuildFile; fileRef = 53439BDC13B93920005C0CC8 /* library_tab_icon.png */; };
		53439C2F13B93920005C0CC8 /* mark_slider_thumb.png in Resources */ = {isa = PBXBuildFile; fileRef = 53439BDD13B93920005C0CC8 /* mark_slider_thumb.png */; };
		53439C3013B93920005C0CC8 /* mark_slider_track.png in Resources */ = {isa = PBXBuildFile; fileRef = 53439BDE13B93920005C0CC8 /* mark_slider_track.png */; };
		53439C3113B93920005C0CC8 /* tab_selector.png in Resources */ = {isa = PBXBuildFile; fileRef = 53439BDF13B93920005C0CC8 /* tab_selector.png */; };
		53439C3213B93920005C0CC8 /* wood_inset_box.png in Resources */ = {isa = PBXBuildFile; fileRef = 53439BE013B93920005C0CC8 /* wood_inset_box.png */; };
		53439C3313B93920005C0CC8 /* wood_popup_button.png in Resources */ = {isa = PBXBuildFile; fileRef = 53439BE113B93920005C0CC8 /* wood_popup_button.png */; };
		53439C3413B93920005C0CC8 /* resizer.png in Resources */ = {isa = PBXBuildFile; fileRef = 53439BE213B93920005C0CC8 /* resizer.png */; };
		53439C3513B93920005C0CC8 /* scrollbar_corner.png in Resources */ = {isa = PBXBuildFile; fileRef = 53439BE313B93920005C0CC8 /* scrollbar_corner.png */; };
		53439C3613B93920005C0CC8 /* search_cancel.png in Resources */ = {isa = PBXBuildFile; fileRef = 53439BE413B93920005C0CC8 /* search_cancel.png */; };
		53439C3713B93920005C0CC8 /* search_field.png in Resources */ = {isa = PBXBuildFile; fileRef = 53439BE513B93920005C0CC8 /* search_field.png */; };
		53439C3813B93920005C0CC8 /* search_loupe.png in Resources */ = {isa = PBXBuildFile; fileRef = 53439BE613B93920005C0CC8 /* search_loupe.png */; };
		53439C3913B93920005C0CC8 /* selector_ring.png in Resources */ = {isa = PBXBuildFile; fileRef = 53439BE713B93920005C0CC8 /* selector_ring.png */; };
		53439C3A13B93920005C0CC8 /* sort_arrow.png in Resources */ = {isa = PBXBuildFile; fileRef = 53439BE813B93920005C0CC8 /* sort_arrow.png */; };
		53439C3B13B93920005C0CC8 /* spinner.pdf in Resources */ = {isa = PBXBuildFile; fileRef = 53439BE913B93920005C0CC8 /* spinner.pdf */; };
		53439C3C13B93920005C0CC8 /* table_header.png in Resources */ = {isa = PBXBuildFile; fileRef = 53439BEA13B93920005C0CC8 /* table_header.png */; };
		53439C3D13B93920005C0CC8 /* toolbar_add_button.png in Resources */ = {isa = PBXBuildFile; fileRef = 53439BEB13B93920005C0CC8 /* toolbar_add_button.png */; };
		53439C3E13B93920005C0CC8 /* toolbar_sidebar_button.png in Resources */ = {isa = PBXBuildFile; fileRef = 53439BEC13B93920005C0CC8 /* toolbar_sidebar_button.png */; };
		53439C3F13B93920005C0CC8 /* toolbar_view_buttons.png in Resources */ = {isa = PBXBuildFile; fileRef = 53439BED13B93920005C0CC8 /* toolbar_view_buttons.png */; };
		53439C4013B93920005C0CC8 /* track_horizontal.png in Resources */ = {isa = PBXBuildFile; fileRef = 53439BEE13B93920005C0CC8 /* track_horizontal.png */; };
		53439C4113B93920005C0CC8 /* track_horizontal_spacer.png in Resources */ = {isa = PBXBuildFile; fileRef = 53439BEF13B93920005C0CC8 /* track_horizontal_spacer.png */; };
		53439C4213B93920005C0CC8 /* track_vertical.png in Resources */ = {isa = PBXBuildFile; fileRef = 53439BF013B93920005C0CC8 /* track_vertical.png */; };
		53439C4313B93920005C0CC8 /* track_vertical_spacer.png in Resources */ = {isa = PBXBuildFile; fileRef = 53439BF113B93920005C0CC8 /* track_vertical_spacer.png */; };
		5380E82213B9595800E76DEF /* Cocoa.framework in Frameworks */ = {isa = PBXBuildFile; fileRef = C6711810136368330034379A /* Cocoa.framework */; };
		5380E82413B9596500E76DEF /* IOKit.framework in Frameworks */ = {isa = PBXBuildFile; fileRef = 5380E82313B9596500E76DEF /* IOKit.framework */; };
		5380E82E13B95C5C00E76DEF /* Cocoa.framework in Frameworks */ = {isa = PBXBuildFile; fileRef = C6711810136368330034379A /* Cocoa.framework */; };
		5380E82F13B95C5C00E76DEF /* IOKit.framework in Frameworks */ = {isa = PBXBuildFile; fileRef = 5380E82313B9596500E76DEF /* IOKit.framework */; };
		53D32E2B13B95D6200A6ACE0 /* ForceFeedback.framework in Frameworks */ = {isa = PBXBuildFile; fileRef = C67B0CD01363389A00F18A5D /* ForceFeedback.framework */; };
		53D32E2D13B95DCE00A6ACE0 /* Carbon.framework in Frameworks */ = {isa = PBXBuildFile; fileRef = 82DD2B1D1236CF0200B58A8F /* Carbon.framework */; };
		53D32E2E13B95DE600A6ACE0 /* Carbon.framework in Frameworks */ = {isa = PBXBuildFile; fileRef = 82DD2B1D1236CF0200B58A8F /* Carbon.framework */; };
		53D32E3013B95E2000A6ACE0 /* Cocoa.framework in Frameworks */ = {isa = PBXBuildFile; fileRef = C6711810136368330034379A /* Cocoa.framework */; };
		53D32E3513B95E4100A6ACE0 /* AudioUnit.framework in Frameworks */ = {isa = PBXBuildFile; fileRef = 53D32E3113B95E2800A6ACE0 /* AudioUnit.framework */; };
		53D32E3613B95E4300A6ACE0 /* CoreAudio.framework in Frameworks */ = {isa = PBXBuildFile; fileRef = 53D32E3213B95E2800A6ACE0 /* CoreAudio.framework */; };
		53D32E3713B95E5600A6ACE0 /* OpenGL.framework in Frameworks */ = {isa = PBXBuildFile; fileRef = 5380E83013B95C7C00E76DEF /* OpenGL.framework */; };
		53D32E3A13B95E6F00A6ACE0 /* CoreVideo.framework in Frameworks */ = {isa = PBXBuildFile; fileRef = 53D32E3813B95E6500A6ACE0 /* CoreVideo.framework */; };
		53D32E3D13B95EB500A6ACE0 /* AudioToolbox.framework in Frameworks */ = {isa = PBXBuildFile; fileRef = 53D32E3B13B95EAB00A6ACE0 /* AudioToolbox.framework */; };
		53D32E4813B95F2700A6ACE0 /* Cocoa.framework in Frameworks */ = {isa = PBXBuildFile; fileRef = C6711810136368330034379A /* Cocoa.framework */; };
		53D32E4913B95F3C00A6ACE0 /* OpenGL.framework in Frameworks */ = {isa = PBXBuildFile; fileRef = 5380E83013B95C7C00E76DEF /* OpenGL.framework */; };
		53D32E4A13B95F4000A6ACE0 /* Quartz.framework in Frameworks */ = {isa = PBXBuildFile; fileRef = 53D32E4513B95F0800A6ACE0 /* Quartz.framework */; };
		53D32E4D13B95F6200A6ACE0 /* QTKit.framework in Frameworks */ = {isa = PBXBuildFile; fileRef = 53D32E4B13B95F5400A6ACE0 /* QTKit.framework */; };
		53D32E4E13B95F9A00A6ACE0 /* AudioUnit.framework in Frameworks */ = {isa = PBXBuildFile; fileRef = 53D32E3113B95E2800A6ACE0 /* AudioUnit.framework */; };
		53D32E4F13B95F9A00A6ACE0 /* AudioToolbox.framework in Frameworks */ = {isa = PBXBuildFile; fileRef = 53D32E3B13B95EAB00A6ACE0 /* AudioToolbox.framework */; };
		820EB7411483F9A2008EC398 /* OpenEmuSystem.framework in Frameworks */ = {isa = PBXBuildFile; fileRef = C6711807136367240034379A /* OpenEmuSystem.framework */; };
		820EB7421483F9A2008EC398 /* Cocoa.framework in Frameworks */ = {isa = PBXBuildFile; fileRef = C6711810136368330034379A /* Cocoa.framework */; };
		8220233214F1C20E00902FB1 /* OESystemResponderClient.h in Headers */ = {isa = PBXBuildFile; fileRef = C63E7C11136298F4001CC78B /* OESystemResponderClient.h */; settings = {ATTRIBUTES = (Public, ); }; };
		82242D4F0FF7055000FBD432 /* NSAttributedString+Hyperlink.m in Sources */ = {isa = PBXBuildFile; fileRef = 82242D4E0FF7055000FBD432 /* NSAttributedString+Hyperlink.m */; };
		82277546148946DF00B19E27 /* OpenEmuSystem.framework in Frameworks */ = {isa = PBXBuildFile; fileRef = C6711807136367240034379A /* OpenEmuSystem.framework */; };
		82277547148946DF00B19E27 /* Cocoa.framework in Frameworks */ = {isa = PBXBuildFile; fileRef = C6711810136368330034379A /* Cocoa.framework */; };
		822775611489471A00B19E27 /* controller_sms.png in Resources */ = {isa = PBXBuildFile; fileRef = 822775531489471A00B19E27 /* controller_sms.png */; };
		822775651489471A00B19E27 /* InfoPlist.strings in Resources */ = {isa = PBXBuildFile; fileRef = 822775551489471A00B19E27 /* InfoPlist.strings */; };
		822775691489471A00B19E27 /* OEGGSystemController.m in Sources */ = {isa = PBXBuildFile; fileRef = 8227755A1489471A00B19E27 /* OEGGSystemController.m */; };
		8227756B1489471A00B19E27 /* OEGGSystemResponder.m in Sources */ = {isa = PBXBuildFile; fileRef = 8227755C1489471A00B19E27 /* OEGGSystemResponder.m */; };
		8245FD0814F763E600C64574 /* TPCircularBuffer.c in Sources */ = {isa = PBXBuildFile; fileRef = 82C9B3FA14F75CB700D7E795 /* TPCircularBuffer.c */; };
		8245FD0914F764D100C64574 /* TPCircularBuffer.h in Headers */ = {isa = PBXBuildFile; fileRef = 82C9B3FD14F75CD900D7E795 /* TPCircularBuffer.h */; settings = {ATTRIBUTES = (Public, ); }; };
		826844C51022A0630019C7B0 /* smaller.tif in Resources */ = {isa = PBXBuildFile; fileRef = 826844C31022A0630019C7B0 /* smaller.tif */; };
		826844C61022A0630019C7B0 /* larger.tif in Resources */ = {isa = PBXBuildFile; fileRef = 826844C41022A0630019C7B0 /* larger.tif */; };
		828ED4D70E7D98940059F397 /* OEGamePickerController.m in Sources */ = {isa = PBXBuildFile; fileRef = 828ED4D60E7D98940059F397 /* OEGamePickerController.m */; };
		828ED4DA0E7D98A10059F397 /* GameFilePicker.xib in Resources */ = {isa = PBXBuildFile; fileRef = 828ED4D80E7D98A10059F397 /* GameFilePicker.xib */; };
		829022AA0F47F90D00BB7AB7 /* OEGameQTRecorder.m in Sources */ = {isa = PBXBuildFile; fileRef = 829022A90F47F90D00BB7AB7 /* OEGameQTRecorder.m */; };
		82965F851041DC3200F30B74 /* OECorePicker.xib in Resources */ = {isa = PBXBuildFile; fileRef = 82965F841041DC3200F30B74 /* OECorePicker.xib */; };
		82965F881041DC4600F30B74 /* OECorePickerController.m in Sources */ = {isa = PBXBuildFile; fileRef = 82965F871041DC4600F30B74 /* OECorePickerController.m */; };
		829779340E743F2A00631240 /* OEGameAudio.m in Sources */ = {isa = PBXBuildFile; fileRef = 829779330E743F2A00631240 /* OEGameAudio.m */; };
		82AFA6690FDDC03500531EE3 /* OERingBuffer.h in Headers */ = {isa = PBXBuildFile; fileRef = 82AFA6670FDDC03500531EE3 /* OERingBuffer.h */; settings = {ATTRIBUTES = (Public, ); }; };
		82AFA66A0FDDC03500531EE3 /* OERingBuffer.m in Sources */ = {isa = PBXBuildFile; fileRef = 82AFA6680FDDC03500531EE3 /* OERingBuffer.m */; };
		82C2909014840024007C0214 /* OENGPSystemController.m in Sources */ = {isa = PBXBuildFile; fileRef = 820EB7551483F9D3008EC398 /* OENGPSystemController.m */; };
		82C2909114840024007C0214 /* OENGPSystemResponder.m in Sources */ = {isa = PBXBuildFile; fileRef = 820EB7571483F9D3008EC398 /* OENGPSystemResponder.m */; };
		82C2909214840028007C0214 /* InfoPlist.strings in Resources */ = {isa = PBXBuildFile; fileRef = 820EB7501483F9D3008EC398 /* InfoPlist.strings */; };
		82C290931484002F007C0214 /* controller_sms.png in Resources */ = {isa = PBXBuildFile; fileRef = 820EB74E1483F9D3008EC398 /* controller_sms.png */; };
		82C42C8610CAFB480046D1A3 /* download_arrow_down.png in Resources */ = {isa = PBXBuildFile; fileRef = 82C42C8410CAFB480046D1A3 /* download_arrow_down.png */; };
		82C42C8710CAFB480046D1A3 /* download_arrow_up.png in Resources */ = {isa = PBXBuildFile; fileRef = 82C42C8510CAFB480046D1A3 /* download_arrow_up.png */; };
		82C434130EE393530037C54B /* icon.icns in Resources */ = {isa = PBXBuildFile; fileRef = 82C434120EE393530037C54B /* icon.icns */; };
		82C5EFAE1237E76C001262F7 /* AsyncUdpSocket.m in Sources */ = {isa = PBXBuildFile; fileRef = 82C5EFAC1237E76C001262F7 /* AsyncUdpSocket.m */; };
		82C5EFB31237E7E1001262F7 /* OENetServer.m in Sources */ = {isa = PBXBuildFile; fileRef = 82C5EFB21237E7E1001262F7 /* OENetServer.m */; };
		82C9C96D0F080BD30071460B /* dsa_pub.pem in Resources */ = {isa = PBXBuildFile; fileRef = 82C9C96C0F080BD30071460B /* dsa_pub.pem */; };
		82CAFBBE0FEDAA4200CCDC7E /* config.yaml in CopyFiles */ = {isa = PBXBuildFile; fileRef = 82CAFBB70FEDAA3D00CCDC7E /* config.yaml */; };
		82DD29DB12369F1100B58A8F /* KeyboardUsages.plist in Resources */ = {isa = PBXBuildFile; fileRef = 82DD29DA12369F1100B58A8F /* KeyboardUsages.plist */; };
		82DD2B1E1236CF0200B58A8F /* Carbon.framework in Frameworks */ = {isa = PBXBuildFile; fileRef = 82DD2B1D1236CF0200B58A8F /* Carbon.framework */; };
		82DE4B62102655D5007184EB /* XADMaster.framework in Frameworks */ = {isa = PBXBuildFile; fileRef = 82DE4AEF1026533E007184EB /* XADMaster.framework */; };
		82DE4B63102655DA007184EB /* UniversalDetector.framework in Frameworks */ = {isa = PBXBuildFile; fileRef = 82DE4AEE1026533E007184EB /* UniversalDetector.framework */; };
		82DE4B7F102655FC007184EB /* XADMaster.framework in Copy Frameworks to App Frameworks */ = {isa = PBXBuildFile; fileRef = 82DE4AEF1026533E007184EB /* XADMaster.framework */; };
		82DE4B8010265600007184EB /* UniversalDetector.framework in Copy Frameworks to App Frameworks */ = {isa = PBXBuildFile; fileRef = 82DE4AEE1026533E007184EB /* UniversalDetector.framework */; };
		82EE73E11443C1F700080CCB /* OEGameCore.h in Headers */ = {isa = PBXBuildFile; fileRef = 828389A80E6CF3A500A96E2C /* OEGameCore.h */; settings = {ATTRIBUTES = (Public, ); }; };
		82F3629F0F51CC63001495F6 /* OEAbstractAdditions.m in Sources */ = {isa = PBXBuildFile; fileRef = C66DFA3D0F51C1640080AA28 /* OEAbstractAdditions.m */; };
		82F362A00F51CC66001495F6 /* OEAbstractAdditions.h in Headers */ = {isa = PBXBuildFile; fileRef = C66DFA3C0F51C1640080AA28 /* OEAbstractAdditions.h */; settings = {ATTRIBUTES = (Public, ); }; };
		82FC495D102123D100408B4F /* OEFrameEncodeOperation.m in Sources */ = {isa = PBXBuildFile; fileRef = 82FC495C102123D100408B4F /* OEFrameEncodeOperation.m */; };
		8301557B1456BF7A0093D681 /* OEGameViewController.m in Sources */ = {isa = PBXBuildFile; fileRef = 8301557A1456BF7A0093D681 /* OEGameViewController.m */; };
		83025E60146BDD5E00A06EF9 /* OECoreTableButtonCell.m in Sources */ = {isa = PBXBuildFile; fileRef = 83025E5F146BDD5E00A06EF9 /* OECoreTableButtonCell.m */; };
		83025E63146BDD9400A06EF9 /* slim_dark_pill_button.png in Resources */ = {isa = PBXBuildFile; fileRef = 83025E62146BDD9400A06EF9 /* slim_dark_pill_button.png */; };
		83025E66146BE68E00A06EF9 /* OECoreTableProgressCell.m in Sources */ = {isa = PBXBuildFile; fileRef = 83025E65146BE68D00A06EF9 /* OECoreTableProgressCell.m */; };
		83025E69146BE71600A06EF9 /* install_progress_bar_track.png in Resources */ = {isa = PBXBuildFile; fileRef = 83025E67146BE71600A06EF9 /* install_progress_bar_track.png */; };
		83025E6A146BE71600A06EF9 /* install_progress_bar.png in Resources */ = {isa = PBXBuildFile; fileRef = 83025E68146BE71600A06EF9 /* install_progress_bar.png */; };
		8303BC0714E318C200FCD701 /* dark_arrows_menu_body.png in Resources */ = {isa = PBXBuildFile; fileRef = 8303BBFF14E318C200FCD701 /* dark_arrows_menu_body.png */; };
		8303BC0814E318C200FCD701 /* dark_menu_body.png in Resources */ = {isa = PBXBuildFile; fileRef = 8303BC0014E318C200FCD701 /* dark_menu_body.png */; };
		8303BC0914E318C200FCD701 /* dark_menu_popover_arrow.png in Resources */ = {isa = PBXBuildFile; fileRef = 8303BC0114E318C200FCD701 /* dark_menu_popover_arrow.png */; };
		8303BC0A14E318C200FCD701 /* dark_submenu_body.png in Resources */ = {isa = PBXBuildFile; fileRef = 8303BC0214E318C200FCD701 /* dark_submenu_body.png */; };
		8303BC0B14E318C200FCD701 /* light_arrows_menu_body.png in Resources */ = {isa = PBXBuildFile; fileRef = 8303BC0314E318C200FCD701 /* light_arrows_menu_body.png */; };
		8303BC0C14E318C200FCD701 /* light_menu_body.png in Resources */ = {isa = PBXBuildFile; fileRef = 8303BC0414E318C200FCD701 /* light_menu_body.png */; };
		8303BC0D14E318C200FCD701 /* light_submenu_body.png in Resources */ = {isa = PBXBuildFile; fileRef = 8303BC0514E318C200FCD701 /* light_submenu_body.png */; };
		8303BC0E14E318C200FCD701 /* tick_mark.png in Resources */ = {isa = PBXBuildFile; fileRef = 8303BC0614E318C200FCD701 /* tick_mark.png */; };
		8304D0AE155C28FC000E3B1B /* ArchiveVG.m in Sources */ = {isa = PBXBuildFile; fileRef = 8304D0AD155C28FC000E3B1B /* ArchiveVG.m */; };
		8304D0B4155C3D63000E3B1B /* ArchiveVGXMLParser.m in Sources */ = {isa = PBXBuildFile; fileRef = 8304D0B3155C3D63000E3B1B /* ArchiveVGXMLParser.m */; };
		8305267513FBC999006179C6 /* Security.framework in Frameworks */ = {isa = PBXBuildFile; fileRef = 8305267413FBC999006179C6 /* Security.framework */; };
		83096F0314E98FC000F7EBC2 /* NSFileManager+OEHashingAdditions.m in Sources */ = {isa = PBXBuildFile; fileRef = 83096F0214E98FC000F7EBC2 /* NSFileManager+OEHashingAdditions.m */; };
		830BC86914D5E35A000826E2 /* controller_snes_mask.png in Resources */ = {isa = PBXBuildFile; fileRef = 830BC86714D5E1E6000826E2 /* controller_snes_mask.png */; };
		830BC86C14D5F1DD000826E2 /* controller_gba_mask.png in Resources */ = {isa = PBXBuildFile; fileRef = 830BC86A14D5F1A5000826E2 /* controller_gba_mask.png */; };
		830EF6CC146C590D00B0C8B0 /* blank_slate_core_icon.png in Resources */ = {isa = PBXBuildFile; fileRef = 830EF6CB146C590D00B0C8B0 /* blank_slate_core_icon.png */; };
		830EF6CF146C5D5D00B0C8B0 /* open_weblink_arrow.png in Resources */ = {isa = PBXBuildFile; fileRef = 830EF6CE146C5D5D00B0C8B0 /* open_weblink_arrow.png */; };
		8310447113BE419000B283B0 /* OEHorizontalSplitView.m in Sources */ = {isa = PBXBuildFile; fileRef = 8310447013BE419000B283B0 /* OEHorizontalSplitView.m */; };
		8314A98C155410EF00DF13B5 /* OEDBItem.m in Sources */ = {isa = PBXBuildFile; fileRef = 8314A98B155410EF00DF13B5 /* OEDBItem.m */; };
		83199722142741790068C865 /* OEROMImporter.m in Sources */ = {isa = PBXBuildFile; fileRef = 83199721142741790068C865 /* OEROMImporter.m */; };
		831C2AE4144F41E4009533C0 /* OEApplicationDelegate.m in Sources */ = {isa = PBXBuildFile; fileRef = 831C2AE3144F41E4009533C0 /* OEApplicationDelegate.m */; };
		831C2AE9144F453C009533C0 /* MainMenu.xib in Resources */ = {isa = PBXBuildFile; fileRef = 831C2AE8144F453C009533C0 /* MainMenu.xib */; };
		831C9926147BBDAE00F422A5 /* OEHUDTextFieldCell.m in Sources */ = {isa = PBXBuildFile; fileRef = 831C9925147BBDAE00F422A5 /* OEHUDTextFieldCell.m */; };
		831E95D814705D8C008487A6 /* OEControlsScrollView.m in Sources */ = {isa = PBXBuildFile; fileRef = 831E95D714705D8C008487A6 /* OEControlsScrollView.m */; };
		8322D747156A973400FC0E81 /* IOBluetooth.framework in Frameworks */ = {isa = PBXBuildFile; fileRef = 8322D746156A973400FC0E81 /* IOBluetooth.framework */; };
		8322D74D156A99CB00FC0E81 /* Wiimote.m in Sources */ = {isa = PBXBuildFile; fileRef = 8322D749156A99CA00FC0E81 /* Wiimote.m */; };
		8322D74E156A99CB00FC0E81 /* WiimoteBrowser.m in Sources */ = {isa = PBXBuildFile; fileRef = 8322D74B156A99CB00FC0E81 /* WiimoteBrowser.m */; };
		8328D9E513C75CAE0026D2A7 /* OEDBImage.m in Sources */ = {isa = PBXBuildFile; fileRef = 8328D9E413C75CAE0026D2A7 /* OEDBImage.m */; };
		832D29401451A68700BDF950 /* OEMainWindowController.m in Sources */ = {isa = PBXBuildFile; fileRef = 832D293F1451A68700BDF950 /* OEMainWindowController.m */; };
		832D29431451ACF200BDF950 /* MainWindow.xib in Resources */ = {isa = PBXBuildFile; fileRef = 832D29421451ACF200BDF950 /* MainWindow.xib */; };
		832FA8801455526E00BBBD94 /* NSControl+OEAdditions.m in Sources */ = {isa = PBXBuildFile; fileRef = 832FA87F1455526E00BBBD94 /* NSControl+OEAdditions.m */; };
		8343CD011553E2C30080A6BE /* OEDBImageThumbnail.m in Sources */ = {isa = PBXBuildFile; fileRef = 8343CD001553E2C30080A6BE /* OEDBImageThumbnail.m */; };
		83507247142F6029005D9033 /* OEControllerImageView.m in Sources */ = {isa = PBXBuildFile; fileRef = 83507246142F6029005D9033 /* OEControllerImageView.m */; };
		8353CE781561C0DE0045A3DD /* OEWiimoteHandler.m in Sources */ = {isa = PBXBuildFile; fileRef = 8353CE771561C0DE0045A3DD /* OEWiimoteHandler.m */; };
		836291FE1515F30700192116 /* OEFSWatcher.m in Sources */ = {isa = PBXBuildFile; fileRef = 836291FD1515F30700192116 /* OEFSWatcher.m */; };
		83691817147FE3EF00F28231 /* NSWindow+OECustomWindow.m in Sources */ = {isa = PBXBuildFile; fileRef = 83691816147FE3EF00F28231 /* NSWindow+OECustomWindow.m */; };
		836CFD6614709D3C00397683 /* wood_arrow_down.png in Resources */ = {isa = PBXBuildFile; fileRef = 836CFD6114709D3C00397683 /* wood_arrow_down.png */; };
		836CFD6714709D3C00397683 /* wood_arrow_up.png in Resources */ = {isa = PBXBuildFile; fileRef = 836CFD6214709D3C00397683 /* wood_arrow_up.png */; };
		836CFD6814709D3C00397683 /* wood_knob_vertical.png in Resources */ = {isa = PBXBuildFile; fileRef = 836CFD6314709D3C00397683 /* wood_knob_vertical.png */; };
		836CFD6914709D3C00397683 /* wood_track_vertical_spacer.png in Resources */ = {isa = PBXBuildFile; fileRef = 836CFD6414709D3C00397683 /* wood_track_vertical_spacer.png */; };
		836CFD6A14709D3C00397683 /* wood_track_vertical.png in Resources */ = {isa = PBXBuildFile; fileRef = 836CFD6514709D3C00397683 /* wood_track_vertical.png */; };
		83703B43140E4F9100EC27A7 /* Linear.png in Resources */ = {isa = PBXBuildFile; fileRef = 83703B3D140E4F9100EC27A7 /* Linear.png */; };
		83703B44140E4F9100EC27A7 /* Nearest Neighbor.png in Resources */ = {isa = PBXBuildFile; fileRef = 83703B3E140E4F9100EC27A7 /* Nearest Neighbor.png */; };
		83703B45140E4F9100EC27A7 /* Scale2xHQ.png in Resources */ = {isa = PBXBuildFile; fileRef = 83703B3F140E4F9100EC27A7 /* Scale2xHQ.png */; };
		83703B46140E4F9100EC27A7 /* Scale2xPlus.png in Resources */ = {isa = PBXBuildFile; fileRef = 83703B40140E4F9100EC27A7 /* Scale2xPlus.png */; };
		83703B47140E4F9100EC27A7 /* Scale4x.png in Resources */ = {isa = PBXBuildFile; fileRef = 83703B41140E4F9100EC27A7 /* Scale4x.png */; };
		83703B48140E4F9100EC27A7 /* Scale4xHQ.png in Resources */ = {isa = PBXBuildFile; fileRef = 83703B42140E4F9100EC27A7 /* Scale4xHQ.png */; };
		83753F1714F537C400D708A7 /* OEPrefDebugController.m in Sources */ = {isa = PBXBuildFile; fileRef = 83753F1614F537C400D708A7 /* OEPrefDebugController.m */; };
		83753F1A14F5383F00D708A7 /* OEPrefDebugController.xib in Resources */ = {isa = PBXBuildFile; fileRef = 83753F1914F5383F00D708A7 /* OEPrefDebugController.xib */; };
		8375696915125A1F00795226 /* dark_menu_scroll_arrows.png in Resources */ = {isa = PBXBuildFile; fileRef = 8375696715125A1F00795226 /* dark_menu_scroll_arrows.png */; };
		8375696A15125A1F00795226 /* light_menu_scroll_arrows.png in Resources */ = {isa = PBXBuildFile; fileRef = 8375696815125A1F00795226 /* light_menu_scroll_arrows.png */; };
		8375E14F1477FC0D0018DA1F /* OECoreUpdater.m in Sources */ = {isa = PBXBuildFile; fileRef = 8375E14E1477FC0D0018DA1F /* OECoreUpdater.m */; };
		837777B9147A8E730091A896 /* OEHUDProgressbar.m in Sources */ = {isa = PBXBuildFile; fileRef = 837777B8147A8E730091A896 /* OEHUDProgressbar.m */; };
		837777BC147A8F6A0091A896 /* hud_progress_bar_track.png in Resources */ = {isa = PBXBuildFile; fileRef = 837777BA147A8F6A0091A896 /* hud_progress_bar_track.png */; };
		837777BD147A8F6A0091A896 /* hud_progress_bar.png in Resources */ = {isa = PBXBuildFile; fileRef = 837777BB147A8F6A0091A896 /* hud_progress_bar.png */; };
		83802E6A142F6FF900130517 /* controls_highlight.png in Resources */ = {isa = PBXBuildFile; fileRef = 83802E69142F6FF900130517 /* controls_highlight.png */; };
		8382D23113C5C5BB00906221 /* OEPrefCoresController.xib in Resources */ = {isa = PBXBuildFile; fileRef = 8382D22E13C5C5BB00906221 /* OEPrefCoresController.xib */; };
		8382D23213C5C5BB00906221 /* OEPrefGameplayController.xib in Resources */ = {isa = PBXBuildFile; fileRef = 8382D22F13C5C5BB00906221 /* OEPrefGameplayController.xib */; };
		8382D23313C5C5BB00906221 /* OEPrefLibraryController.xib in Resources */ = {isa = PBXBuildFile; fileRef = 8382D23013C5C5BB00906221 /* OEPrefLibraryController.xib */; };
		8382D23513C5C5E100906221 /* OEPrefControlsController.xib in Resources */ = {isa = PBXBuildFile; fileRef = 8382D23413C5C5E100906221 /* OEPrefControlsController.xib */; };
		838FE6831458277B00185117 /* OEGlossCheckBox.m in Sources */ = {isa = PBXBuildFile; fileRef = 838FE6821458277B00185117 /* OEGlossCheckBox.m */; };
		838FE6871458342600185117 /* OESetupAssistantKeyMapView.m in Sources */ = {isa = PBXBuildFile; fileRef = 838FE6861458342600185117 /* OESetupAssistantKeyMapView.m */; };
		83920CDB147E5BA300D219EA /* OESidebarScrollView.m in Sources */ = {isa = PBXBuildFile; fileRef = 83920CDA147E5BA300D219EA /* OESidebarScrollView.m */; };
		83920CDD147E675C00D219EA /* hud_alert_window.png in Resources */ = {isa = PBXBuildFile; fileRef = 83920CDC147E675C00D219EA /* hud_alert_window.png */; };
		839310BC147802380020058E /* OECoreDownload.m in Sources */ = {isa = PBXBuildFile; fileRef = 839310BB147802380020058E /* OECoreDownload.m */; };
		8396CC52140687EE0096F791 /* wood_textfield.png in Resources */ = {isa = PBXBuildFile; fileRef = 8396CC51140687EE0096F791 /* wood_textfield.png */; };
		83977F641408FE4700175858 /* controller_snes_eu.png in Resources */ = {isa = PBXBuildFile; fileRef = 83977F611408FE4700175858 /* controller_snes_eu.png */; };
		83977F651408FE4700175858 /* controller_snes_jap.png in Resources */ = {isa = PBXBuildFile; fileRef = 83977F621408FE4700175858 /* controller_snes_jap.png */; };
		83977F661408FE4700175858 /* controller_snes_usa.png in Resources */ = {isa = PBXBuildFile; fileRef = 83977F631408FE4700175858 /* controller_snes_usa.png */; };
		83977F681408FE6700175858 /* controller_gb.png in Resources */ = {isa = PBXBuildFile; fileRef = 83977F671408FE6700175858 /* controller_gb.png */; };
		83977F6C1408FE8E00175858 /* controller_nes.png in Resources */ = {isa = PBXBuildFile; fileRef = 83977F6A1408FE8E00175858 /* controller_nes.png */; };
		83977F6E1408FEA800175858 /* controller_sms.png in Resources */ = {isa = PBXBuildFile; fileRef = 83977F6D1408FEA800175858 /* controller_sms.png */; };
		839CA80414477DD8006AF845 /* OEMenuItem.m in Sources */ = {isa = PBXBuildFile; fileRef = 839CA80314477DD8006AF845 /* OEMenuItem.m */; };
		83A9E152144723E20051AF1D /* hud_power_glyph.png in Resources */ = {isa = PBXBuildFile; fileRef = 83A9E151144723E20051AF1D /* hud_power_glyph.png */; };
		83AAC32914581699005ADD16 /* OESetupAssistantBackgroundView.m in Sources */ = {isa = PBXBuildFile; fileRef = 83AAC32814581699005ADD16 /* OESetupAssistantBackgroundView.m */; };
		83AAC32F1458172C005ADD16 /* gloss_button.png in Resources */ = {isa = PBXBuildFile; fileRef = 83AAC32B1458172C005ADD16 /* gloss_button.png */; };
		83AAC3301458172C005ADD16 /* gloss_checkbox.png in Resources */ = {isa = PBXBuildFile; fileRef = 83AAC32C1458172C005ADD16 /* gloss_checkbox.png */; };
		83AAC3311458172C005ADD16 /* installer_dark_inset_box.png in Resources */ = {isa = PBXBuildFile; fileRef = 83AAC32D1458172C005ADD16 /* installer_dark_inset_box.png */; };
		83AAC3321458172C005ADD16 /* installer_gamepad_graphics.png in Resources */ = {isa = PBXBuildFile; fileRef = 83AAC32E1458172C005ADD16 /* installer_gamepad_graphics.png */; };
		83AE9F0D14B2725300E91BD8 /* controller_genesis.png in Resources */ = {isa = PBXBuildFile; fileRef = 83AE9F0A14B271E200E91BD8 /* controller_genesis.png */; };
		83AEF939140B78B6007803D7 /* filter_effect_frame.png in Resources */ = {isa = PBXBuildFile; fileRef = 83AEF937140B78B6007803D7 /* filter_effect_frame.png */; };
		83AF88C2155C616400428BD5 /* ArchiveVGJSONParser.m in Sources */ = {isa = PBXBuildFile; fileRef = 83AF88C1155C616400428BD5 /* ArchiveVGJSONParser.m */; };
		83AF88C5155C618400428BD5 /* ArchiveVGYAMLParser.m in Sources */ = {isa = PBXBuildFile; fileRef = 83AF88C4155C618300428BD5 /* ArchiveVGYAMLParser.m */; };
		83B1E1C914FE734E00AA652F /* mixed_state.png in Resources */ = {isa = PBXBuildFile; fileRef = 83B1E1C814FE734E00AA652F /* mixed_state.png */; };
		83B72F5115024B1E0052BCA0 /* OEAppStoreWindow.m in Sources */ = {isa = PBXBuildFile; fileRef = 83B72F5015024B1E0052BCA0 /* OEAppStoreWindow.m */; };
		83BABBEE1458978B0097F6B2 /* OESetupAssistantTableView.m in Sources */ = {isa = PBXBuildFile; fileRef = 83BABBED1458978B0097F6B2 /* OESetupAssistantTableView.m */; };
		83BC345E1516456000F05A2B /* OEHUDAlert+DefaultAlertsAdditions.m in Sources */ = {isa = PBXBuildFile; fileRef = 83BC345D1516455F00F05A2B /* OEHUDAlert+DefaultAlertsAdditions.m */; };
		83BF5292146C2F0A00B5F742 /* blank_slate_arrow.png in Resources */ = {isa = PBXBuildFile; fileRef = 83BF5291146C2F0A00B5F742 /* blank_slate_arrow.png */; };
		83BF5295146C2F4000B5F742 /* blank_slate_box.png in Resources */ = {isa = PBXBuildFile; fileRef = 83BF5294146C2F4000B5F742 /* blank_slate_box.png */; };
		83BF5298146C370A00B5F742 /* OEGridBlankSlateView.m in Sources */ = {isa = PBXBuildFile; fileRef = 83BF5297146C370A00B5F742 /* OEGridBlankSlateView.m */; };
		83C0B37114D6EF02007CAC00 /* OESidebarOutlineButtonCell.m in Sources */ = {isa = PBXBuildFile; fileRef = 83C0B37014D6EF01007CAC00 /* OESidebarOutlineButtonCell.m */; };
		83C0B37414D6FC58007CAC00 /* sidebar_triangle.png in Resources */ = {isa = PBXBuildFile; fileRef = 83C0B37314D6FC58007CAC00 /* sidebar_triangle.png */; };
		83C68ED114483579000F720A /* OEHUDAlert.m in Sources */ = {isa = PBXBuildFile; fileRef = 83C68ED014483579000F720A /* OEHUDAlert.m */; };
		83CAD4D4147BB641004C0E9B /* NSClipView+OEAnimatedScrolling.m in Sources */ = {isa = PBXBuildFile; fileRef = 83CAD4D3147BB641004C0E9B /* NSClipView+OEAnimatedScrolling.m */; };
		83CC7C2F155DCC7A00E9FFB1 /* ArchiveVGThrottling.m in Sources */ = {isa = PBXBuildFile; fileRef = 83CC7C2E155DCC7A00E9FFB1 /* ArchiveVGThrottling.m */; };
		83CD082D143DEF9A00B6A2E8 /* OEDBSaveState.m in Sources */ = {isa = PBXBuildFile; fileRef = 83CD082C143DEF9A00B6A2E8 /* OEDBSaveState.m */; };
		83CE3DC314C84EC10036DB28 /* beta_icon.png in Resources */ = {isa = PBXBuildFile; fileRef = 83CE3DC214C84EC10036DB28 /* beta_icon.png */; };
		83D435EF147187AB003FE856 /* OECenteredTextFieldWithWeblinkCell.m in Sources */ = {isa = PBXBuildFile; fileRef = 83D435EE147187AB003FE856 /* OECenteredTextFieldWithWeblinkCell.m */; };
		83D435F214718891003FE856 /* closed_weblink_arrow.png in Resources */ = {isa = PBXBuildFile; fileRef = 83D435F114718890003FE856 /* closed_weblink_arrow.png */; };
		83D7F2BA147E399B004419A6 /* OEDBRom.m in Sources */ = {isa = PBXBuildFile; fileRef = 838AC27F14434EED00AC74C3 /* OEDBRom.m */; };
		83D7F2F9147E3FEB004419A6 /* OEHUDTextFieldEditor.m in Sources */ = {isa = PBXBuildFile; fileRef = 83D7F2F8147E3FEB004419A6 /* OEHUDTextFieldEditor.m */; };
		83DB70E01442F40B00850CD8 /* OEControlsKeyHeadlineCell.m in Sources */ = {isa = PBXBuildFile; fileRef = 83DB70DF1442F40B00850CD8 /* OEControlsKeyHeadlineCell.m */; };
		83DC1FCD147085C800F3D77A /* controller_gba.png in Resources */ = {isa = PBXBuildFile; fileRef = 83DC1FCA1470857900F3D77A /* controller_gba.png */; };
		83DDEE83156CDEEB009EB43D /* NSView+FadeImage.m in Sources */ = {isa = PBXBuildFile; fileRef = 83DDEE82156CDEEB009EB43D /* NSView+FadeImage.m */; };
		83DDEE87156CE2F0009EB43D /* OEFadeView.m in Sources */ = {isa = PBXBuildFile; fileRef = 83DDEE86156CE2F0009EB43D /* OEFadeView.m */; };
		83DDEE8A156CFFE1009EB43D /* OEDistantViewController.m in Sources */ = {isa = PBXBuildFile; fileRef = 83DDEE89156CFFE1009EB43D /* OEDistantViewController.m */; };
		83DDEE8D156CFFF2009EB43D /* OEDistantView.m in Sources */ = {isa = PBXBuildFile; fileRef = 83DDEE8C156CFFF2009EB43D /* OEDistantView.m */; };
		83E25058147BC6BF0074EE14 /* hud_textfield.png in Resources */ = {isa = PBXBuildFile; fileRef = 83E25057147BC6BF0074EE14 /* hud_textfield.png */; };
		83E8E82A156A84060027B7A9 /* OEHIDWiimoteEvent.m in Sources */ = {isa = PBXBuildFile; fileRef = 83E8E829156A84060027B7A9 /* OEHIDWiimoteEvent.m */; };
		83F298861458B66F00ECB4F4 /* installer_scrollview_box.png in Resources */ = {isa = PBXBuildFile; fileRef = 83F298851458B66F00ECB4F4 /* installer_scrollview_box.png */; };
		83F2988A1458B6DC00ECB4F4 /* OESetupAssistantScrollView.m in Sources */ = {isa = PBXBuildFile; fileRef = 83F298891458B6DC00ECB4F4 /* OESetupAssistantScrollView.m */; };
		83F4DE1314DFF9C200A82E36 /* OEInputLimitFormatter.m in Sources */ = {isa = PBXBuildFile; fileRef = 83F4DE1214DFF9C200A82E36 /* OEInputLimitFormatter.m */; };
		83F4DE1714E005DB00A82E36 /* controller_fc_mask.png in Resources */ = {isa = PBXBuildFile; fileRef = 83F4DE1514E004ED00A82E36 /* controller_fc_mask.png */; };
		83F4DE1A14E0096F00A82E36 /* controller_nes_mask.png in Resources */ = {isa = PBXBuildFile; fileRef = 83F4DE1814E0096500A82E36 /* controller_nes_mask.png */; };
		83F4DE1D14E00C9800A82E36 /* controller_sms_mask.png in Resources */ = {isa = PBXBuildFile; fileRef = 83F4DE1B14E00C8600A82E36 /* controller_sms_mask.png */; };
		83F4DE2014E00EE600A82E36 /* controller_sms_mask.png in Resources */ = {isa = PBXBuildFile; fileRef = 83F4DE1E14E00ED100A82E36 /* controller_sms_mask.png */; };
		83F4DE2314E00FF100A82E36 /* controller_sms_mask.png in Resources */ = {isa = PBXBuildFile; fileRef = 83F4DE2114E00F8800A82E36 /* controller_sms_mask.png */; };
		83F4DE2614E0131800A82E36 /* controller_gb_mask.png in Resources */ = {isa = PBXBuildFile; fileRef = 83F4DE2414E0130E00A82E36 /* controller_gb_mask.png */; };
		83F4DE2914E0169900A82E36 /* controller_genesis_mask.png in Resources */ = {isa = PBXBuildFile; fileRef = 83F4DE2714E0167C00A82E36 /* controller_genesis_mask.png */; };
		83F688C013C6433600AA0F83 /* OEGridScrollView.m in Sources */ = {isa = PBXBuildFile; fileRef = 83F688BF13C6433600AA0F83 /* OEGridScrollView.m */; };
		83FA054B13B9DEFD0055A520 /* AppKit.framework in Frameworks */ = {isa = PBXBuildFile; fileRef = C6711813136368330034379A /* AppKit.framework */; };
		83FA054E13B9DF940055A520 /* Sparkle.framework in Frameworks */ = {isa = PBXBuildFile; fileRef = 83FA054D13B9DF940055A520 /* Sparkle.framework */; };
		83FA055013B9E01B0055A520 /* Sparkle.framework in Copy Frameworks to App Frameworks */ = {isa = PBXBuildFile; fileRef = 83FA054D13B9DF940055A520 /* Sparkle.framework */; };
		83FBA36F14F2C62F001F1299 /* gamegear_library.png in Resources */ = {isa = PBXBuildFile; fileRef = 83FBA36E14F2C62F001F1299 /* gamegear_library.png */; };
		83FBA37114F2C672001F1299 /* neogeopocket_library.png in Resources */ = {isa = PBXBuildFile; fileRef = 83FBA37014F2C672001F1299 /* neogeopocket_library.png */; };
		83FBA37314F2C699001F1299 /* n64_library.png in Resources */ = {isa = PBXBuildFile; fileRef = 83FBA37214F2C699001F1299 /* n64_library.png */; };
		83FBA37914F2C795001F1299 /* sms_library.png in Resources */ = {isa = PBXBuildFile; fileRef = 83FBA37814F2C795001F1299 /* sms_library.png */; };
		83FBA37C14F2C7DB001F1299 /* snes_eujap_library.png in Resources */ = {isa = PBXBuildFile; fileRef = 83FBA37A14F2C7DB001F1299 /* snes_eujap_library.png */; };
		83FBA37D14F2C7DB001F1299 /* snes_usa_library.png in Resources */ = {isa = PBXBuildFile; fileRef = 83FBA37B14F2C7DB001F1299 /* snes_usa_library.png */; };
		83FBA37F14F2C81C001F1299 /* gameboy_library.png in Resources */ = {isa = PBXBuildFile; fileRef = 83FBA37E14F2C81C001F1299 /* gameboy_library.png */; };
		83FBA38114F2C857001F1299 /* genesis_library.png in Resources */ = {isa = PBXBuildFile; fileRef = 83FBA38014F2C857001F1299 /* genesis_library.png */; };
		83FBA38314F2C870001F1299 /* gba_library.png in Resources */ = {isa = PBXBuildFile; fileRef = 83FBA38214F2C870001F1299 /* gba_library.png */; };
		83FBA38414F2C89F001F1299 /* nes_library.png in Resources */ = {isa = PBXBuildFile; fileRef = 83FBA37414F2C747001F1299 /* nes_library.png */; };
		83FBA38514F2C8A8001F1299 /* famicom_library.png in Resources */ = {isa = PBXBuildFile; fileRef = 83FBA37614F2C752001F1299 /* famicom_library.png */; };
		83FFC069145819070077EC27 /* installer_backgroundSample.png in Resources */ = {isa = PBXBuildFile; fileRef = 83FFC068145819070077EC27 /* installer_backgroundSample.png */; };
		83FFC06D1458194E0077EC27 /* OESetupAssistantBox.m in Sources */ = {isa = PBXBuildFile; fileRef = 83FFC06C1458194E0077EC27 /* OESetupAssistantBox.m */; };
		83FFC078145823B00077EC27 /* OEGlossButton.m in Sources */ = {isa = PBXBuildFile; fileRef = 83FFC077145823B00077EC27 /* OEGlossButton.m */; };
		8D15AC2C0486D014006FF6A4 /* Credits.rtf in Resources */ = {isa = PBXBuildFile; fileRef = 2A37F4B9FDCFA73011CA2CEA /* Credits.rtf */; };
		8D15AC2F0486D014006FF6A4 /* InfoPlist.strings in Resources */ = {isa = PBXBuildFile; fileRef = 089C165FFE840EACC02AAC07 /* InfoPlist.strings */; };
		8D15AC310486D014006FF6A4 /* OEGameDocument.m in Sources */ = {isa = PBXBuildFile; fileRef = 2A37F4ACFDCFA73011CA2CEA /* OEGameDocument.m */; settings = {ATTRIBUTES = (); }; };
		8D15AC320486D014006FF6A4 /* main.m in Sources */ = {isa = PBXBuildFile; fileRef = 2A37F4B0FDCFA73011CA2CEA /* main.m */; settings = {ATTRIBUTES = (); }; };
		945E42FC1517F2B500057D08 /* Cocoa.framework in Frameworks */ = {isa = PBXBuildFile; fileRef = C6711810136368330034379A /* Cocoa.framework */; };
		945E43021517F2B500057D08 /* InfoPlist.strings in Resources */ = {isa = PBXBuildFile; fileRef = 945E43001517F2B500057D08 /* InfoPlist.strings */; };
		945E430D1517F59900057D08 /* OEArcadeSystemController.m in Sources */ = {isa = PBXBuildFile; fileRef = 945E43091517F59800057D08 /* OEArcadeSystemController.m */; };
		945E430E1517F59900057D08 /* OEArcadeSystemResponder.m in Sources */ = {isa = PBXBuildFile; fileRef = 945E430B1517F59900057D08 /* OEArcadeSystemResponder.m */; };
		945E43141517F5BC00057D08 /* arcade_library.png in Resources */ = {isa = PBXBuildFile; fileRef = 945E430F1517F5BC00057D08 /* arcade_library.png */; };
		945E43161517F5BC00057D08 /* controller_arcade_mask.png in Resources */ = {isa = PBXBuildFile; fileRef = 945E43111517F5BC00057D08 /* controller_arcade_mask.png */; };
		945E43171517F5BC00057D08 /* controller_arcade.png in Resources */ = {isa = PBXBuildFile; fileRef = 945E43121517F5BC00057D08 /* controller_arcade.png */; };
		945E43181517F5BC00057D08 /* Controller-Preferences-Info.plist in Resources */ = {isa = PBXBuildFile; fileRef = 945E43131517F5BC00057D08 /* Controller-Preferences-Info.plist */; };
		945E431B1517F64800057D08 /* OpenEmuSystem.framework in Frameworks */ = {isa = PBXBuildFile; fileRef = C6711807136367240034379A /* OpenEmuSystem.framework */; };
<<<<<<< HEAD
=======
		945E43201517F76800057D08 /* Arcade.oesystemplugin in Copy Files */ = {isa = PBXBuildFile; fileRef = 945E42FB1517F2B500057D08 /* Arcade.oesystemplugin */; };
		948E540E1571D78D002D26E0 /* SegaMasterSystem.oesystemplugin in Copy System Plugins to App PlugIns */ = {isa = PBXBuildFile; fileRef = C671180F136368330034379A /* SegaMasterSystem.oesystemplugin */; };
		948E540F1571D78D002D26E0 /* NES.oesystemplugin in Copy System Plugins to App PlugIns */ = {isa = PBXBuildFile; fileRef = C64BB08D136478E600C1AB23 /* NES.oesystemplugin */; };
		948E54101571D78D002D26E0 /* SuperNES.oesystemplugin in Copy System Plugins to App PlugIns */ = {isa = PBXBuildFile; fileRef = C6480FC113648F670094FA33 /* SuperNES.oesystemplugin */; };
		948E54111571D78D002D26E0 /* GameBoy.oesystemplugin in Copy System Plugins to App PlugIns */ = {isa = PBXBuildFile; fileRef = C6B947AF1364ECA600A425F0 /* GameBoy.oesystemplugin */; };
		948E54121571D78D002D26E0 /* Genesis.oesystemplugin in Copy System Plugins to App PlugIns */ = {isa = PBXBuildFile; fileRef = C6B947E61365080B00A425F0 /* Genesis.oesystemplugin */; };
		948E54131571D78D002D26E0 /* GameBoy Advance.oesystemplugin in Copy System Plugins to App PlugIns */ = {isa = PBXBuildFile; fileRef = C646574813771F12002A4F70 /* GameBoy Advance.oesystemplugin */; };
		948E54141571D78D002D26E0 /* NeoGeo Pocket.oesystemplugin in Copy System Plugins to App PlugIns */ = {isa = PBXBuildFile; fileRef = 820EB74A1483F9A2008EC398 /* NeoGeo Pocket.oesystemplugin */; };
		948E54151571D78D002D26E0 /* GameGear.oesystemplugin in Copy System Plugins to App PlugIns */ = {isa = PBXBuildFile; fileRef = 8227754F148946DF00B19E27 /* GameGear.oesystemplugin */; };
>>>>>>> ca6f74c8
		94D7E8CA15073BA000FBDD85 /* Cocoa.framework in Frameworks */ = {isa = PBXBuildFile; fileRef = C6711810136368330034379A /* Cocoa.framework */; };
		94D7E8D015073BA000FBDD85 /* InfoPlist.strings in Resources */ = {isa = PBXBuildFile; fileRef = 94D7E8CE15073BA000FBDD85 /* InfoPlist.strings */; };
		94D7E8DA15073DB000FBDD85 /* controller_nds_mask.png in Resources */ = {isa = PBXBuildFile; fileRef = 94D7E8D615073DB000FBDD85 /* controller_nds_mask.png */; };
		94D7E8DB15073DB000FBDD85 /* controller_nds.png in Resources */ = {isa = PBXBuildFile; fileRef = 94D7E8D715073DB000FBDD85 /* controller_nds.png */; };
		94D7E8DC15073DB000FBDD85 /* Controller-Preferences-Info.plist in Resources */ = {isa = PBXBuildFile; fileRef = 94D7E8D815073DB000FBDD85 /* Controller-Preferences-Info.plist */; };
		94D7E8DD15073DB000FBDD85 /* nds_library.png in Resources */ = {isa = PBXBuildFile; fileRef = 94D7E8D915073DB000FBDD85 /* nds_library.png */; };
		94D7E8E315073E3900FBDD85 /* OENDSSystemController.m in Sources */ = {isa = PBXBuildFile; fileRef = 94D7E8DF15073E3800FBDD85 /* OENDSSystemController.m */; };
		94D7E8E415073E3900FBDD85 /* OENDSSystemResponder.m in Sources */ = {isa = PBXBuildFile; fileRef = 94D7E8E115073E3800FBDD85 /* OENDSSystemResponder.m */; };
		94D7E8E71507413D00FBDD85 /* OpenEmuSystem.framework in Frameworks */ = {isa = PBXBuildFile; fileRef = C6711807136367240034379A /* OpenEmuSystem.framework */; };
		C61C98C40F58308C007F4242 /* OEGameCoreController.h in Headers */ = {isa = PBXBuildFile; fileRef = C60BF0350F5709FC000D94F6 /* OEGameCoreController.h */; settings = {ATTRIBUTES = (Public, ); }; };
		C6252DA814E71D0500350A13 /* controller_fc.png in Resources */ = {isa = PBXBuildFile; fileRef = C6252DA914E71D0500350A13 /* controller_fc.png */; };
		C6252DAC14E752E300350A13 /* Controller-Preferences-Info.plist in Resources */ = {isa = PBXBuildFile; fileRef = C6252DAA14E752E300350A13 /* Controller-Preferences-Info.plist */; };
		C6252DAE14E7556800350A13 /* Controller-Preferences-Info.plist in Resources */ = {isa = PBXBuildFile; fileRef = C6252DAD14E7556800350A13 /* Controller-Preferences-Info.plist */; };
		C6252DB214E7566600350A13 /* Controller-Preferences-Info.plist in Resources */ = {isa = PBXBuildFile; fileRef = C6252DB114E7566600350A13 /* Controller-Preferences-Info.plist */; };
		C6252DB414E7572C00350A13 /* Controller-Preferences-Info.plist in Resources */ = {isa = PBXBuildFile; fileRef = C6252DB314E7572C00350A13 /* Controller-Preferences-Info.plist */; };
		C6252DB614E7578D00350A13 /* Controller-Preferences-Info.plist in Resources */ = {isa = PBXBuildFile; fileRef = C6252DB514E7578D00350A13 /* Controller-Preferences-Info.plist */; };
		C6252DB814E7590C00350A13 /* Controller-Preferences-Info.plist in Resources */ = {isa = PBXBuildFile; fileRef = C6252DB714E7590C00350A13 /* Controller-Preferences-Info.plist */; };
		C6252DBA14E759DB00350A13 /* Controller-Preferences-Info.plist in Resources */ = {isa = PBXBuildFile; fileRef = C6252DB914E759DB00350A13 /* Controller-Preferences-Info.plist */; };
		C6252DBC14E75A4800350A13 /* Controller-Preferences-Info.plist in Resources */ = {isa = PBXBuildFile; fileRef = C6252DBB14E75A4800350A13 /* Controller-Preferences-Info.plist */; };
		C6252DBE14E75AE700350A13 /* Controller-Preferences-Info.plist in Resources */ = {isa = PBXBuildFile; fileRef = C6252DBD14E75AE700350A13 /* Controller-Preferences-Info.plist */; };
		C6252DC114E79EFB00350A13 /* Controller-Preferences-Info-JAP.plist in Resources */ = {isa = PBXBuildFile; fileRef = C6252DBF14E79EF900350A13 /* Controller-Preferences-Info-JAP.plist */; };
		C6252DC214E79EFB00350A13 /* Controller-Preferences-Info-NA.plist in Resources */ = {isa = PBXBuildFile; fileRef = C6252DC014E79EFA00350A13 /* Controller-Preferences-Info-NA.plist */; };
		C6252DC414E7A00000350A13 /* Controller-Preferences-Info-JAP.plist in Resources */ = {isa = PBXBuildFile; fileRef = C6252DC314E7A00000350A13 /* Controller-Preferences-Info-JAP.plist */; };
		C6252DC814E7A38000350A13 /* OEControlsSetupView.m in Sources */ = {isa = PBXBuildFile; fileRef = C6AFE0D50FED6FDF00AC0CCF /* OEControlsSetupView.m */; };
		C6289C32135B215B00EEE97C /* OESystemPlugin.m in Sources */ = {isa = PBXBuildFile; fileRef = C6289C31135B215B00EEE97C /* OESystemPlugin.m */; };
		C62D53050FFB51D6007C2649 /* OECompositionPlugin.m in Sources */ = {isa = PBXBuildFile; fileRef = C62D53040FFB51D6007C2649 /* OECompositionPlugin.m */; };
		C62F54710FE6ADC500DF15BA /* OEPlugin.m in Sources */ = {isa = PBXBuildFile; fileRef = C62F54700FE6ADC500DF15BA /* OEPlugin.m */; };
		C62F549B0FE6CC1500DF15BA /* OECorePlugin.m in Sources */ = {isa = PBXBuildFile; fileRef = C62F549A0FE6CC1500DF15BA /* OECorePlugin.m */; };
		C63AF5A60FE41E90009856D4 /* OpenEmuBase.framework in Frameworks */ = {isa = PBXBuildFile; fileRef = 82444BA10F51256C007C171B /* OpenEmuBase.framework */; };
		C646574913771F12002A4F70 /* Cocoa.framework in Frameworks */ = {isa = PBXBuildFile; fileRef = C6711810136368330034379A /* Cocoa.framework */; };
		C646574F13771F12002A4F70 /* InfoPlist.strings in Resources */ = {isa = PBXBuildFile; fileRef = C646574D13771F12002A4F70 /* InfoPlist.strings */; };
		C646575613771F38002A4F70 /* OpenEmuSystem.framework in Frameworks */ = {isa = PBXBuildFile; fileRef = C6711807136367240034379A /* OpenEmuSystem.framework */; };
		C6465764137721D5002A4F70 /* OEGBASystemController.m in Sources */ = {isa = PBXBuildFile; fileRef = C6465763137721D5002A4F70 /* OEGBASystemController.m */; };
		C646576713772251002A4F70 /* OEGBASystemResponder.m in Sources */ = {isa = PBXBuildFile; fileRef = C646576613772251002A4F70 /* OEGBASystemResponder.m */; };
		C6480FC213648F670094FA33 /* Cocoa.framework in Frameworks */ = {isa = PBXBuildFile; fileRef = C6711810136368330034379A /* Cocoa.framework */; };
		C6480FC813648F670094FA33 /* InfoPlist.strings in Resources */ = {isa = PBXBuildFile; fileRef = C6480FC613648F670094FA33 /* InfoPlist.strings */; };
		C6480FCD13648F870094FA33 /* OpenEmuSystem.framework in Frameworks */ = {isa = PBXBuildFile; fileRef = C6711807136367240034379A /* OpenEmuSystem.framework */; };
		C6480FD4136490250094FA33 /* OESNESSystemController.m in Sources */ = {isa = PBXBuildFile; fileRef = C6480FD0136490250094FA33 /* OESNESSystemController.m */; };
		C6480FD5136490250094FA33 /* OESNESSystemResponder.m in Sources */ = {isa = PBXBuildFile; fileRef = C6480FD1136490250094FA33 /* OESNESSystemResponder.m */; };
		C64BB08E136478E600C1AB23 /* Cocoa.framework in Frameworks */ = {isa = PBXBuildFile; fileRef = C6711810136368330034379A /* Cocoa.framework */; };
		C64BB094136478E600C1AB23 /* InfoPlist.strings in Resources */ = {isa = PBXBuildFile; fileRef = C64BB092136478E600C1AB23 /* InfoPlist.strings */; };
		C64BB09B1364798E00C1AB23 /* OpenEmuSystem.framework in Frameworks */ = {isa = PBXBuildFile; fileRef = C6711807136367240034379A /* OpenEmuSystem.framework */; };
		C64BB09E13647AEF00C1AB23 /* OENESSystemController.m in Sources */ = {isa = PBXBuildFile; fileRef = C64BB09D13647AEF00C1AB23 /* OENESSystemController.m */; };
		C64BB0A113647B3500C1AB23 /* OENESSystemResponder.m in Sources */ = {isa = PBXBuildFile; fileRef = C64BB0A013647B3500C1AB23 /* OENESSystemResponder.m */; };
		C64CBD4F1363DC5100BEE4F3 /* OEMap.h in Headers */ = {isa = PBXBuildFile; fileRef = 82AD1B2F0FD1BD2A00B3A8A9 /* OEMap.h */; settings = {ATTRIBUTES = (Public, ); }; };
		C64CBD551363E40B00BEE4F3 /* OESMSSystemResponder.m in Sources */ = {isa = PBXBuildFile; fileRef = C6711826136369DE0034379A /* OESMSSystemResponder.m */; };
		C6640E031363F04100ECCAA5 /* NSUserDefaultsController+OEEventAdditions.m in Sources */ = {isa = PBXBuildFile; fileRef = C6D268D9135BD95A00154550 /* NSUserDefaultsController+OEEventAdditions.m */; };
		C67117EF136367240034379A /* OEHIDDeviceHandler.m in Sources */ = {isa = PBXBuildFile; fileRef = C6C989C60F557D9200116EA2 /* OEHIDDeviceHandler.m */; };
		C67117F0136367240034379A /* OEHIDManager.m in Sources */ = {isa = PBXBuildFile; fileRef = 93B479F712BAB576008618A7 /* OEHIDManager.m */; };
		C67117F1136367240034379A /* OEHIDEvent.m in Sources */ = {isa = PBXBuildFile; fileRef = C6C98B840F55B7A800116EA2 /* OEHIDEvent.m */; };
		C67117F2136367240034379A /* OESystemController.m in Sources */ = {isa = PBXBuildFile; fileRef = C6289C35135B27C100EEE97C /* OESystemController.m */; };
		C67117F3136367240034379A /* OESystemResponder.m in Sources */ = {isa = PBXBuildFile; fileRef = C6D1596B135B34FD009D661C /* OESystemResponder.m */; };
		C67117F6136367240034379A /* ForceFeedback.framework in Frameworks */ = {isa = PBXBuildFile; fileRef = C67B0CD01363389A00F18A5D /* ForceFeedback.framework */; };
		C67117FB136367240034379A /* OEHIDDeviceHandler.h in Headers */ = {isa = PBXBuildFile; fileRef = C6C989C50F557D9200116EA2 /* OEHIDDeviceHandler.h */; settings = {ATTRIBUTES = (Public, ); }; };
		C67117FC136367240034379A /* OEHIDManager.h in Headers */ = {isa = PBXBuildFile; fileRef = 93B479F612BAB576008618A7 /* OEHIDManager.h */; settings = {ATTRIBUTES = (Public, ); }; };
		C67117FD136367240034379A /* OEHIDEvent.h in Headers */ = {isa = PBXBuildFile; fileRef = C6C98B830F55B7A800116EA2 /* OEHIDEvent.h */; settings = {ATTRIBUTES = (Public, ); }; };
		C67117FE136367240034379A /* OEHIDUsageToVK.h in Headers */ = {isa = PBXBuildFile; fileRef = 82DD2B8C1236D0C400B58A8F /* OEHIDUsageToVK.h */; settings = {ATTRIBUTES = (Public, ); }; };
		C67117FF136367240034379A /* OESystemController.h in Headers */ = {isa = PBXBuildFile; fileRef = C6289C34135B27C100EEE97C /* OESystemController.h */; settings = {ATTRIBUTES = (Public, ); }; };
		C6711800136367240034379A /* OESystemResponder.h in Headers */ = {isa = PBXBuildFile; fileRef = C6D1596A135B34FD009D661C /* OESystemResponder.h */; settings = {ATTRIBUTES = (Public, ); }; };
		C6711803136367240034379A /* InfoPlist.strings in Resources */ = {isa = PBXBuildFile; fileRef = C67B0CB81363370B00F18A5D /* InfoPlist.strings */; };
		C671180A1363679F0034379A /* OpenEmuSystem.framework in Frameworks */ = {isa = PBXBuildFile; fileRef = C6711807136367240034379A /* OpenEmuSystem.framework */; };
		C6711811136368330034379A /* Cocoa.framework in Frameworks */ = {isa = PBXBuildFile; fileRef = C6711810136368330034379A /* Cocoa.framework */; };
		C671181B136368330034379A /* InfoPlist.strings in Resources */ = {isa = PBXBuildFile; fileRef = C6711819136368330034379A /* InfoPlist.strings */; };
		C6711824136369020034379A /* OESMSSystemController.m in Sources */ = {isa = PBXBuildFile; fileRef = C6711823136369020034379A /* OESMSSystemController.m */; };
		C671182A13636A080034379A /* OpenEmuSystem.framework in Frameworks */ = {isa = PBXBuildFile; fileRef = C6711807136367240034379A /* OpenEmuSystem.framework */; };
		C671182C13636A300034379A /* OpenEmuSystem.h in Headers */ = {isa = PBXBuildFile; fileRef = C671182B13636A300034379A /* OpenEmuSystem.h */; settings = {ATTRIBUTES = (Public, ); }; };
		C67A36AA0FE7F1F500A665E2 /* OECorePluginIcon.icns in Resources */ = {isa = PBXBuildFile; fileRef = C67A36A90FE7F1F500A665E2 /* OECorePluginIcon.icns */; };
		C67D54BD138AC014004FCA0B /* OpenEmuSystem.framework in Copy Frameworks to App Frameworks */ = {isa = PBXBuildFile; fileRef = C6711807136367240034379A /* OpenEmuSystem.framework */; };
		C68624CA157252D700EFC972 /* SegaMasterSystem.oesystemplugin in Copy Systems Plugins */ = {isa = PBXBuildFile; fileRef = C671180F136368330034379A /* SegaMasterSystem.oesystemplugin */; };
		C68624CB157252D700EFC972 /* NES.oesystemplugin in Copy Systems Plugins */ = {isa = PBXBuildFile; fileRef = C64BB08D136478E600C1AB23 /* NES.oesystemplugin */; };
		C68624CC157252D700EFC972 /* SuperNES.oesystemplugin in Copy Systems Plugins */ = {isa = PBXBuildFile; fileRef = C6480FC113648F670094FA33 /* SuperNES.oesystemplugin */; };
		C68624CD157252D700EFC972 /* GameBoy.oesystemplugin in Copy Systems Plugins */ = {isa = PBXBuildFile; fileRef = C6B947AF1364ECA600A425F0 /* GameBoy.oesystemplugin */; };
		C68624CE157252D700EFC972 /* Genesis.oesystemplugin in Copy Systems Plugins */ = {isa = PBXBuildFile; fileRef = C6B947E61365080B00A425F0 /* Genesis.oesystemplugin */; };
		C68624CF157252D700EFC972 /* GameBoy Advance.oesystemplugin in Copy Systems Plugins */ = {isa = PBXBuildFile; fileRef = C646574813771F12002A4F70 /* GameBoy Advance.oesystemplugin */; };
		C68624D0157252D700EFC972 /* N64.oesystemplugin in Copy Systems Plugins */ = {isa = PBXBuildFile; fileRef = 1415540F1442B3B300A01683 /* N64.oesystemplugin */; };
		C68624D1157252D700EFC972 /* NeoGeo Pocket.oesystemplugin in Copy Systems Plugins */ = {isa = PBXBuildFile; fileRef = 820EB74A1483F9A2008EC398 /* NeoGeo Pocket.oesystemplugin */; };
		C68624D2157252D700EFC972 /* GameGear.oesystemplugin in Copy Systems Plugins */ = {isa = PBXBuildFile; fileRef = 8227754F148946DF00B19E27 /* GameGear.oesystemplugin */; };
		C68624D3157252D700EFC972 /* NDS.oesystemplugin in Copy Systems Plugins */ = {isa = PBXBuildFile; fileRef = 94D7E8C915073BA000FBDD85 /* NDS.oesystemplugin */; };
		C68624D4157252D700EFC972 /* Arcade.oesystemplugin in Copy Systems Plugins */ = {isa = PBXBuildFile; fileRef = 945E42FB1517F2B500057D08 /* Arcade.oesystemplugin */; };
		C686256A157267F900EFC972 /* SegaMasterSystem.oesystemplugin in Copy System Plugins to App PlugIns */ = {isa = PBXBuildFile; fileRef = C671180F136368330034379A /* SegaMasterSystem.oesystemplugin */; };
		C686256B157267F900EFC972 /* NES.oesystemplugin in Copy System Plugins to App PlugIns */ = {isa = PBXBuildFile; fileRef = C64BB08D136478E600C1AB23 /* NES.oesystemplugin */; };
		C686256C157267F900EFC972 /* SuperNES.oesystemplugin in Copy System Plugins to App PlugIns */ = {isa = PBXBuildFile; fileRef = C6480FC113648F670094FA33 /* SuperNES.oesystemplugin */; };
		C686256D157267F900EFC972 /* GameBoy.oesystemplugin in Copy System Plugins to App PlugIns */ = {isa = PBXBuildFile; fileRef = C6B947AF1364ECA600A425F0 /* GameBoy.oesystemplugin */; };
		C686256E157267F900EFC972 /* Genesis.oesystemplugin in Copy System Plugins to App PlugIns */ = {isa = PBXBuildFile; fileRef = C6B947E61365080B00A425F0 /* Genesis.oesystemplugin */; };
		C686256F157267F900EFC972 /* GameBoy Advance.oesystemplugin in Copy System Plugins to App PlugIns */ = {isa = PBXBuildFile; fileRef = C646574813771F12002A4F70 /* GameBoy Advance.oesystemplugin */; };
		C6862570157267F900EFC972 /* NeoGeo Pocket.oesystemplugin in Copy System Plugins to App PlugIns */ = {isa = PBXBuildFile; fileRef = 820EB74A1483F9A2008EC398 /* NeoGeo Pocket.oesystemplugin */; };
		C6862571157267F900EFC972 /* GameGear.oesystemplugin in Copy System Plugins to App PlugIns */ = {isa = PBXBuildFile; fileRef = 8227754F148946DF00B19E27 /* GameGear.oesystemplugin */; };
		C6862573157268A500EFC972 /* N64.oesystemplugin in Copy Plugins To Application Support */ = {isa = PBXBuildFile; fileRef = 1415540F1442B3B300A01683 /* N64.oesystemplugin */; };
		C6862574157268A500EFC972 /* NDS.oesystemplugin in Copy Plugins To Application Support */ = {isa = PBXBuildFile; fileRef = 94D7E8C915073BA000FBDD85 /* NDS.oesystemplugin */; };
		C6862575157268A500EFC972 /* Arcade.oesystemplugin in Copy Plugins To Application Support */ = {isa = PBXBuildFile; fileRef = 945E42FB1517F2B500057D08 /* Arcade.oesystemplugin */; };
		C68A54E61516AD3C001053F2 /* OEDatabase.xcdatamodeld in Sources */ = {isa = PBXBuildFile; fileRef = C68A54E41516AD3C001053F2 /* OEDatabase.xcdatamodeld */; };
		C69259FC15045B03003E6FD3 /* OEEvent.h in Headers */ = {isa = PBXBuildFile; fileRef = C69259FA15045B03003E6FD3 /* OEEvent.h */; };
		C69259FD15045B03003E6FD3 /* OEEvent.m in Sources */ = {isa = PBXBuildFile; fileRef = C69259FB15045B03003E6FD3 /* OEEvent.m */; };
		C6953CA1117293760091276F /* OEGameView.m in Sources */ = {isa = PBXBuildFile; fileRef = C6953CA0117293760091276F /* OEGameView.m */; };
		C69DCCED0FE99415009AE5A6 /* OEFilterPluginIcon.icns in Resources */ = {isa = PBXBuildFile; fileRef = C69DCCEC0FE99415009AE5A6 /* OEFilterPluginIcon.icns */; };
		C69DCD010FE994A5009AE5A6 /* OEPluginDocument.m in Sources */ = {isa = PBXBuildFile; fileRef = C69DCD000FE994A5009AE5A6 /* OEPluginDocument.m */; };
		C6AC9D391190C6490083DDFD /* OpenEmuHelperAppMain.m in Sources */ = {isa = PBXBuildFile; fileRef = C6AC9D371190C5E60083DDFD /* OpenEmuHelperAppMain.m */; };
		C6AC9D4D1190C9AE0083DDFD /* OEGameCoreManager.m in Sources */ = {isa = PBXBuildFile; fileRef = C6AC9D4C1190C9AE0083DDFD /* OEGameCoreManager.m */; };
		C6AC9DEF1190E2C90083DDFD /* OpenEmuHelperApp.m in Sources */ = {isa = PBXBuildFile; fileRef = 1BEF2A7411682A330090F72B /* OpenEmuHelperApp.m */; };
		C6B947B01364ECA700A425F0 /* Cocoa.framework in Frameworks */ = {isa = PBXBuildFile; fileRef = C6711810136368330034379A /* Cocoa.framework */; };
		C6B947B61364ECA700A425F0 /* InfoPlist.strings in Resources */ = {isa = PBXBuildFile; fileRef = C6B947B41364ECA700A425F0 /* InfoPlist.strings */; };
		C6B947C01364EE6C00A425F0 /* OEGBSystemResponder.m in Sources */ = {isa = PBXBuildFile; fileRef = C6B947BB1364EE6C00A425F0 /* OEGBSystemResponder.m */; };
		C6B947C11364EE6C00A425F0 /* OEGBSystemController.m in Sources */ = {isa = PBXBuildFile; fileRef = C6B947BD1364EE6C00A425F0 /* OEGBSystemController.m */; };
		C6B947E11364FEB600A425F0 /* OpenEmuSystem.framework in Frameworks */ = {isa = PBXBuildFile; fileRef = C6711807136367240034379A /* OpenEmuSystem.framework */; };
		C6B947E71365080B00A425F0 /* Cocoa.framework in Frameworks */ = {isa = PBXBuildFile; fileRef = C6711810136368330034379A /* Cocoa.framework */; };
		C6B947ED1365080B00A425F0 /* InfoPlist.strings in Resources */ = {isa = PBXBuildFile; fileRef = C6B947EB1365080B00A425F0 /* InfoPlist.strings */; };
		C6B948101365096800A425F0 /* OEGenesisSystemResponder.m in Sources */ = {isa = PBXBuildFile; fileRef = C6B9480B1365096800A425F0 /* OEGenesisSystemResponder.m */; };
		C6B948111365096800A425F0 /* OEGenesisSystemController.m in Sources */ = {isa = PBXBuildFile; fileRef = C6B9480D1365096800A425F0 /* OEGenesisSystemController.m */; };
		C6B94814136511E100A425F0 /* OpenEmuSystem.framework in Frameworks */ = {isa = PBXBuildFile; fileRef = C6711807136367240034379A /* OpenEmuSystem.framework */; };
		C6BFB29F0F7CC8E700040FFA /* Localizable.strings in Resources */ = {isa = PBXBuildFile; fileRef = C6BFB29E0F7CC8E700040FFA /* Localizable.strings */; };
		C6D268D6135BCE4900154550 /* NSString+OEAdditions.h in Headers */ = {isa = PBXBuildFile; fileRef = C6D268D4135BCE4900154550 /* NSString+OEAdditions.h */; settings = {ATTRIBUTES = (Public, ); }; };
		C6D268D7135BCE4900154550 /* NSString+OEAdditions.m in Sources */ = {isa = PBXBuildFile; fileRef = C6D268D5135BCE4900154550 /* NSString+OEAdditions.m */; };
		C6D6FA7E14E2264C0083C75D /* NSViewController+OEAdditions.m in Sources */ = {isa = PBXBuildFile; fileRef = C6D6FA7D14E2264C0083C75D /* NSViewController+OEAdditions.m */; settings = {COMPILER_FLAGS = "-fno-objc-arc"; }; };
		C6E542C31363D96F0075BA8C /* OEBasicSystemResponder.h in Headers */ = {isa = PBXBuildFile; fileRef = C6E542C01363D2D90075BA8C /* OEBasicSystemResponder.h */; settings = {ATTRIBUTES = (Public, ); }; };
		C6E542C41363D9760075BA8C /* OEBasicSystemResponder.m in Sources */ = {isa = PBXBuildFile; fileRef = C6E542C11363D2D90075BA8C /* OEBasicSystemResponder.m */; };
		C6E542C51363D9BD0075BA8C /* OEMap.m in Sources */ = {isa = PBXBuildFile; fileRef = 82AD1B300FD1BD2A00B3A8A9 /* OEMap.m */; };
		C6EB73FC136DF5C200B39A6F /* OEPluginController.h in Headers */ = {isa = PBXBuildFile; fileRef = C67B0D5E136352A300F18A5D /* OEPluginController.h */; settings = {ATTRIBUTES = (Public, ); }; };
		C6EB73FF136DF60100B39A6F /* OpenEmuBase.h in Headers */ = {isa = PBXBuildFile; fileRef = C6EB73FD136DF5FC00B39A6F /* OpenEmuBase.h */; settings = {ATTRIBUTES = (Public, ); }; };
		C6FC4C920FD2C5C3007CCD32 /* OEGameCore.m in Sources */ = {isa = PBXBuildFile; fileRef = C6FC4C900FD2C5C3007CCD32 /* OEGameCore.m */; };
		EF2FDBE514CFFBB8002A64F2 /* OEGameViewController.h in Headers */ = {isa = PBXBuildFile; fileRef = 830155791456BF7A0093D681 /* OEGameViewController.h */; settings = {ATTRIBUTES = (Public, ); }; };
		EF2FDBEA14CFFD39002A64F2 /* OEGameCoreController.m in Sources */ = {isa = PBXBuildFile; fileRef = C60BF0360F5709FC000D94F6 /* OEGameCoreController.m */; };
		EF2FDBEB14CFFE06002A64F2 /* OEControlsKeyButton.m in Sources */ = {isa = PBXBuildFile; fileRef = 8396CC5514068DA90096F791 /* OEControlsKeyButton.m */; };
		EF2FDBEC14CFFE11002A64F2 /* OEControlsKeyLabelCell.m in Sources */ = {isa = PBXBuildFile; fileRef = 8396CC5B140693830096F791 /* OEControlsKeyLabelCell.m */; };
		EF2FDBED14CFFE1B002A64F2 /* OEControlsKeySeparatorView.m in Sources */ = {isa = PBXBuildFile; fileRef = 83D9991E146F40DA004409DC /* OEControlsKeySeparatorView.m */; };
		EF2FDBEE14D0025D002A64F2 /* OEPreferenceViewController.h in Headers */ = {isa = PBXBuildFile; fileRef = C67DCEF00FC5FB5A0038A56E /* OEPreferenceViewController.h */; };
		EF2FDBEF14D00261002A64F2 /* OEPreferenceViewController.m in Sources */ = {isa = PBXBuildFile; fileRef = C67DCEF10FC5FB5A0038A56E /* OEPreferenceViewController.m */; };
		EF2FDBF214D00AB3002A64F2 /* NSApplication+OEHIDAdditions.h in Headers */ = {isa = PBXBuildFile; fileRef = C6B7AB740FB5AF94004385F5 /* NSApplication+OEHIDAdditions.h */; settings = {ATTRIBUTES = (Public, ); }; };
		EF2FDBF314D00AB9002A64F2 /* NSApplication+OEHIDAdditions.m in Sources */ = {isa = PBXBuildFile; fileRef = C6B7AB750FB5AF94004385F5 /* NSApplication+OEHIDAdditions.m */; };
		EF2FDBF814D00BB6002A64F2 /* OESystemResponderClient.h in Headers */ = {isa = PBXBuildFile; fileRef = C63E7C11136298F4001CC78B /* OESystemResponderClient.h */; settings = {ATTRIBUTES = (Public, ); }; };
		EF2FDBF914D00C1C002A64F2 /* OELocalizationHelper.m in Sources */ = {isa = PBXBuildFile; fileRef = 83B6E43E143E090800BCDB7A /* OELocalizationHelper.m */; };
		EF2FDBFA14D00C22002A64F2 /* OELocalizationHelper.h in Headers */ = {isa = PBXBuildFile; fileRef = 83B6E43D143E090800BCDB7A /* OELocalizationHelper.h */; settings = {ATTRIBUTES = (Public, ); }; };
		EFBD5D7814EFE19A00FBD1E0 /* NSColor+OEAdditions.m in Sources */ = {isa = PBXBuildFile; fileRef = EFBD5D7714EFE19A00FBD1E0 /* NSColor+OEAdditions.m */; settings = {COMPILER_FLAGS = "-fno-objc-arc"; }; };
		EFBD5D7E14EFE26300FBD1E0 /* OEGridLayer.m in Sources */ = {isa = PBXBuildFile; fileRef = EFBD5D7A14EFE26300FBD1E0 /* OEGridLayer.m */; };
		EFBD5D7F14EFE26300FBD1E0 /* OEGridView.m in Sources */ = {isa = PBXBuildFile; fileRef = EFBD5D7C14EFE26300FBD1E0 /* OEGridView.m */; };
		EFBD5D8314EFE27500FBD1E0 /* OEGridViewCell.m in Sources */ = {isa = PBXBuildFile; fileRef = EFBD5D8114EFE27500FBD1E0 /* OEGridViewCell.m */; };
		EFBD5D8614EFE27F00FBD1E0 /* OEGridViewLayoutManager.m in Sources */ = {isa = PBXBuildFile; fileRef = EFBD5D8514EFE27E00FBD1E0 /* OEGridViewLayoutManager.m */; };
		EFBD5D8B14EFE29500FBD1E0 /* OECoverGridViewCell.m in Sources */ = {isa = PBXBuildFile; fileRef = EFBD5D8814EFE29500FBD1E0 /* OECoverGridViewCell.m */; };
		EFBD5D8C14EFE29500FBD1E0 /* OECoverGridViewCellRatingLayer.m in Sources */ = {isa = PBXBuildFile; fileRef = EFBD5D8A14EFE29500FBD1E0 /* OECoverGridViewCellRatingLayer.m */; };
		EFBD5D8F14F1398400FBD1E0 /* OECoverGridViewCellIndicationLayer.m in Sources */ = {isa = PBXBuildFile; fileRef = EFBD5D8E14F1398300FBD1E0 /* OECoverGridViewCellIndicationLayer.m */; };
/* End PBXBuildFile section */

/* Begin PBXContainerItemProxy section */
		1415542A1442C4B700A01683 /* PBXContainerItemProxy */ = {
			isa = PBXContainerItemProxy;
			containerPortal = 2A37F4A9FDCFA73011CA2CEA /* Project object */;
			proxyType = 1;
			remoteGlobalIDString = 1415540E1442B3B300A01683;
			remoteInfo = N64;
		};
		1B6A25011430F8FB009F1CE1 /* PBXContainerItemProxy */ = {
			isa = PBXContainerItemProxy;
			containerPortal = 2A37F4A9FDCFA73011CA2CEA /* Project object */;
			proxyType = 1;
			remoteGlobalIDString = 83F37141140BB166005A7353;
			remoteInfo = "Build SystemPlugins";
		};
		1BFC26CE116C1C9900B95689 /* PBXContainerItemProxy */ = {
			isa = PBXContainerItemProxy;
			containerPortal = 2A37F4A9FDCFA73011CA2CEA /* Project object */;
			proxyType = 1;
			remoteGlobalIDString = 82444BA00F51256C007C171B;
			remoteInfo = OpenEmuBase;
		};
		37C80304101564A800356EF3 /* PBXContainerItemProxy */ = {
			isa = PBXContainerItemProxy;
			containerPortal = 2A37F4A9FDCFA73011CA2CEA /* Project object */;
			proxyType = 1;
			remoteGlobalIDString = 82444BA00F51256C007C171B;
			remoteInfo = OpenEmuBase;
		};
		3DAA589914464890001C09A8 /* PBXContainerItemProxy */ = {
			isa = PBXContainerItemProxy;
			containerPortal = 2A37F4A9FDCFA73011CA2CEA /* Project object */;
			proxyType = 1;
			remoteGlobalIDString = 1BEF2A9311682A530090F72B;
			remoteInfo = OpenEmuHelperApp;
		};
		3DFAAFD514464234005EF0C3 /* PBXContainerItemProxy */ = {
			isa = PBXContainerItemProxy;
			containerPortal = 2A37F4A9FDCFA73011CA2CEA /* Project object */;
			proxyType = 1;
			remoteGlobalIDString = 82444BA00F51256C007C171B;
			remoteInfo = OpenEmuBase;
		};
		820EB73B1483F9A2008EC398 /* PBXContainerItemProxy */ = {
			isa = PBXContainerItemProxy;
			containerPortal = 2A37F4A9FDCFA73011CA2CEA /* Project object */;
			proxyType = 1;
			remoteGlobalIDString = C67117ED136367240034379A;
			remoteInfo = OpenEmuSystem;
		};
		820EB7621483FBEF008EC398 /* PBXContainerItemProxy */ = {
			isa = PBXContainerItemProxy;
			containerPortal = 2A37F4A9FDCFA73011CA2CEA /* Project object */;
			proxyType = 1;
			remoteGlobalIDString = 820EB7391483F9A2008EC398;
			remoteInfo = NeoGeoPocket;
		};
		82277540148946DF00B19E27 /* PBXContainerItemProxy */ = {
			isa = PBXContainerItemProxy;
			containerPortal = 2A37F4A9FDCFA73011CA2CEA /* Project object */;
			proxyType = 1;
			remoteGlobalIDString = C67117ED136367240034379A;
			remoteInfo = OpenEmuSystem;
		};
		8227756E14894A2100B19E27 /* PBXContainerItemProxy */ = {
			isa = PBXContainerItemProxy;
			containerPortal = 2A37F4A9FDCFA73011CA2CEA /* Project object */;
			proxyType = 1;
			remoteGlobalIDString = 8227753E148946DF00B19E27;
			remoteInfo = GameGear;
		};
		8291C4DF148958F500A72540 /* PBXContainerItemProxy */ = {
			isa = PBXContainerItemProxy;
			containerPortal = 2A37F4A9FDCFA73011CA2CEA /* Project object */;
			proxyType = 1;
			remoteGlobalIDString = C671180E136368330034379A;
			remoteInfo = SegaMasterSystem;
		};
		82C9C97D0F080C920071460B /* PBXContainerItemProxy */ = {
			isa = PBXContainerItemProxy;
			containerPortal = 2A37F4A9FDCFA73011CA2CEA /* Project object */;
			proxyType = 1;
			remoteGlobalIDString = 8D15AC270486D014006FF6A4;
			remoteInfo = OpenEmu;
		};
		83F37148140BB177005A7353 /* PBXContainerItemProxy */ = {
			isa = PBXContainerItemProxy;
			containerPortal = 2A37F4A9FDCFA73011CA2CEA /* Project object */;
			proxyType = 1;
			remoteGlobalIDString = C64BB08C136478E600C1AB23;
			remoteInfo = NES;
		};
		83F3714A140BB179005A7353 /* PBXContainerItemProxy */ = {
			isa = PBXContainerItemProxy;
			containerPortal = 2A37F4A9FDCFA73011CA2CEA /* Project object */;
			proxyType = 1;
			remoteGlobalIDString = C6480FC013648F670094FA33;
			remoteInfo = SuperNES;
		};
		83F3714C140BB17A005A7353 /* PBXContainerItemProxy */ = {
			isa = PBXContainerItemProxy;
			containerPortal = 2A37F4A9FDCFA73011CA2CEA /* Project object */;
			proxyType = 1;
			remoteGlobalIDString = C6B947E51365080B00A425F0;
			remoteInfo = Genesis;
		};
		83F3714E140BB17B005A7353 /* PBXContainerItemProxy */ = {
			isa = PBXContainerItemProxy;
			containerPortal = 2A37F4A9FDCFA73011CA2CEA /* Project object */;
			proxyType = 1;
			remoteGlobalIDString = C6B947AE1364ECA600A425F0;
			remoteInfo = GameBoy;
		};
		83F37150140BB17C005A7353 /* PBXContainerItemProxy */ = {
			isa = PBXContainerItemProxy;
			containerPortal = 2A37F4A9FDCFA73011CA2CEA /* Project object */;
			proxyType = 1;
			remoteGlobalIDString = C646574713771F12002A4F70;
			remoteInfo = "GameBoy Advance";
		};
		945E43191517F63B00057D08 /* PBXContainerItemProxy */ = {
			isa = PBXContainerItemProxy;
			containerPortal = 2A37F4A9FDCFA73011CA2CEA /* Project object */;
			proxyType = 1;
			remoteGlobalIDString = C67117ED136367240034379A;
			remoteInfo = OpenEmuSystem;
		};
		945E431E1517F75B00057D08 /* PBXContainerItemProxy */ = {
			isa = PBXContainerItemProxy;
			containerPortal = 2A37F4A9FDCFA73011CA2CEA /* Project object */;
			proxyType = 1;
			remoteGlobalIDString = 945E42FA1517F2B500057D08;
			remoteInfo = Arcade;
		};
		94D7E8E51507413400FBDD85 /* PBXContainerItemProxy */ = {
			isa = PBXContainerItemProxy;
			containerPortal = 2A37F4A9FDCFA73011CA2CEA /* Project object */;
			proxyType = 1;
			remoteGlobalIDString = C67117ED136367240034379A;
			remoteInfo = OpenEmuSystem;
		};
		94D7E8E8150741B500FBDD85 /* PBXContainerItemProxy */ = {
			isa = PBXContainerItemProxy;
			containerPortal = 2A37F4A9FDCFA73011CA2CEA /* Project object */;
			proxyType = 1;
			remoteGlobalIDString = 94D7E8C815073BA000FBDD85;
			remoteInfo = NDS;
		};
		C60FC00013522D9A00B53F64 /* PBXContainerItemProxy */ = {
			isa = PBXContainerItemProxy;
			containerPortal = 2A37F4A9FDCFA73011CA2CEA /* Project object */;
			proxyType = 1;
			remoteGlobalIDString = 82444BA00F51256C007C171B;
			remoteInfo = OpenEmuBase;
		};
		C646575413771F2C002A4F70 /* PBXContainerItemProxy */ = {
			isa = PBXContainerItemProxy;
			containerPortal = 2A37F4A9FDCFA73011CA2CEA /* Project object */;
			proxyType = 1;
			remoteGlobalIDString = C67117ED136367240034379A;
			remoteInfo = OpenEmuSystem;
		};
		C6480FCE13648F8C0094FA33 /* PBXContainerItemProxy */ = {
			isa = PBXContainerItemProxy;
			containerPortal = 2A37F4A9FDCFA73011CA2CEA /* Project object */;
			proxyType = 1;
			remoteGlobalIDString = C67117ED136367240034379A;
			remoteInfo = OpenEmuSystem;
		};
		C64BB0991364798900C1AB23 /* PBXContainerItemProxy */ = {
			isa = PBXContainerItemProxy;
			containerPortal = 2A37F4A9FDCFA73011CA2CEA /* Project object */;
			proxyType = 1;
			remoteGlobalIDString = C67117ED136367240034379A;
			remoteInfo = OpenEmuSystem;
		};
		C6711808136367920034379A /* PBXContainerItemProxy */ = {
			isa = PBXContainerItemProxy;
			containerPortal = 2A37F4A9FDCFA73011CA2CEA /* Project object */;
			proxyType = 1;
			remoteGlobalIDString = C67117ED136367240034379A;
			remoteInfo = OpenEmuSystem;
		};
		C671182813636A020034379A /* PBXContainerItemProxy */ = {
			isa = PBXContainerItemProxy;
			containerPortal = 2A37F4A9FDCFA73011CA2CEA /* Project object */;
			proxyType = 1;
			remoteGlobalIDString = C67117ED136367240034379A;
			remoteInfo = OpenEmuSystem;
		};
		C6B947DF1364FEAE00A425F0 /* PBXContainerItemProxy */ = {
			isa = PBXContainerItemProxy;
			containerPortal = 2A37F4A9FDCFA73011CA2CEA /* Project object */;
			proxyType = 1;
			remoteGlobalIDString = C67117ED136367240034379A;
			remoteInfo = OpenEmuSystem;
		};
		C6B94812136511DA00A425F0 /* PBXContainerItemProxy */ = {
			isa = PBXContainerItemProxy;
			containerPortal = 2A37F4A9FDCFA73011CA2CEA /* Project object */;
			proxyType = 1;
			remoteGlobalIDString = C67117ED136367240034379A;
			remoteInfo = OpenEmuSystem;
		};
/* End PBXContainerItemProxy section */

/* Begin PBXCopyFilesBuildPhase section */
		1B22406D100BD6C600F42067 /* Copy Filters Folder To App Resources */ = {
			isa = PBXCopyFilesBuildPhase;
			buildActionMask = 2147483647;
			dstPath = Filters;
			dstSubfolderSpec = 7;
			files = (
				1B6A24FF143072B0009F1CE1 /* TV.qtz in Copy Filters Folder To App Resources */,
			);
			name = "Copy Filters Folder To App Resources";
			runOnlyForDeploymentPostprocessing = 0;
		};
		828ED4F00E7D98F60059F397 /* Copy Frameworks to App Frameworks */ = {
			isa = PBXCopyFilesBuildPhase;
			buildActionMask = 2147483647;
			dstPath = "";
			dstSubfolderSpec = 10;
			files = (
				83FA055013B9E01B0055A520 /* Sparkle.framework in Copy Frameworks to App Frameworks */,
				82DE4B8010265600007184EB /* UniversalDetector.framework in Copy Frameworks to App Frameworks */,
				82DE4B7F102655FC007184EB /* XADMaster.framework in Copy Frameworks to App Frameworks */,
				1B224085100BD77800F42067 /* OpenEmuBase.framework in Copy Frameworks to App Frameworks */,
				C67D54BD138AC014004FCA0B /* OpenEmuSystem.framework in Copy Frameworks to App Frameworks */,
				1B42C66F14295130004691D7 /* Syphon.framework in Copy Frameworks to App Frameworks */,
			);
			name = "Copy Frameworks to App Frameworks";
			runOnlyForDeploymentPostprocessing = 0;
		};
		82CAFBAA0FEDAA1C00CCDC7E /* CopyFiles */ = {
			isa = PBXCopyFilesBuildPhase;
			buildActionMask = 2147483647;
			dstPath = "";
			dstSubfolderSpec = 16;
			files = (
				82CAFBBE0FEDAA4200CCDC7E /* config.yaml in CopyFiles */,
			);
			runOnlyForDeploymentPostprocessing = 0;
		};
		948E540C1571D739002D26E0 /* Copy System Plugins to App PlugIns */ = {
			isa = PBXCopyFilesBuildPhase;
			buildActionMask = 2147483647;
			dstPath = Systems;
			dstSubfolderSpec = 13;
			files = (
				C686256A157267F900EFC972 /* SegaMasterSystem.oesystemplugin in Copy System Plugins to App PlugIns */,
				C686256B157267F900EFC972 /* NES.oesystemplugin in Copy System Plugins to App PlugIns */,
				C686256C157267F900EFC972 /* SuperNES.oesystemplugin in Copy System Plugins to App PlugIns */,
				C686256D157267F900EFC972 /* GameBoy.oesystemplugin in Copy System Plugins to App PlugIns */,
				C686256E157267F900EFC972 /* Genesis.oesystemplugin in Copy System Plugins to App PlugIns */,
				C686256F157267F900EFC972 /* GameBoy Advance.oesystemplugin in Copy System Plugins to App PlugIns */,
				C6862570157267F900EFC972 /* NeoGeo Pocket.oesystemplugin in Copy System Plugins to App PlugIns */,
				C6862571157267F900EFC972 /* GameGear.oesystemplugin in Copy System Plugins to App PlugIns */,
			);
			name = "Copy System Plugins to App PlugIns";
			runOnlyForDeploymentPostprocessing = 0;
		};
		C68624C91572528D00EFC972 /* Copy Systems Plugins */ = {
			isa = PBXCopyFilesBuildPhase;
			buildActionMask = 2147483647;
			dstPath = Systems;
			dstSubfolderSpec = 13;
			files = (
				C68624CA157252D700EFC972 /* SegaMasterSystem.oesystemplugin in Copy Systems Plugins */,
				C68624CB157252D700EFC972 /* NES.oesystemplugin in Copy Systems Plugins */,
				C68624CC157252D700EFC972 /* SuperNES.oesystemplugin in Copy Systems Plugins */,
				C68624CD157252D700EFC972 /* GameBoy.oesystemplugin in Copy Systems Plugins */,
				C68624CE157252D700EFC972 /* Genesis.oesystemplugin in Copy Systems Plugins */,
				C68624CF157252D700EFC972 /* GameBoy Advance.oesystemplugin in Copy Systems Plugins */,
				C68624D0157252D700EFC972 /* N64.oesystemplugin in Copy Systems Plugins */,
				C68624D1157252D700EFC972 /* NeoGeo Pocket.oesystemplugin in Copy Systems Plugins */,
				C68624D2157252D700EFC972 /* GameGear.oesystemplugin in Copy Systems Plugins */,
				C68624D3157252D700EFC972 /* NDS.oesystemplugin in Copy Systems Plugins */,
				C68624D4157252D700EFC972 /* Arcade.oesystemplugin in Copy Systems Plugins */,
			);
			name = "Copy Systems Plugins";
			runOnlyForDeploymentPostprocessing = 0;
		};
		C68625721572686E00EFC972 /* Copy Plugins To Application Support */ = {
			isa = PBXCopyFilesBuildPhase;
			buildActionMask = 2147483647;
			dstPath = "~/Library/Application Support/OpenEmu/Systems";
			dstSubfolderSpec = 0;
			files = (
<<<<<<< HEAD
				C6862573157268A500EFC972 /* N64.oesystemplugin in Copy Plugins To Application Support */,
				C6862574157268A500EFC972 /* NDS.oesystemplugin in Copy Plugins To Application Support */,
				C6862575157268A500EFC972 /* Arcade.oesystemplugin in Copy Plugins To Application Support */,
			);
			name = "Copy Plugins To Application Support";
=======
				945E43201517F76800057D08 /* Arcade.oesystemplugin in Copy Files */,
				94D7E8EA1507426A00FBDD85 /* NDS.oesystemplugin in Copy Files */,
				1415542C1442C52500A01683 /* N64.oesystemplugin in Copy Files */,
			);
			name = "Copy Files";
>>>>>>> ca6f74c8
			runOnlyForDeploymentPostprocessing = 0;
		};
		948E540C1571D739002D26E0 /* Copy System Plugins to App PlugIns */ = {
			isa = PBXCopyFilesBuildPhase;
			buildActionMask = 2147483647;
			dstPath = Systems;
			dstSubfolderSpec = 13;
			files = (
				948E540E1571D78D002D26E0 /* SegaMasterSystem.oesystemplugin in Copy System Plugins to App PlugIns */,
				948E540F1571D78D002D26E0 /* NES.oesystemplugin in Copy System Plugins to App PlugIns */,
				948E54101571D78D002D26E0 /* SuperNES.oesystemplugin in Copy System Plugins to App PlugIns */,
				948E54111571D78D002D26E0 /* GameBoy.oesystemplugin in Copy System Plugins to App PlugIns */,
				948E54121571D78D002D26E0 /* Genesis.oesystemplugin in Copy System Plugins to App PlugIns */,
				948E54131571D78D002D26E0 /* GameBoy Advance.oesystemplugin in Copy System Plugins to App PlugIns */,
				948E54141571D78D002D26E0 /* NeoGeo Pocket.oesystemplugin in Copy System Plugins to App PlugIns */,
				948E54151571D78D002D26E0 /* GameGear.oesystemplugin in Copy System Plugins to App PlugIns */,
			);
			name = "Copy System Plugins to App PlugIns";
			runOnlyForDeploymentPostprocessing = 0;
		};
/* End PBXCopyFilesBuildPhase section */

/* Begin PBXFileReference section */
		089C1660FE840EACC02AAC07 /* English */ = {isa = PBXFileReference; fileEncoding = 10; lastKnownFileType = text.plist.strings; name = English; path = English.lproj/InfoPlist.strings; sourceTree = "<group>"; };
		1415540F1442B3B300A01683 /* N64.oesystemplugin */ = {isa = PBXFileReference; explicitFileType = wrapper.cfbundle; includeInIndex = 0; path = N64.oesystemplugin; sourceTree = BUILT_PRODUCTS_DIR; };
		141554131442B3B300A01683 /* N64-Info.plist */ = {isa = PBXFileReference; lastKnownFileType = text.plist.xml; path = "N64-Info.plist"; sourceTree = "<group>"; };
		141554151442B3B300A01683 /* en */ = {isa = PBXFileReference; lastKnownFileType = text.plist.strings; name = en; path = en.lproj/InfoPlist.strings; sourceTree = "<group>"; };
		1415541C1442B61700A01683 /* OEN64SystemController.h */ = {isa = PBXFileReference; fileEncoding = 4; lastKnownFileType = sourcecode.c.h; path = OEN64SystemController.h; sourceTree = "<group>"; };
		1415541D1442B61700A01683 /* OEN64SystemController.m */ = {isa = PBXFileReference; fileEncoding = 4; lastKnownFileType = sourcecode.c.objc; path = OEN64SystemController.m; sourceTree = "<group>"; };
		1415541F1442B7B100A01683 /* OEN64SystemResponder.h */ = {isa = PBXFileReference; fileEncoding = 4; lastKnownFileType = sourcecode.c.h; path = OEN64SystemResponder.h; sourceTree = "<group>"; };
		141554201442B7B100A01683 /* OEN64SystemResponder.m */ = {isa = PBXFileReference; fileEncoding = 4; lastKnownFileType = sourcecode.c.objc; path = OEN64SystemResponder.m; sourceTree = "<group>"; };
		141554221442B85000A01683 /* OEN64SystemResponderClient.h */ = {isa = PBXFileReference; fileEncoding = 4; lastKnownFileType = sourcecode.c.h; path = OEN64SystemResponderClient.h; sourceTree = "<group>"; };
		141554281442C12200A01683 /* controller_n64.png */ = {isa = PBXFileReference; lastKnownFileType = image.png; path = controller_n64.png; sourceTree = "<group>"; };
		1B223EFA100B89BE00F42067 /* CRTDisplace.vert */ = {isa = PBXFileReference; fileEncoding = 4; lastKnownFileType = text; path = CRTDisplace.vert; sourceTree = "<group>"; };
		1B223EFB100B89BE00F42067 /* CRTDisplace.frag */ = {isa = PBXFileReference; fileEncoding = 4; lastKnownFileType = text; path = CRTDisplace.frag; sourceTree = "<group>"; };
		1B224006100BD61D00F42067 /* Debug.qtz */ = {isa = PBXFileReference; lastKnownFileType = file.bplist; path = Debug.qtz; sourceTree = "<group>"; };
		1B224007100BD61D00F42067 /* Linear.qtz */ = {isa = PBXFileReference; lastKnownFileType = file.bplist; path = Linear.qtz; sourceTree = "<group>"; };
		1B224008100BD61D00F42067 /* Nearest Neighbor.qtz */ = {isa = PBXFileReference; lastKnownFileType = file.bplist; path = "Nearest Neighbor.qtz"; sourceTree = "<group>"; };
		1B224174100C049000F42067 /* CRT.qtz */ = {isa = PBXFileReference; lastKnownFileType = file.bplist; path = CRT.qtz; sourceTree = "<group>"; };
		1B224176100C049E00F42067 /* TV.qtz */ = {isa = PBXFileReference; lastKnownFileType = file.bplist; path = TV.qtz; sourceTree = "<group>"; };
		1B224229100CF18E00F42067 /* CRTMaskStraight.tiff */ = {isa = PBXFileReference; lastKnownFileType = image.tiff; path = CRTMaskStraight.tiff; sourceTree = "<group>"; };
		1B224267100D170F00F42067 /* CRTMaskStraightScanlineOnly.tiff */ = {isa = PBXFileReference; lastKnownFileType = image.tiff; path = CRTMaskStraightScanlineOnly.tiff; sourceTree = "<group>"; };
		1B224268100D170F00F42067 /* CRTMaskStaggeredScanlineOnly.tiff */ = {isa = PBXFileReference; lastKnownFileType = image.tiff; path = CRTMaskStaggeredScanlineOnly.tiff; sourceTree = "<group>"; };
		1B22429F100D7B3900F42067 /* CRTDirtyScanlines.frag */ = {isa = PBXFileReference; fileEncoding = 4; lastKnownFileType = text; path = CRTDirtyScanlines.frag; sourceTree = "<group>"; };
		1B2242A0100D7B3900F42067 /* CRTDirtyScanlines.vert */ = {isa = PBXFileReference; fileEncoding = 4; lastKnownFileType = text; path = CRTDirtyScanlines.vert; sourceTree = "<group>"; };
		1B2242EC100D9C7900F42067 /* CRTScanlines.frag */ = {isa = PBXFileReference; fileEncoding = 4; lastKnownFileType = text; path = CRTScanlines.frag; sourceTree = "<group>"; };
		1B2242ED100D9C7900F42067 /* CRTScanlines.vert */ = {isa = PBXFileReference; fileEncoding = 4; lastKnownFileType = text; path = CRTScanlines.vert; sourceTree = "<group>"; };
		1B2243AE100E92E700F42067 /* CRTMaskShadow.tiff */ = {isa = PBXFileReference; lastKnownFileType = image.tiff; path = CRTMaskShadow.tiff; sourceTree = "<group>"; };
		1B2B6D7314DB6363000D0BF7 /* Scale4xBR.frag */ = {isa = PBXFileReference; explicitFileType = sourcecode.glsl; fileEncoding = 4; path = Scale4xBR.frag; sourceTree = "<group>"; };
		1B2B6D7514DB6375000D0BF7 /* Scale4xBR.vert */ = {isa = PBXFileReference; explicitFileType = sourcecode.glsl; fileEncoding = 4; path = Scale4xBR.vert; sourceTree = "<group>"; };
		1B32151114DDD06500C5B50A /* OE Startup.qtz */ = {isa = PBXFileReference; lastKnownFileType = "video.quartz-composer"; name = "OE Startup.qtz"; path = "Setup Assistant Resources/OE Startup.qtz"; sourceTree = "<group>"; };
		1B32151214DDD06500C5B50A /* OpenEmu.dae */ = {isa = PBXFileReference; lastKnownFileType = text.xml; name = OpenEmu.dae; path = "Setup Assistant Resources/OpenEmu.dae"; sourceTree = "<group>"; };
		1B32151314DDD06500C5B50A /* OpenEmuText.dae */ = {isa = PBXFileReference; lastKnownFileType = text.xml; name = OpenEmuText.dae; path = "Setup Assistant Resources/OpenEmuText.dae"; sourceTree = "<group>"; };
		1B42C66C1429510A004691D7 /* Syphon.framework */ = {isa = PBXFileReference; lastKnownFileType = wrapper.framework; path = Syphon.framework; sourceTree = "<group>"; };
		1B47F103142F01E700EBC55B /* OESetupAssistant.h */ = {isa = PBXFileReference; fileEncoding = 4; lastKnownFileType = sourcecode.c.h; path = OESetupAssistant.h; sourceTree = "<group>"; };
		1B47F104142F01E700EBC55B /* OESetupAssistant.m */ = {isa = PBXFileReference; fileEncoding = 4; lastKnownFileType = sourcecode.c.objc; path = OESetupAssistant.m; sourceTree = "<group>"; };
		1B4B324C1009BC7500F36BB1 /* CRTMask.frag */ = {isa = PBXFileReference; fileEncoding = 4; lastKnownFileType = text; path = CRTMask.frag; sourceTree = "<group>"; };
		1B4B324D1009BC7500F36BB1 /* CRTMask.vert */ = {isa = PBXFileReference; fileEncoding = 4; lastKnownFileType = text; path = CRTMask.vert; sourceTree = "<group>"; };
		1B4B338E100A792500F36BB1 /* CRTPhosphorBlur.frag */ = {isa = PBXFileReference; fileEncoding = 4; lastKnownFileType = text; path = CRTPhosphorBlur.frag; sourceTree = "<group>"; };
		1B4B338F100A792500F36BB1 /* CRTPhosphorBlur.vert */ = {isa = PBXFileReference; fileEncoding = 4; lastKnownFileType = text; path = CRTPhosphorBlur.vert; sourceTree = "<group>"; };
		1B5B5FF7100986400043536B /* CRTMaskStaggered.tiff */ = {isa = PBXFileReference; lastKnownFileType = image.tiff; path = CRTMaskStaggered.tiff; sourceTree = "<group>"; };
		1B6DA4A714DDE6A40067F7F6 /* OESetupAssistantQCOpenGLLayer.h */ = {isa = PBXFileReference; fileEncoding = 4; lastKnownFileType = sourcecode.c.h; path = OESetupAssistantQCOpenGLLayer.h; sourceTree = "<group>"; };
		1B6DA4A814DDE6A40067F7F6 /* OESetupAssistantQCOpenGLLayer.m */ = {isa = PBXFileReference; fileEncoding = 4; lastKnownFileType = sourcecode.c.objc; path = OESetupAssistantQCOpenGLLayer.m; sourceTree = "<group>"; };
		1B7505100FEEB4F600B0D0AF /* About.png */ = {isa = PBXFileReference; lastKnownFileType = image.png; path = About.png; sourceTree = "<group>"; };
		1B885E080F085EA500770B6D /* Scale2xPlus.frag */ = {isa = PBXFileReference; explicitFileType = sourcecode.glsl; fileEncoding = 4; path = Scale2xPlus.frag; sourceTree = "<group>"; };
		1B885E090F085EA500770B6D /* Scale2xPlus.vert */ = {isa = PBXFileReference; explicitFileType = sourcecode.glsl; fileEncoding = 4; path = Scale2xPlus.vert; sourceTree = "<group>"; };
		1B885E3A0F089A4400770B6D /* Scale2xHQ.frag */ = {isa = PBXFileReference; explicitFileType = sourcecode.glsl; fileEncoding = 4; path = Scale2xHQ.frag; sourceTree = "<group>"; };
		1B885E3B0F089A4400770B6D /* Scale2xHQ.vert */ = {isa = PBXFileReference; explicitFileType = sourcecode.glsl; fileEncoding = 4; path = Scale2xHQ.vert; sourceTree = "<group>"; };
		1B885E8D0F089F1B00770B6D /* Scale2XSALSmart.frag */ = {isa = PBXFileReference; explicitFileType = sourcecode.glsl; fileEncoding = 4; path = Scale2XSALSmart.frag; sourceTree = "<group>"; };
		1B885E8E0F089F1B00770B6D /* Scale2XSALSmart.vert */ = {isa = PBXFileReference; explicitFileType = sourcecode.glsl; fileEncoding = 4; path = Scale2XSALSmart.vert; sourceTree = "<group>"; };
		1B885E910F089F8A00770B6D /* Scale4xHQ.vert */ = {isa = PBXFileReference; explicitFileType = sourcecode.glsl; fileEncoding = 4; path = Scale4xHQ.vert; sourceTree = "<group>"; };
		1B885E920F089F8A00770B6D /* Scale4xHQ.frag */ = {isa = PBXFileReference; explicitFileType = sourcecode.glsl; fileEncoding = 4; path = Scale4xHQ.frag; sourceTree = "<group>"; };
		1B885EC00F08A13500770B6D /* Scale4x.frag */ = {isa = PBXFileReference; explicitFileType = sourcecode.glsl; fileEncoding = 4; path = Scale4x.frag; sourceTree = "<group>"; };
		1B885EC10F08A13500770B6D /* Scale4x.vert */ = {isa = PBXFileReference; explicitFileType = sourcecode.glsl; fileEncoding = 4; path = Scale4x.vert; sourceTree = "<group>"; };
		1B98144D142F02FA00114A30 /* OESetupAssistant.xib */ = {isa = PBXFileReference; fileEncoding = 4; lastKnownFileType = file.xib; path = OESetupAssistant.xib; sourceTree = "<group>"; };
		1BA788FD0FF9C95A007CE5DB /* OEGameShader.h */ = {isa = PBXFileReference; fileEncoding = 4; lastKnownFileType = sourcecode.c.h; path = OEGameShader.h; sourceTree = "<group>"; };
		1BA788FE0FF9C95A007CE5DB /* OEGameShader.m */ = {isa = PBXFileReference; fileEncoding = 4; lastKnownFileType = sourcecode.c.objc; path = OEGameShader.m; sourceTree = "<group>"; };
		1BE3AB9A14DBAA4000D2F508 /* Scale2xBR.vert */ = {isa = PBXFileReference; explicitFileType = sourcecode.glsl; fileEncoding = 4; path = Scale2xBR.vert; sourceTree = "<group>"; };
		1BE3AB9D14DBAA5600D2F508 /* Scale2xBR.frag */ = {isa = PBXFileReference; explicitFileType = sourcecode.glsl; fileEncoding = 4; path = Scale2xBR.frag; sourceTree = "<group>"; };
		1BEF2A65116826BC0090F72B /* NSString+UUID.h */ = {isa = PBXFileReference; fileEncoding = 4; lastKnownFileType = sourcecode.c.h; path = "NSString+UUID.h"; sourceTree = "<group>"; };
		1BEF2A66116826BC0090F72B /* NSString+UUID.m */ = {isa = PBXFileReference; fileEncoding = 4; lastKnownFileType = sourcecode.c.objc; path = "NSString+UUID.m"; sourceTree = "<group>"; };
		1BEF2A7311682A330090F72B /* OpenEmuHelperApp.h */ = {isa = PBXFileReference; fileEncoding = 4; lastKnownFileType = sourcecode.c.h; path = OpenEmuHelperApp.h; sourceTree = "<group>"; };
		1BEF2A7411682A330090F72B /* OpenEmuHelperApp.m */ = {isa = PBXFileReference; fileEncoding = 4; lastKnownFileType = sourcecode.c.objc; lineEnding = 0; path = OpenEmuHelperApp.m; sourceTree = "<group>"; xcLanguageSpecificationIdentifier = xcode.lang.objc; };
		1BEF2A9411682A530090F72B /* OpenEmuHelperApp */ = {isa = PBXFileReference; explicitFileType = "compiled.mach-o.executable"; includeInIndex = 0; path = OpenEmuHelperApp; sourceTree = BUILT_PRODUCTS_DIR; };
		1BEF2AC311682A9D0090F72B /* IOSurface.framework */ = {isa = PBXFileReference; lastKnownFileType = wrapper.framework; name = IOSurface.framework; path = System/Library/Frameworks/IOSurface.framework; sourceTree = SDKROOT; };
		1BEF2C4711684AE90090F72B /* OEGameCoreHelper.h */ = {isa = PBXFileReference; fileEncoding = 4; lastKnownFileType = sourcecode.c.h; path = OEGameCoreHelper.h; sourceTree = "<group>"; };
		1BEF2CFF116854650090F72B /* OpenEmuDebugHelperAppApp-Info.plist */ = {isa = PBXFileReference; lastKnownFileType = text.plist.xml; path = "OpenEmuDebugHelperAppApp-Info.plist"; sourceTree = "<group>"; };
		1BEF2D13116855690090F72B /* OETaskWrapper.h */ = {isa = PBXFileReference; fileEncoding = 4; lastKnownFileType = sourcecode.c.h; path = OETaskWrapper.h; sourceTree = "<group>"; };
		1BEF2D14116855690090F72B /* OETaskWrapper.m */ = {isa = PBXFileReference; fileEncoding = 4; lastKnownFileType = sourcecode.c.objc; path = OETaskWrapper.m; sourceTree = "<group>"; };
		1E2F3DB910DEAB4C0019AA84 /* OEVersionMigrationController.h */ = {isa = PBXFileReference; fileEncoding = 4; lastKnownFileType = sourcecode.c.h; path = OEVersionMigrationController.h; sourceTree = "<group>"; };
		1E2F3DBA10DEAB4C0019AA84 /* OEVersionMigrationController.m */ = {isa = PBXFileReference; fileEncoding = 4; lastKnownFileType = sourcecode.c.objc; path = OEVersionMigrationController.m; sourceTree = "<group>"; };
		1E4B6AF310DEB02300B2CD45 /* SUStandardVersionComparator.h */ = {isa = PBXFileReference; fileEncoding = 4; lastKnownFileType = sourcecode.c.h; name = SUStandardVersionComparator.h; path = Sparkle.framework/Versions/A/Headers/SUStandardVersionComparator.h; sourceTree = "<group>"; };
		1E4B6B4C10DEBB4500B2CD45 /* SUVersionComparisonProtocol.h */ = {isa = PBXFileReference; fileEncoding = 4; lastKnownFileType = sourcecode.c.h; name = SUVersionComparisonProtocol.h; path = Sparkle.framework/Headers/SUVersionComparisonProtocol.h; sourceTree = "<group>"; };
		1EA4404711973E9C001D71CA /* OEGameQuickLookDocument.h */ = {isa = PBXFileReference; fileEncoding = 4; lastKnownFileType = sourcecode.c.h; path = OEGameQuickLookDocument.h; sourceTree = "<group>"; };
		1EA4404811973E9C001D71CA /* OEGameQuickLookDocument.m */ = {isa = PBXFileReference; fileEncoding = 4; lastKnownFileType = sourcecode.c.objc; path = OEGameQuickLookDocument.m; sourceTree = "<group>"; };
		2A37F4ACFDCFA73011CA2CEA /* OEGameDocument.m */ = {isa = PBXFileReference; fileEncoding = 4; lastKnownFileType = sourcecode.c.objc; path = OEGameDocument.m; sourceTree = "<group>"; };
		2A37F4AEFDCFA73011CA2CEA /* OEGameDocument.h */ = {isa = PBXFileReference; fileEncoding = 4; lastKnownFileType = sourcecode.c.h; path = OEGameDocument.h; sourceTree = "<group>"; };
		2A37F4B0FDCFA73011CA2CEA /* main.m */ = {isa = PBXFileReference; fileEncoding = 4; lastKnownFileType = sourcecode.c.objc; path = main.m; sourceTree = "<group>"; };
		2A37F4BAFDCFA73011CA2CEA /* English */ = {isa = PBXFileReference; lastKnownFileType = text.rtf; name = English; path = English.lproj/Credits.rtf; sourceTree = "<group>"; };
		2A37F4C5FDCFA73011CA2CEA /* Foundation.framework */ = {isa = PBXFileReference; lastKnownFileType = wrapper.framework; name = Foundation.framework; path = /System/Library/Frameworks/Foundation.framework; sourceTree = "<absolute>"; };
		32DBCF750370BD2300C91783 /* OpenEmu_Prefix.pch */ = {isa = PBXFileReference; fileEncoding = 4; lastKnownFileType = sourcecode.c.h; path = OpenEmu_Prefix.pch; sourceTree = "<group>"; };
		3707484A0F39089E00EFE066 /* OpenEmuQCIcon.icns */ = {isa = PBXFileReference; lastKnownFileType = image.icns; path = OpenEmuQCIcon.icns; sourceTree = "<group>"; };
		375903750FF82C4000135C45 /* openemuqc_pub.pem */ = {isa = PBXFileReference; fileEncoding = 4; lastKnownFileType = text; path = openemuqc_pub.pem; sourceTree = "<group>"; };
		37CC66190FF8379B00226BCB /* config_qc.yaml */ = {isa = PBXFileReference; fileEncoding = 4; lastKnownFileType = text; path = config_qc.yaml; sourceTree = "<group>"; };
		3887A7F61024D1F9000FC4CF /* OESaveStateQLPlugin.qlgenerator */ = {isa = PBXFileReference; explicitFileType = wrapper.cfbundle; includeInIndex = 0; path = OESaveStateQLPlugin.qlgenerator; sourceTree = BUILT_PRODUCTS_DIR; };
		3887A8021024D2BC000FC4CF /* GenerateThumbnailForURL.m */ = {isa = PBXFileReference; fileEncoding = 4; lastKnownFileType = sourcecode.c.objc; path = GenerateThumbnailForURL.m; sourceTree = "<group>"; };
		3887A8031024D2BC000FC4CF /* GeneratePreviewForURL.m */ = {isa = PBXFileReference; fileEncoding = 4; lastKnownFileType = sourcecode.c.objc; path = GeneratePreviewForURL.m; sourceTree = "<group>"; };
		3887A8041024D2BC000FC4CF /* main.c */ = {isa = PBXFileReference; fileEncoding = 4; lastKnownFileType = sourcecode.c.c; path = main.c; sourceTree = "<group>"; };
		3887A80D1024D377000FC4CF /* OESaveStateQLPlugin-Info.plist */ = {isa = PBXFileReference; fileEncoding = 4; lastKnownFileType = text.plist.xml; path = "OESaveStateQLPlugin-Info.plist"; sourceTree = "<group>"; };
		3887A8961024D796000FC4CF /* QuickLook.framework */ = {isa = PBXFileReference; lastKnownFileType = wrapper.framework; name = QuickLook.framework; path = System/Library/Frameworks/QuickLook.framework; sourceTree = SDKROOT; };
		3D15428014E20E22009C3DEE /* OENonARCHacks.m */ = {isa = PBXFileReference; fileEncoding = 4; lastKnownFileType = sourcecode.c.objc; path = OENonARCHacks.m; sourceTree = "<group>"; };
		3D711838150064F50056E3BF /* PSYBlockTimer.h */ = {isa = PBXFileReference; fileEncoding = 4; lastKnownFileType = sourcecode.c.h; path = PSYBlockTimer.h; sourceTree = "<group>"; };
		3D711839150064F50056E3BF /* PSYBlockTimer.m */ = {isa = PBXFileReference; fileEncoding = 4; lastKnownFileType = sourcecode.c.objc; path = PSYBlockTimer.m; sourceTree = "<group>"; };
		3DD90BA51500A6BF00FE5DFD /* OETimingUtils.h */ = {isa = PBXFileReference; fileEncoding = 4; lastKnownFileType = sourcecode.c.h; path = OETimingUtils.h; sourceTree = "<group>"; };
		3DD90BA61500A6BF00FE5DFD /* OETimingUtils.m */ = {isa = PBXFileReference; fileEncoding = 4; lastKnownFileType = sourcecode.c.objc; path = OETimingUtils.m; sourceTree = "<group>"; };
		53439A8A13B92C4A005C0CC8 /* OELibraryDatabase.h */ = {isa = PBXFileReference; fileEncoding = 4; lastKnownFileType = sourcecode.c.h; path = OELibraryDatabase.h; sourceTree = "<group>"; };
		53439A8B13B92C4A005C0CC8 /* OELibraryDatabase.m */ = {isa = PBXFileReference; fileEncoding = 4; lastKnownFileType = sourcecode.c.objc; path = OELibraryDatabase.m; sourceTree = "<group>"; };
		53439A8E13B92C68005C0CC8 /* OEDBDataSourceAdditions.h */ = {isa = PBXFileReference; fileEncoding = 4; lastKnownFileType = sourcecode.c.h; path = OEDBDataSourceAdditions.h; sourceTree = "<group>"; };
		53439A8F13B92C68005C0CC8 /* OEDBDataSourceAdditions.m */ = {isa = PBXFileReference; fileEncoding = 4; lastKnownFileType = sourcecode.c.objc; lineEnding = 0; path = OEDBDataSourceAdditions.m; sourceTree = "<group>"; xcLanguageSpecificationIdentifier = xcode.lang.objc; };
		53439A9213B92C97005C0CC8 /* OEDBAllGamesCollection.h */ = {isa = PBXFileReference; fileEncoding = 4; lastKnownFileType = sourcecode.c.h; path = OEDBAllGamesCollection.h; sourceTree = "<group>"; };
		53439A9313B92C97005C0CC8 /* OEDBAllGamesCollection.m */ = {isa = PBXFileReference; fileEncoding = 4; lastKnownFileType = sourcecode.c.objc; path = OEDBAllGamesCollection.m; sourceTree = "<group>"; };
		53439A9413B92C97005C0CC8 /* OEDBCollection.h */ = {isa = PBXFileReference; fileEncoding = 4; lastKnownFileType = sourcecode.c.h; path = OEDBCollection.h; sourceTree = "<group>"; };
		53439A9513B92C97005C0CC8 /* OEDBCollection.m */ = {isa = PBXFileReference; fileEncoding = 4; lastKnownFileType = sourcecode.c.objc; path = OEDBCollection.m; sourceTree = "<group>"; };
		53439A9613B92C97005C0CC8 /* OEDBCollectionFolder.h */ = {isa = PBXFileReference; fileEncoding = 4; lastKnownFileType = sourcecode.c.h; path = OEDBCollectionFolder.h; sourceTree = "<group>"; };
		53439A9713B92C97005C0CC8 /* OEDBCollectionFolder.m */ = {isa = PBXFileReference; fileEncoding = 4; lastKnownFileType = sourcecode.c.objc; path = OEDBCollectionFolder.m; sourceTree = "<group>"; };
		53439A9813B92C97005C0CC8 /* OEDBSmartCollection.h */ = {isa = PBXFileReference; fileEncoding = 4; lastKnownFileType = sourcecode.c.h; path = OEDBSmartCollection.h; sourceTree = "<group>"; };
		53439A9913B92C97005C0CC8 /* OEDBSmartCollection.m */ = {isa = PBXFileReference; fileEncoding = 4; lastKnownFileType = sourcecode.c.objc; path = OEDBSmartCollection.m; sourceTree = "<group>"; };
		53439A9E13B92C9D005C0CC8 /* OEDBGame.h */ = {isa = PBXFileReference; fileEncoding = 4; lastKnownFileType = sourcecode.c.h; path = OEDBGame.h; sourceTree = "<group>"; };
		53439A9F13B92C9D005C0CC8 /* OEDBGame.m */ = {isa = PBXFileReference; fileEncoding = 4; lastKnownFileType = sourcecode.c.objc; lineEnding = 0; path = OEDBGame.m; sourceTree = "<group>"; xcLanguageSpecificationIdentifier = xcode.lang.objc; };
		53439AA013B92C9D005C0CC8 /* OEDBSystem.h */ = {isa = PBXFileReference; fileEncoding = 4; lastKnownFileType = sourcecode.c.h; path = OEDBSystem.h; sourceTree = "<group>"; };
		53439AA113B92C9D005C0CC8 /* OEDBSystem.m */ = {isa = PBXFileReference; fileEncoding = 4; lastKnownFileType = sourcecode.c.objc; path = OEDBSystem.m; sourceTree = "<group>"; };
		53439AA413B92CC7005C0CC8 /* OELibraryController.h */ = {isa = PBXFileReference; fileEncoding = 4; lastKnownFileType = sourcecode.c.h; path = OELibraryController.h; sourceTree = "<group>"; };
		53439AA513B92CC7005C0CC8 /* OELibraryController.m */ = {isa = PBXFileReference; fileEncoding = 4; lastKnownFileType = sourcecode.c.objc; path = OELibraryController.m; sourceTree = "<group>"; };
		53439AA813B92CE5005C0CC8 /* OECollectionViewController.h */ = {isa = PBXFileReference; fileEncoding = 4; lastKnownFileType = sourcecode.c.h; path = OECollectionViewController.h; sourceTree = "<group>"; };
		53439AA913B92CE5005C0CC8 /* OECollectionViewController.m */ = {isa = PBXFileReference; fileEncoding = 4; lastKnownFileType = sourcecode.c.objc; lineEnding = 0; path = OECollectionViewController.m; sourceTree = "<group>"; xcLanguageSpecificationIdentifier = xcode.lang.objc; };
		53439AAA13B92CE5005C0CC8 /* OECollectionViewItemProtocol.h */ = {isa = PBXFileReference; fileEncoding = 4; lastKnownFileType = sourcecode.c.h; lineEnding = 0; path = OECollectionViewItemProtocol.h; sourceTree = "<group>"; xcLanguageSpecificationIdentifier = xcode.lang.objcpp; };
		53439AAF13B92D1A005C0CC8 /* OECoverFlowDataSourceItem.h */ = {isa = PBXFileReference; fileEncoding = 4; lastKnownFileType = sourcecode.c.h; path = OECoverFlowDataSourceItem.h; sourceTree = "<group>"; };
		53439AB113B92DA3005C0CC8 /* OECoverGridDataSourceItem.h */ = {isa = PBXFileReference; fileEncoding = 4; lastKnownFileType = sourcecode.c.h; path = OECoverGridDataSourceItem.h; sourceTree = "<group>"; };
		53439AD413B92E23005C0CC8 /* OECoverGridForegroundLayer.h */ = {isa = PBXFileReference; fileEncoding = 4; lastKnownFileType = sourcecode.c.h; path = OECoverGridForegroundLayer.h; sourceTree = "<group>"; };
		53439AD513B92E23005C0CC8 /* OECoverGridForegroundLayer.m */ = {isa = PBXFileReference; fileEncoding = 4; lastKnownFileType = sourcecode.c.objc; path = OECoverGridForegroundLayer.m; sourceTree = "<group>"; };
		53439AD813B92E59005C0CC8 /* OEListViewDataSourceItem.h */ = {isa = PBXFileReference; fileEncoding = 4; lastKnownFileType = sourcecode.c.h; path = OEListViewDataSourceItem.h; sourceTree = "<group>"; };
		53439AD913B92E59005C0CC8 /* OERatingCell.h */ = {isa = PBXFileReference; fileEncoding = 4; lastKnownFileType = sourcecode.c.h; path = OERatingCell.h; sourceTree = "<group>"; };
		53439ADA13B92E59005C0CC8 /* OERatingCell.m */ = {isa = PBXFileReference; fileEncoding = 4; lastKnownFileType = sourcecode.c.objc; path = OERatingCell.m; sourceTree = "<group>"; };
		53439ADB13B92E59005C0CC8 /* OETableCornerView.h */ = {isa = PBXFileReference; fileEncoding = 4; lastKnownFileType = sourcecode.c.h; path = OETableCornerView.h; sourceTree = "<group>"; };
		53439ADC13B92E59005C0CC8 /* OETableCornerView.m */ = {isa = PBXFileReference; fileEncoding = 4; lastKnownFileType = sourcecode.c.objc; path = OETableCornerView.m; sourceTree = "<group>"; };
		53439ADD13B92E59005C0CC8 /* OETableHeaderCell.h */ = {isa = PBXFileReference; fileEncoding = 4; lastKnownFileType = sourcecode.c.h; path = OETableHeaderCell.h; sourceTree = "<group>"; };
		53439ADE13B92E59005C0CC8 /* OETableHeaderCell.m */ = {isa = PBXFileReference; fileEncoding = 4; lastKnownFileType = sourcecode.c.objc; path = OETableHeaderCell.m; sourceTree = "<group>"; };
		53439ADF13B92E59005C0CC8 /* OETableHeaderView.h */ = {isa = PBXFileReference; fileEncoding = 4; lastKnownFileType = sourcecode.c.h; path = OETableHeaderView.h; sourceTree = "<group>"; };
		53439AE013B92E59005C0CC8 /* OETableHeaderView.m */ = {isa = PBXFileReference; fileEncoding = 4; lastKnownFileType = sourcecode.c.objc; path = OETableHeaderView.m; sourceTree = "<group>"; };
		53439AE113B92E59005C0CC8 /* OETableView.h */ = {isa = PBXFileReference; fileEncoding = 4; lastKnownFileType = sourcecode.c.h; path = OETableView.h; sourceTree = "<group>"; };
		53439AE213B92E59005C0CC8 /* OETableView.m */ = {isa = PBXFileReference; fileEncoding = 4; lastKnownFileType = sourcecode.c.objc; path = OETableView.m; sourceTree = "<group>"; };
		53439AE913B92E91005C0CC8 /* OELibrarySplitView.h */ = {isa = PBXFileReference; fileEncoding = 4; lastKnownFileType = sourcecode.c.h; path = OELibrarySplitView.h; sourceTree = "<group>"; };
		53439AEA13B92E91005C0CC8 /* OELibrarySplitView.m */ = {isa = PBXFileReference; fileEncoding = 4; lastKnownFileType = sourcecode.c.objc; path = OELibrarySplitView.m; sourceTree = "<group>"; };
		53439AEC13B92E9A005C0CC8 /* OEMainWindow.h */ = {isa = PBXFileReference; fileEncoding = 4; lastKnownFileType = sourcecode.c.h; path = OEMainWindow.h; sourceTree = "<group>"; };
		53439AED13B92E9A005C0CC8 /* OEMainWindow.m */ = {isa = PBXFileReference; fileEncoding = 4; lastKnownFileType = sourcecode.c.objc; path = OEMainWindow.m; sourceTree = "<group>"; };
		53439AEF13B92EA1005C0CC8 /* OEBackgroundColorView.h */ = {isa = PBXFileReference; fileEncoding = 4; lastKnownFileType = sourcecode.c.h; path = OEBackgroundColorView.h; sourceTree = "<group>"; };
		53439AF013B92EA1005C0CC8 /* OEBackgroundColorView.m */ = {isa = PBXFileReference; fileEncoding = 4; lastKnownFileType = sourcecode.c.objc; path = OEBackgroundColorView.m; sourceTree = "<group>"; };
		53439AF213B92EA8005C0CC8 /* OESearchFieldCell.h */ = {isa = PBXFileReference; fileEncoding = 4; lastKnownFileType = sourcecode.c.h; path = OESearchFieldCell.h; sourceTree = "<group>"; };
		53439AF313B92EA8005C0CC8 /* OESearchFieldCell.m */ = {isa = PBXFileReference; fileEncoding = 4; lastKnownFileType = sourcecode.c.objc; path = OESearchFieldCell.m; sourceTree = "<group>"; };
		53439AF513B92EAD005C0CC8 /* OESlider.h */ = {isa = PBXFileReference; fileEncoding = 4; lastKnownFileType = sourcecode.c.h; path = OESlider.h; sourceTree = "<group>"; };
		53439AF613B92EAD005C0CC8 /* OESlider.m */ = {isa = PBXFileReference; fileEncoding = 4; lastKnownFileType = sourcecode.c.objc; path = OESlider.m; sourceTree = "<group>"; };
		53439AF813B92EB3005C0CC8 /* OEImageButton.h */ = {isa = PBXFileReference; fileEncoding = 4; lastKnownFileType = sourcecode.c.h; path = OEImageButton.h; sourceTree = "<group>"; };
		53439AF913B92EB3005C0CC8 /* OEImageButton.m */ = {isa = PBXFileReference; fileEncoding = 4; lastKnownFileType = sourcecode.c.objc; path = OEImageButton.m; sourceTree = "<group>"; };
		53439AFB13B92EB9005C0CC8 /* OEScroller.h */ = {isa = PBXFileReference; fileEncoding = 4; lastKnownFileType = sourcecode.c.h; path = OEScroller.h; sourceTree = "<group>"; };
		53439AFC13B92EB9005C0CC8 /* OEScroller.m */ = {isa = PBXFileReference; fileEncoding = 4; lastKnownFileType = sourcecode.c.objc; path = OEScroller.m; sourceTree = "<group>"; };
		53439AFE13B92EC1005C0CC8 /* OEScrollView.h */ = {isa = PBXFileReference; fileEncoding = 4; lastKnownFileType = sourcecode.c.h; path = OEScrollView.h; sourceTree = "<group>"; };
		53439AFF13B92EC1005C0CC8 /* OEScrollView.m */ = {isa = PBXFileReference; fileEncoding = 4; lastKnownFileType = sourcecode.c.objc; path = OEScrollView.m; sourceTree = "<group>"; };
		53439B0113B92ED3005C0CC8 /* OECenteredTextFieldCell.h */ = {isa = PBXFileReference; fileEncoding = 4; lastKnownFileType = sourcecode.c.h; path = OECenteredTextFieldCell.h; sourceTree = "<group>"; };
		53439B0213B92ED3005C0CC8 /* OECenteredTextFieldCell.m */ = {isa = PBXFileReference; fileEncoding = 4; lastKnownFileType = sourcecode.c.objc; path = OECenteredTextFieldCell.m; sourceTree = "<group>"; };
		53439B0513B92EEC005C0CC8 /* OEGridViewFieldEditor.h */ = {isa = PBXFileReference; fileEncoding = 4; lastKnownFileType = sourcecode.c.h; path = OEGridViewFieldEditor.h; sourceTree = "<group>"; };
		53439B0613B92EEC005C0CC8 /* OEGridViewFieldEditor.m */ = {isa = PBXFileReference; fileEncoding = 4; lastKnownFileType = sourcecode.c.objc; path = OEGridViewFieldEditor.m; sourceTree = "<group>"; };
		53439B0813B92EF2005C0CC8 /* OEUIDrawingUtils.h */ = {isa = PBXFileReference; fileEncoding = 4; lastKnownFileType = sourcecode.c.h; path = OEUIDrawingUtils.h; sourceTree = "<group>"; };
		53439B0C13B92FFA005C0CC8 /* OESidebarCell.h */ = {isa = PBXFileReference; fileEncoding = 4; lastKnownFileType = sourcecode.c.h; path = OESidebarCell.h; sourceTree = "<group>"; };
		53439B0D13B92FFA005C0CC8 /* OESidebarCell.m */ = {isa = PBXFileReference; fileEncoding = 4; lastKnownFileType = sourcecode.c.objc; path = OESidebarCell.m; sourceTree = "<group>"; };
		53439B0E13B92FFA005C0CC8 /* OESidebarController.h */ = {isa = PBXFileReference; fileEncoding = 4; lastKnownFileType = sourcecode.c.h; path = OESidebarController.h; sourceTree = "<group>"; };
		53439B0F13B92FFA005C0CC8 /* OESidebarController.m */ = {isa = PBXFileReference; fileEncoding = 4; lastKnownFileType = sourcecode.c.objc; path = OESidebarController.m; sourceTree = "<group>"; };
		53439B1013B92FFA005C0CC8 /* OESideBarDataSourceItem.h */ = {isa = PBXFileReference; fileEncoding = 4; lastKnownFileType = sourcecode.c.h; path = OESideBarDataSourceItem.h; sourceTree = "<group>"; };
		53439B1113B92FFA005C0CC8 /* OESidebarFieldEditor.h */ = {isa = PBXFileReference; fileEncoding = 4; lastKnownFileType = sourcecode.c.h; path = OESidebarFieldEditor.h; sourceTree = "<group>"; };
		53439B1213B92FFA005C0CC8 /* OESidebarFieldEditor.m */ = {isa = PBXFileReference; fileEncoding = 4; lastKnownFileType = sourcecode.c.objc; path = OESidebarFieldEditor.m; sourceTree = "<group>"; };
		53439B1313B92FFA005C0CC8 /* OESideBarGroupItem.h */ = {isa = PBXFileReference; fileEncoding = 4; lastKnownFileType = sourcecode.c.h; path = OESideBarGroupItem.h; sourceTree = "<group>"; };
		53439B1413B92FFA005C0CC8 /* OESidebarGroupItem.m */ = {isa = PBXFileReference; fileEncoding = 4; lastKnownFileType = sourcecode.c.objc; path = OESidebarGroupItem.m; sourceTree = "<group>"; };
		53439B1513B92FFA005C0CC8 /* OESidebarOutlineView.h */ = {isa = PBXFileReference; fileEncoding = 4; lastKnownFileType = sourcecode.c.h; path = OESidebarOutlineView.h; sourceTree = "<group>"; };
		53439B1613B92FFA005C0CC8 /* OESidebarOutlineView.m */ = {isa = PBXFileReference; fileEncoding = 4; lastKnownFileType = sourcecode.c.objc; path = OESidebarOutlineView.m; sourceTree = "<group>"; };
		53439B1D13B93078005C0CC8 /* OEMenu.h */ = {isa = PBXFileReference; fileEncoding = 4; lastKnownFileType = sourcecode.c.h; path = OEMenu.h; sourceTree = "<group>"; };
		53439B1E13B93078005C0CC8 /* OEMenu.m */ = {isa = PBXFileReference; fileEncoding = 4; lastKnownFileType = sourcecode.c.objc; path = OEMenu.m; sourceTree = "<group>"; };
		53439B2413B930A1005C0CC8 /* OEPrefCoreSliderLabelCell.h */ = {isa = PBXFileReference; fileEncoding = 4; lastKnownFileType = sourcecode.c.h; path = OEPrefCoreSliderLabelCell.h; sourceTree = "<group>"; };
		53439B2513B930A1005C0CC8 /* OEPrefCoreSliderLabelCell.m */ = {isa = PBXFileReference; fileEncoding = 4; lastKnownFileType = sourcecode.c.objc; path = OEPrefCoreSliderLabelCell.m; sourceTree = "<group>"; };
		53439B2613B930A1005C0CC8 /* OEPrefCtrlHeadlineLabelCell.h */ = {isa = PBXFileReference; fileEncoding = 4; lastKnownFileType = sourcecode.c.h; path = OEPrefCtrlHeadlineLabelCell.h; sourceTree = "<group>"; };
		53439B2713B930A1005C0CC8 /* OEPrefCtrlHeadlineLabelCell.m */ = {isa = PBXFileReference; fileEncoding = 4; lastKnownFileType = sourcecode.c.objc; path = OEPrefCtrlHeadlineLabelCell.m; sourceTree = "<group>"; };
		53439B2813B930A1005C0CC8 /* OEPrefCtrlLabelCell.h */ = {isa = PBXFileReference; fileEncoding = 4; lastKnownFileType = sourcecode.c.h; path = OEPrefCtrlLabelCell.h; sourceTree = "<group>"; };
		53439B2913B930A1005C0CC8 /* OEPrefCtrlLabelCell.m */ = {isa = PBXFileReference; fileEncoding = 4; lastKnownFileType = sourcecode.c.objc; path = OEPrefCtrlLabelCell.m; sourceTree = "<group>"; };
		53439B2A13B930A1005C0CC8 /* OEPrefHeadlineLabelCell.h */ = {isa = PBXFileReference; fileEncoding = 4; lastKnownFileType = sourcecode.c.h; path = OEPrefHeadlineLabelCell.h; sourceTree = "<group>"; };
		53439B2B13B930A1005C0CC8 /* OEPrefHeadlineLabelCell.m */ = {isa = PBXFileReference; fileEncoding = 4; lastKnownFileType = sourcecode.c.objc; path = OEPrefHeadlineLabelCell.m; sourceTree = "<group>"; };
		53439B2C13B930A1005C0CC8 /* OEPrefLabelCell.h */ = {isa = PBXFileReference; fileEncoding = 4; lastKnownFileType = sourcecode.c.h; path = OEPrefLabelCell.h; sourceTree = "<group>"; };
		53439B2D13B930A1005C0CC8 /* OEPrefLabelCell.m */ = {isa = PBXFileReference; fileEncoding = 4; lastKnownFileType = sourcecode.c.objc; path = OEPrefLabelCell.m; sourceTree = "<group>"; };
		53439B3713B930E0005C0CC8 /* OEHorizontalLine.h */ = {isa = PBXFileReference; fileEncoding = 4; lastKnownFileType = sourcecode.c.h; path = OEHorizontalLine.h; sourceTree = "<group>"; };
		53439B3813B930E0005C0CC8 /* OEHorizontalLine.m */ = {isa = PBXFileReference; fileEncoding = 4; lastKnownFileType = sourcecode.c.objc; path = OEHorizontalLine.m; sourceTree = "<group>"; };
		53439B3C13B93119005C0CC8 /* OECheckBox.h */ = {isa = PBXFileReference; fileEncoding = 4; lastKnownFileType = sourcecode.c.h; path = OECheckBox.h; sourceTree = "<group>"; };
		53439B3D13B93119005C0CC8 /* OECheckBox.m */ = {isa = PBXFileReference; fileEncoding = 4; lastKnownFileType = sourcecode.c.objc; path = OECheckBox.m; sourceTree = "<group>"; };
		53439B3E13B93119005C0CC8 /* OEPopupButton.h */ = {isa = PBXFileReference; fileEncoding = 4; lastKnownFileType = sourcecode.c.h; path = OEPopupButton.h; sourceTree = "<group>"; };
		53439B3F13B93119005C0CC8 /* OEPopupButton.m */ = {isa = PBXFileReference; fileEncoding = 4; lastKnownFileType = sourcecode.c.objc; path = OEPopupButton.m; sourceTree = "<group>"; };
		53439B4213B93138005C0CC8 /* OECoreSliderCell.h */ = {isa = PBXFileReference; fileEncoding = 4; lastKnownFileType = sourcecode.c.h; path = OECoreSliderCell.h; sourceTree = "<group>"; };
		53439B4313B93138005C0CC8 /* OECoreSliderCell.m */ = {isa = PBXFileReference; fileEncoding = 4; lastKnownFileType = sourcecode.c.objc; path = OECoreSliderCell.m; sourceTree = "<group>"; };
		53439B4413B93138005C0CC8 /* OEControlsPopupButtonCell.h */ = {isa = PBXFileReference; fileEncoding = 4; lastKnownFileType = sourcecode.c.h; path = OEControlsPopupButtonCell.h; sourceTree = "<group>"; };
		53439B4513B93138005C0CC8 /* OEControlsPopupButtonCell.m */ = {isa = PBXFileReference; fileEncoding = 4; lastKnownFileType = sourcecode.c.objc; path = OEControlsPopupButtonCell.m; sourceTree = "<group>"; };
		53439B4613B93138005C0CC8 /* OEPopupButtonCell.h */ = {isa = PBXFileReference; fileEncoding = 4; lastKnownFileType = sourcecode.c.h; path = OEPopupButtonCell.h; sourceTree = "<group>"; };
		53439B4713B93138005C0CC8 /* OEPopupButtonCell.m */ = {isa = PBXFileReference; fileEncoding = 4; lastKnownFileType = sourcecode.c.objc; path = OEPopupButtonCell.m; sourceTree = "<group>"; };
		53439B4813B93138005C0CC8 /* OEPreferencesButtonCell.h */ = {isa = PBXFileReference; fileEncoding = 4; lastKnownFileType = sourcecode.c.h; path = OEPreferencesButtonCell.h; sourceTree = "<group>"; };
		53439B4913B93138005C0CC8 /* OEPreferencesButtonCell.m */ = {isa = PBXFileReference; fileEncoding = 4; lastKnownFileType = sourcecode.c.objc; path = OEPreferencesButtonCell.m; sourceTree = "<group>"; };
		53439B4F13B9316F005C0CC8 /* OEPreferencesControlsBox.h */ = {isa = PBXFileReference; fileEncoding = 4; lastKnownFileType = sourcecode.c.h; path = OEPreferencesControlsBox.h; sourceTree = "<group>"; };
		53439B5013B9316F005C0CC8 /* OEPreferencesControlsBox.m */ = {isa = PBXFileReference; fileEncoding = 4; lastKnownFileType = sourcecode.c.objc; path = OEPreferencesControlsBox.m; sourceTree = "<group>"; };
		53439B5113B9316F005C0CC8 /* OEPreferencesDarkBox.h */ = {isa = PBXFileReference; fileEncoding = 4; lastKnownFileType = sourcecode.c.h; path = OEPreferencesDarkBox.h; sourceTree = "<group>"; };
		53439B5213B9316F005C0CC8 /* OEPreferencesDarkBox.m */ = {isa = PBXFileReference; fileEncoding = 4; lastKnownFileType = sourcecode.c.objc; path = OEPreferencesDarkBox.m; sourceTree = "<group>"; };
		53439B5313B9316F005C0CC8 /* OEPreferencesPlainBox.h */ = {isa = PBXFileReference; fileEncoding = 4; lastKnownFileType = sourcecode.c.h; path = OEPreferencesPlainBox.h; sourceTree = "<group>"; };
		53439B5413B9316F005C0CC8 /* OEPreferencesPlainBox.m */ = {isa = PBXFileReference; fileEncoding = 4; lastKnownFileType = sourcecode.c.objc; path = OEPreferencesPlainBox.m; sourceTree = "<group>"; };
		53439B5813B93255005C0CC8 /* OEAttributedTextFieldCell.h */ = {isa = PBXFileReference; fileEncoding = 4; lastKnownFileType = sourcecode.c.h; path = OEAttributedTextFieldCell.h; sourceTree = "<group>"; };
		53439B5913B93255005C0CC8 /* OEAttributedTextFieldCell.m */ = {isa = PBXFileReference; fileEncoding = 4; lastKnownFileType = sourcecode.c.objc; path = OEAttributedTextFieldCell.m; sourceTree = "<group>"; };
		53439B5B13B9326D005C0CC8 /* INAppStoreWindow.h */ = {isa = PBXFileReference; fileEncoding = 4; lastKnownFileType = sourcecode.c.h; path = INAppStoreWindow.h; sourceTree = "<group>"; };
		53439B5C13B9326D005C0CC8 /* INAppStoreWindow.m */ = {isa = PBXFileReference; fileEncoding = 4; lastKnownFileType = sourcecode.c.objc; path = INAppStoreWindow.m; sourceTree = "<group>"; };
		53439B5F13B93281005C0CC8 /* OEToolbarView.h */ = {isa = PBXFileReference; fileEncoding = 4; lastKnownFileType = sourcecode.c.h; lineEnding = 0; path = OEToolbarView.h; sourceTree = "<group>"; xcLanguageSpecificationIdentifier = xcode.lang.objcpp; };
		53439B6013B93281005C0CC8 /* OEToolbarView.m */ = {isa = PBXFileReference; fileEncoding = 4; lastKnownFileType = sourcecode.c.objc; lineEnding = 0; path = OEToolbarView.m; sourceTree = "<group>"; xcLanguageSpecificationIdentifier = xcode.lang.objc; };
		53439B6213B932A1005C0CC8 /* OEBackgroundGradientView.h */ = {isa = PBXFileReference; fileEncoding = 4; lastKnownFileType = sourcecode.c.h; path = OEBackgroundGradientView.h; sourceTree = "<group>"; };
		53439B6313B932A1005C0CC8 /* OEBackgroundGradientView.m */ = {isa = PBXFileReference; fileEncoding = 4; lastKnownFileType = sourcecode.c.objc; path = OEBackgroundGradientView.m; sourceTree = "<group>"; };
		53439B6413B932A1005C0CC8 /* OEBackgroundImageView.h */ = {isa = PBXFileReference; fileEncoding = 4; lastKnownFileType = sourcecode.c.h; path = OEBackgroundImageView.h; sourceTree = "<group>"; };
		53439B6513B932A1005C0CC8 /* OEBackgroundImageView.m */ = {isa = PBXFileReference; fileEncoding = 4; lastKnownFileType = sourcecode.c.objc; path = OEBackgroundImageView.m; sourceTree = "<group>"; };
		53439B6813B932C5005C0CC8 /* OEPreferencePane.h */ = {isa = PBXFileReference; fileEncoding = 4; lastKnownFileType = sourcecode.c.h; path = OEPreferencePane.h; sourceTree = "<group>"; };
		53439B6913B932CE005C0CC8 /* OEPreferencesController.h */ = {isa = PBXFileReference; fileEncoding = 4; lastKnownFileType = sourcecode.c.h; path = OEPreferencesController.h; sourceTree = "<group>"; };
		53439B6A13B932CE005C0CC8 /* OEPreferencesController.m */ = {isa = PBXFileReference; fileEncoding = 4; lastKnownFileType = sourcecode.c.objc; lineEnding = 0; path = OEPreferencesController.m; sourceTree = "<group>"; xcLanguageSpecificationIdentifier = xcode.lang.objc; };
		53439B6C13B932DB005C0CC8 /* OEPrefLibraryController.h */ = {isa = PBXFileReference; fileEncoding = 4; lastKnownFileType = sourcecode.c.h; path = OEPrefLibraryController.h; sourceTree = "<group>"; };
		53439B6D13B932DB005C0CC8 /* OEPrefLibraryController.m */ = {isa = PBXFileReference; fileEncoding = 4; lastKnownFileType = sourcecode.c.objc; path = OEPrefLibraryController.m; sourceTree = "<group>"; };
		53439B6F13B932ED005C0CC8 /* OEPrefGameplayController.h */ = {isa = PBXFileReference; fileEncoding = 4; lastKnownFileType = sourcecode.c.h; path = OEPrefGameplayController.h; sourceTree = "<group>"; };
		53439B7013B932ED005C0CC8 /* OEPrefGameplayController.m */ = {isa = PBXFileReference; fileEncoding = 4; lastKnownFileType = sourcecode.c.objc; path = OEPrefGameplayController.m; sourceTree = "<group>"; };
		53439B7213B932FA005C0CC8 /* OEPrefControlsController.h */ = {isa = PBXFileReference; fileEncoding = 4; lastKnownFileType = sourcecode.c.h; path = OEPrefControlsController.h; sourceTree = "<group>"; };
		53439B7313B932FA005C0CC8 /* OEPrefControlsController.m */ = {isa = PBXFileReference; fileEncoding = 4; lastKnownFileType = sourcecode.c.objc; path = OEPrefControlsController.m; sourceTree = "<group>"; };
		53439B7513B93303005C0CC8 /* OEPrefCoresController.h */ = {isa = PBXFileReference; fileEncoding = 4; lastKnownFileType = sourcecode.c.h; path = OEPrefCoresController.h; sourceTree = "<group>"; };
		53439B7613B93303005C0CC8 /* OEPrefCoresController.m */ = {isa = PBXFileReference; fileEncoding = 4; lastKnownFileType = sourcecode.c.objc; path = OEPrefCoresController.m; sourceTree = "<group>"; };
		53439B7813B933B8005C0CC8 /* OEGameControlsBar.h */ = {isa = PBXFileReference; fileEncoding = 4; lastKnownFileType = sourcecode.c.h; path = OEGameControlsBar.h; sourceTree = "<group>"; };
		53439B7913B933B8005C0CC8 /* OEGameControlsBar.m */ = {isa = PBXFileReference; fileEncoding = 4; lastKnownFileType = sourcecode.c.objc; path = OEGameControlsBar.m; sourceTree = "<group>"; };
		53439B7C13B933D0005C0CC8 /* OEHUDSlider.h */ = {isa = PBXFileReference; fileEncoding = 4; lastKnownFileType = sourcecode.c.h; path = OEHUDSlider.h; sourceTree = "<group>"; };
		53439B7D13B933D0005C0CC8 /* OEHUDSlider.m */ = {isa = PBXFileReference; fileEncoding = 4; lastKnownFileType = sourcecode.c.objc; path = OEHUDSlider.m; sourceTree = "<group>"; };
		53439B8013B933E9005C0CC8 /* OEHUDWindow.h */ = {isa = PBXFileReference; fileEncoding = 4; lastKnownFileType = sourcecode.c.h; path = OEHUDWindow.h; sourceTree = "<group>"; };
		53439B8113B933E9005C0CC8 /* OEHUDWindow.m */ = {isa = PBXFileReference; fileEncoding = 4; lastKnownFileType = sourcecode.c.objc; path = OEHUDWindow.m; sourceTree = "<group>"; };
		53439B8313B9342F005C0CC8 /* OEHUDButtonCell.h */ = {isa = PBXFileReference; fileEncoding = 4; lastKnownFileType = sourcecode.c.h; path = OEHUDButtonCell.h; sourceTree = "<group>"; };
		53439B8413B9342F005C0CC8 /* OEHUDButtonCell.m */ = {isa = PBXFileReference; fileEncoding = 4; lastKnownFileType = sourcecode.c.objc; path = OEHUDButtonCell.m; sourceTree = "<group>"; };
		53439B8613B934DB005C0CC8 /* ImageKit.framework */ = {isa = PBXFileReference; lastKnownFileType = wrapper.framework; name = ImageKit.framework; path = /System/Library/Frameworks/Quartz.framework/Versions/A/Frameworks/ImageKit.framework; sourceTree = "<absolute>"; };
		53439B8813B936DA005C0CC8 /* CollectionView.xib */ = {isa = PBXFileReference; fileEncoding = 4; lastKnownFileType = file.xib; path = CollectionView.xib; sourceTree = "<group>"; };
		53439B8A13B936E1005C0CC8 /* Library.xib */ = {isa = PBXFileReference; fileEncoding = 4; lastKnownFileType = file.xib; path = Library.xib; sourceTree = "<group>"; };
		53439B8C13B936EA005C0CC8 /* Preferences.xib */ = {isa = PBXFileReference; fileEncoding = 4; lastKnownFileType = file.xib; path = Preferences.xib; sourceTree = "<group>"; };
		53439B8E13B937DB005C0CC8 /* NSImage+OEHighlight.h */ = {isa = PBXFileReference; fileEncoding = 4; lastKnownFileType = sourcecode.c.h; path = "NSImage+OEHighlight.h"; sourceTree = "<group>"; };
		53439B8F13B937DB005C0CC8 /* NSImage+OEHighlight.m */ = {isa = PBXFileReference; fileEncoding = 4; lastKnownFileType = sourcecode.c.objc; path = "NSImage+OEHighlight.m"; sourceTree = "<group>"; };
		53439B9113B937EA005C0CC8 /* NSImage+OEDrawingAdditions.h */ = {isa = PBXFileReference; fileEncoding = 4; lastKnownFileType = sourcecode.c.h; path = "NSImage+OEDrawingAdditions.h"; sourceTree = "<group>"; };
		53439B9213B937EA005C0CC8 /* NSImage+OEDrawingAdditions.m */ = {isa = PBXFileReference; fileEncoding = 4; lastKnownFileType = sourcecode.c.objc; path = "NSImage+OEDrawingAdditions.m"; sourceTree = "<group>"; };
		53439B9413B937F5005C0CC8 /* NSURL+OELibraryAdditions.h */ = {isa = PBXFileReference; fileEncoding = 4; lastKnownFileType = sourcecode.c.h; path = "NSURL+OELibraryAdditions.h"; sourceTree = "<group>"; };
		53439B9513B937F5005C0CC8 /* NSURL+OELibraryAdditions.m */ = {isa = PBXFileReference; fileEncoding = 4; lastKnownFileType = sourcecode.c.objc; path = "NSURL+OELibraryAdditions.m"; sourceTree = "<group>"; };
		53439B9E13B93920005C0CC8 /* arrow_down.png */ = {isa = PBXFileReference; lastKnownFileType = image.png; path = arrow_down.png; sourceTree = "<group>"; };
		53439B9F13B93920005C0CC8 /* arrow_left.png */ = {isa = PBXFileReference; lastKnownFileType = image.png; path = arrow_left.png; sourceTree = "<group>"; };
		53439BA013B93920005C0CC8 /* arrow_right.png */ = {isa = PBXFileReference; lastKnownFileType = image.png; path = arrow_right.png; sourceTree = "<group>"; };
		53439BA113B93920005C0CC8 /* arrow_up.png */ = {isa = PBXFileReference; lastKnownFileType = image.png; path = arrow_up.png; sourceTree = "<group>"; };
		53439BA213B93920005C0CC8 /* background_lighting.png */ = {isa = PBXFileReference; lastKnownFileType = image.png; path = background_lighting.png; sourceTree = "<group>"; };
		53439BA313B93920005C0CC8 /* badge_1.png */ = {isa = PBXFileReference; lastKnownFileType = image.png; path = badge_1.png; sourceTree = "<group>"; };
		53439BA413B93920005C0CC8 /* badge_2.png */ = {isa = PBXFileReference; lastKnownFileType = image.png; path = badge_2.png; sourceTree = "<group>"; };
		53439BA513B93920005C0CC8 /* badge_3.png */ = {isa = PBXFileReference; lastKnownFileType = image.png; path = badge_3.png; sourceTree = "<group>"; };
		53439BA613B93920005C0CC8 /* box_gloss.pdf */ = {isa = PBXFileReference; lastKnownFileType = image.pdf; path = box_gloss.pdf; sourceTree = "<group>"; };
		53439BA713B93920005C0CC8 /* collections.png */ = {isa = PBXFileReference; lastKnownFileType = image.png; path = collections.png; sourceTree = "<group>"; };
		53439BAA13B93920005C0CC8 /* hud_bar.png */ = {isa = PBXFileReference; lastKnownFileType = image.png; path = hud_bar.png; sourceTree = "<group>"; };
		53439BAB13B93920005C0CC8 /* hud_button.png */ = {isa = PBXFileReference; lastKnownFileType = image.png; path = hud_button.png; sourceTree = "<group>"; };
		53439BAC13B93920005C0CC8 /* hud_close_button.png */ = {isa = PBXFileReference; lastKnownFileType = image.png; path = hud_close_button.png; sourceTree = "<group>"; };
		53439BAD13B93920005C0CC8 /* hud_fullscreen_glyph.png */ = {isa = PBXFileReference; lastKnownFileType = image.png; path = hud_fullscreen_glyph.png; sourceTree = "<group>"; };
		53439BAE13B93920005C0CC8 /* hud_glyphs.png */ = {isa = PBXFileReference; lastKnownFileType = image.png; path = hud_glyphs.png; sourceTree = "<group>"; };
		53439BAF13B93920005C0CC8 /* hud_slider_level.png */ = {isa = PBXFileReference; lastKnownFileType = image.png; path = hud_slider_level.png; sourceTree = "<group>"; };
		53439BB013B93920005C0CC8 /* hud_slider_thumb.png */ = {isa = PBXFileReference; lastKnownFileType = image.png; path = hud_slider_thumb.png; sourceTree = "<group>"; };
		53439BB113B93920005C0CC8 /* hud_slider_track.png */ = {isa = PBXFileReference; lastKnownFileType = image.png; path = hud_slider_track.png; sourceTree = "<group>"; };
		53439BB213B93920005C0CC8 /* hud_volume.png */ = {isa = PBXFileReference; lastKnownFileType = image.png; path = hud_volume.png; sourceTree = "<group>"; };
		53439BB313B93920005C0CC8 /* hud_window.png */ = {isa = PBXFileReference; lastKnownFileType = image.png; path = hud_window.png; sourceTree = "<group>"; };
		53439BB413B93920005C0CC8 /* grid_rating.png */ = {isa = PBXFileReference; lastKnownFileType = image.png; path = grid_rating.png; sourceTree = "<group>"; };
		53439BB513B93920005C0CC8 /* grid_slider_large.png */ = {isa = PBXFileReference; lastKnownFileType = image.png; path = grid_slider_large.png; sourceTree = "<group>"; };
		53439BB613B93920005C0CC8 /* grid_slider_small.png */ = {isa = PBXFileReference; lastKnownFileType = image.png; path = grid_slider_small.png; sourceTree = "<group>"; };
		53439BB713B93920005C0CC8 /* grid_slider_thumb.png */ = {isa = PBXFileReference; lastKnownFileType = image.png; path = grid_slider_thumb.png; sourceTree = "<group>"; };
		53439BB813B93920005C0CC8 /* grid_slider_track.png */ = {isa = PBXFileReference; lastKnownFileType = image.png; path = grid_slider_track.png; sourceTree = "<group>"; };
		53439BB913B93920005C0CC8 /* knob_horizontal.png */ = {isa = PBXFileReference; lastKnownFileType = image.png; path = knob_horizontal.png; sourceTree = "<group>"; };
		53439BBA13B93920005C0CC8 /* knob_vertical.png */ = {isa = PBXFileReference; lastKnownFileType = image.png; path = knob_vertical.png; sourceTree = "<group>"; };
		53439BBB13B93920005C0CC8 /* list_indicators.png */ = {isa = PBXFileReference; lastKnownFileType = image.png; path = list_indicators.png; sourceTree = "<group>"; };
		53439BBC13B93920005C0CC8 /* list_rating.png */ = {isa = PBXFileReference; lastKnownFileType = image.png; path = list_rating.png; sourceTree = "<group>"; };
		53439BBD13B93920005C0CC8 /* missing_artwork.pdf */ = {isa = PBXFileReference; lastKnownFileType = image.pdf; path = missing_artwork.pdf; sourceTree = "<group>"; };
		53439BBE13B93920005C0CC8 /* missing_rom.pdf */ = {isa = PBXFileReference; lastKnownFileType = image.pdf; path = missing_rom.pdf; sourceTree = "<group>"; };
		53439BBF13B93920005C0CC8 /* noise.png */ = {isa = PBXFileReference; lastKnownFileType = image.png; path = noise.png; sourceTree = "<group>"; };
		53439BC813B93920005C0CC8 /* controls_background.jpg */ = {isa = PBXFileReference; lastKnownFileType = image.jpeg; path = controls_background.jpg; sourceTree = "<group>"; };
		53439BC913B93920005C0CC8 /* controls_tab_icon.png */ = {isa = PBXFileReference; lastKnownFileType = image.png; path = controls_tab_icon.png; sourceTree = "<group>"; };
		53439BCA13B93920005C0CC8 /* core_triangle.png */ = {isa = PBXFileReference; lastKnownFileType = image.png; path = core_triangle.png; sourceTree = "<group>"; };
		53439BCB13B93920005C0CC8 /* cores_tab_icon.png */ = {isa = PBXFileReference; lastKnownFileType = image.png; path = cores_tab_icon.png; sourceTree = "<group>"; };
		53439BCC13B93920005C0CC8 /* dark_box.png */ = {isa = PBXFileReference; lastKnownFileType = image.png; path = dark_box.png; sourceTree = "<group>"; };
		53439BCD13B93920005C0CC8 /* dark_button.png */ = {isa = PBXFileReference; lastKnownFileType = image.png; path = dark_button.png; sourceTree = "<group>"; };
		53439BCE13B93920005C0CC8 /* dark_checkbox.png */ = {isa = PBXFileReference; lastKnownFileType = image.png; path = dark_checkbox.png; sourceTree = "<group>"; };
		53439BCF13B93920005C0CC8 /* dark_inset_box.png */ = {isa = PBXFileReference; lastKnownFileType = image.png; path = dark_inset_box.png; sourceTree = "<group>"; };
		53439BD213B93920005C0CC8 /* dark_popup_button.png */ = {isa = PBXFileReference; lastKnownFileType = image.png; path = dark_popup_button.png; sourceTree = "<group>"; };
		53439BD413B93920005C0CC8 /* gameplay_tab_icon.png */ = {isa = PBXFileReference; lastKnownFileType = image.png; path = gameplay_tab_icon.png; sourceTree = "<group>"; };
		53439BDC13B93920005C0CC8 /* library_tab_icon.png */ = {isa = PBXFileReference; lastKnownFileType = image.png; path = library_tab_icon.png; sourceTree = "<group>"; };
		53439BDD13B93920005C0CC8 /* mark_slider_thumb.png */ = {isa = PBXFileReference; lastKnownFileType = image.png; path = mark_slider_thumb.png; sourceTree = "<group>"; };
		53439BDE13B93920005C0CC8 /* mark_slider_track.png */ = {isa = PBXFileReference; lastKnownFileType = image.png; path = mark_slider_track.png; sourceTree = "<group>"; };
		53439BDF13B93920005C0CC8 /* tab_selector.png */ = {isa = PBXFileReference; lastKnownFileType = image.png; path = tab_selector.png; sourceTree = "<group>"; };
		53439BE013B93920005C0CC8 /* wood_inset_box.png */ = {isa = PBXFileReference; lastKnownFileType = image.png; path = wood_inset_box.png; sourceTree = "<group>"; };
		53439BE113B93920005C0CC8 /* wood_popup_button.png */ = {isa = PBXFileReference; lastKnownFileType = image.png; path = wood_popup_button.png; sourceTree = "<group>"; };
		53439BE213B93920005C0CC8 /* resizer.png */ = {isa = PBXFileReference; lastKnownFileType = image.png; path = resizer.png; sourceTree = "<group>"; };
		53439BE313B93920005C0CC8 /* scrollbar_corner.png */ = {isa = PBXFileReference; lastKnownFileType = image.png; path = scrollbar_corner.png; sourceTree = "<group>"; };
		53439BE413B93920005C0CC8 /* search_cancel.png */ = {isa = PBXFileReference; lastKnownFileType = image.png; path = search_cancel.png; sourceTree = "<group>"; };
		53439BE513B93920005C0CC8 /* search_field.png */ = {isa = PBXFileReference; lastKnownFileType = image.png; path = search_field.png; sourceTree = "<group>"; };
		53439BE613B93920005C0CC8 /* search_loupe.png */ = {isa = PBXFileReference; lastKnownFileType = image.png; path = search_loupe.png; sourceTree = "<group>"; };
		53439BE713B93920005C0CC8 /* selector_ring.png */ = {isa = PBXFileReference; lastKnownFileType = image.png; path = selector_ring.png; sourceTree = "<group>"; };
		53439BE813B93920005C0CC8 /* sort_arrow.png */ = {isa = PBXFileReference; lastKnownFileType = image.png; path = sort_arrow.png; sourceTree = "<group>"; };
		53439BE913B93920005C0CC8 /* spinner.pdf */ = {isa = PBXFileReference; lastKnownFileType = image.pdf; path = spinner.pdf; sourceTree = "<group>"; };
		53439BEA13B93920005C0CC8 /* table_header.png */ = {isa = PBXFileReference; lastKnownFileType = image.png; path = table_header.png; sourceTree = "<group>"; };
		53439BEB13B93920005C0CC8 /* toolbar_add_button.png */ = {isa = PBXFileReference; lastKnownFileType = image.png; path = toolbar_add_button.png; sourceTree = "<group>"; };
		53439BEC13B93920005C0CC8 /* toolbar_sidebar_button.png */ = {isa = PBXFileReference; lastKnownFileType = image.png; path = toolbar_sidebar_button.png; sourceTree = "<group>"; };
		53439BED13B93920005C0CC8 /* toolbar_view_buttons.png */ = {isa = PBXFileReference; lastKnownFileType = image.png; path = toolbar_view_buttons.png; sourceTree = "<group>"; };
		53439BEE13B93920005C0CC8 /* track_horizontal.png */ = {isa = PBXFileReference; lastKnownFileType = image.png; path = track_horizontal.png; sourceTree = "<group>"; };
		53439BEF13B93920005C0CC8 /* track_horizontal_spacer.png */ = {isa = PBXFileReference; lastKnownFileType = image.png; path = track_horizontal_spacer.png; sourceTree = "<group>"; };
		53439BF013B93920005C0CC8 /* track_vertical.png */ = {isa = PBXFileReference; lastKnownFileType = image.png; path = track_vertical.png; sourceTree = "<group>"; };
		53439BF113B93920005C0CC8 /* track_vertical_spacer.png */ = {isa = PBXFileReference; lastKnownFileType = image.png; path = track_vertical_spacer.png; sourceTree = "<group>"; };
		5380E82313B9596500E76DEF /* IOKit.framework */ = {isa = PBXFileReference; lastKnownFileType = wrapper.framework; name = IOKit.framework; path = System/Library/Frameworks/IOKit.framework; sourceTree = SDKROOT; };
		5380E83013B95C7C00E76DEF /* OpenGL.framework */ = {isa = PBXFileReference; lastKnownFileType = wrapper.framework; name = OpenGL.framework; path = System/Library/Frameworks/OpenGL.framework; sourceTree = SDKROOT; };
		53D32E3113B95E2800A6ACE0 /* AudioUnit.framework */ = {isa = PBXFileReference; lastKnownFileType = wrapper.framework; name = AudioUnit.framework; path = System/Library/Frameworks/AudioUnit.framework; sourceTree = SDKROOT; };
		53D32E3213B95E2800A6ACE0 /* CoreAudio.framework */ = {isa = PBXFileReference; lastKnownFileType = wrapper.framework; name = CoreAudio.framework; path = System/Library/Frameworks/CoreAudio.framework; sourceTree = SDKROOT; };
		53D32E3813B95E6500A6ACE0 /* CoreVideo.framework */ = {isa = PBXFileReference; lastKnownFileType = wrapper.framework; name = CoreVideo.framework; path = System/Library/Frameworks/CoreVideo.framework; sourceTree = SDKROOT; };
		53D32E3B13B95EAB00A6ACE0 /* AudioToolbox.framework */ = {isa = PBXFileReference; lastKnownFileType = wrapper.framework; name = AudioToolbox.framework; path = System/Library/Frameworks/AudioToolbox.framework; sourceTree = SDKROOT; };
		53D32E4513B95F0800A6ACE0 /* Quartz.framework */ = {isa = PBXFileReference; lastKnownFileType = wrapper.framework; name = Quartz.framework; path = System/Library/Frameworks/Quartz.framework; sourceTree = SDKROOT; };
		53D32E4B13B95F5400A6ACE0 /* QTKit.framework */ = {isa = PBXFileReference; lastKnownFileType = wrapper.framework; name = QTKit.framework; path = System/Library/Frameworks/QTKit.framework; sourceTree = SDKROOT; };
		820EB74A1483F9A2008EC398 /* NeoGeo Pocket.oesystemplugin */ = {isa = PBXFileReference; explicitFileType = wrapper.cfbundle; includeInIndex = 0; path = "NeoGeo Pocket.oesystemplugin"; sourceTree = BUILT_PRODUCTS_DIR; };
		820EB74E1483F9D3008EC398 /* controller_sms.png */ = {isa = PBXFileReference; lastKnownFileType = image.png; path = controller_sms.png; sourceTree = "<group>"; };
		820EB7511483F9D3008EC398 /* en */ = {isa = PBXFileReference; lastKnownFileType = text.plist.strings; name = en; path = en.lproj/InfoPlist.strings; sourceTree = "<group>"; };
		820EB7541483F9D3008EC398 /* OENGPSystemController.h */ = {isa = PBXFileReference; fileEncoding = 4; lastKnownFileType = sourcecode.c.h; path = OENGPSystemController.h; sourceTree = "<group>"; };
		820EB7551483F9D3008EC398 /* OENGPSystemController.m */ = {isa = PBXFileReference; fileEncoding = 4; lastKnownFileType = sourcecode.c.objc; path = OENGPSystemController.m; sourceTree = "<group>"; };
		820EB7561483F9D3008EC398 /* OENGPSystemResponder.h */ = {isa = PBXFileReference; fileEncoding = 4; lastKnownFileType = sourcecode.c.h; path = OENGPSystemResponder.h; sourceTree = "<group>"; };
		820EB7571483F9D3008EC398 /* OENGPSystemResponder.m */ = {isa = PBXFileReference; fileEncoding = 4; lastKnownFileType = sourcecode.c.objc; path = OENGPSystemResponder.m; sourceTree = "<group>"; };
		820EB7581483F9D3008EC398 /* OENGPSystemResponderClient.h */ = {isa = PBXFileReference; fileEncoding = 4; lastKnownFileType = sourcecode.c.h; path = OENGPSystemResponderClient.h; sourceTree = "<group>"; };
		820EB7591483F9D3008EC398 /* NeoGeoPocket-Info.plist */ = {isa = PBXFileReference; fileEncoding = 4; lastKnownFileType = text.plist.xml; path = "NeoGeoPocket-Info.plist"; sourceTree = "<group>"; };
		82242D4E0FF7055000FBD432 /* NSAttributedString+Hyperlink.m */ = {isa = PBXFileReference; fileEncoding = 4; lastKnownFileType = sourcecode.c.objc; path = "NSAttributedString+Hyperlink.m"; sourceTree = "<group>"; };
		82242DA10FF70B5900FBD432 /* NSAttributedString+Hyperlink.h */ = {isa = PBXFileReference; fileEncoding = 4; lastKnownFileType = sourcecode.c.h; path = "NSAttributedString+Hyperlink.h"; sourceTree = "<group>"; };
		8227754F148946DF00B19E27 /* GameGear.oesystemplugin */ = {isa = PBXFileReference; explicitFileType = wrapper.cfbundle; includeInIndex = 0; path = GameGear.oesystemplugin; sourceTree = BUILT_PRODUCTS_DIR; };
		822775531489471A00B19E27 /* controller_sms.png */ = {isa = PBXFileReference; lastKnownFileType = image.png; path = controller_sms.png; sourceTree = "<group>"; };
		822775561489471A00B19E27 /* en */ = {isa = PBXFileReference; lastKnownFileType = text.plist.strings; name = en; path = en.lproj/InfoPlist.strings; sourceTree = "<group>"; };
		822775591489471A00B19E27 /* OEGGSystemController.h */ = {isa = PBXFileReference; fileEncoding = 4; lastKnownFileType = sourcecode.c.h; path = OEGGSystemController.h; sourceTree = "<group>"; };
		8227755A1489471A00B19E27 /* OEGGSystemController.m */ = {isa = PBXFileReference; fileEncoding = 4; lastKnownFileType = sourcecode.c.objc; path = OEGGSystemController.m; sourceTree = "<group>"; };
		8227755B1489471A00B19E27 /* OEGGSystemResponder.h */ = {isa = PBXFileReference; fileEncoding = 4; lastKnownFileType = sourcecode.c.h; path = OEGGSystemResponder.h; sourceTree = "<group>"; };
		8227755C1489471A00B19E27 /* OEGGSystemResponder.m */ = {isa = PBXFileReference; fileEncoding = 4; lastKnownFileType = sourcecode.c.objc; path = OEGGSystemResponder.m; sourceTree = "<group>"; };
		8227755D1489471A00B19E27 /* OEGGSystemResponderClient.h */ = {isa = PBXFileReference; fileEncoding = 4; lastKnownFileType = sourcecode.c.h; path = OEGGSystemResponderClient.h; sourceTree = "<group>"; };
		8227755E1489471A00B19E27 /* GameGear-Info.plist */ = {isa = PBXFileReference; fileEncoding = 4; lastKnownFileType = text.plist.xml; path = "GameGear-Info.plist"; sourceTree = "<group>"; };
		82444BA10F51256C007C171B /* OpenEmuBase.framework */ = {isa = PBXFileReference; explicitFileType = wrapper.framework; includeInIndex = 0; path = OpenEmuBase.framework; sourceTree = BUILT_PRODUCTS_DIR; };
		82444BA20F51256C007C171B /* OpenEmuBase-Info.plist */ = {isa = PBXFileReference; lastKnownFileType = text.plist.xml; path = "OpenEmuBase-Info.plist"; sourceTree = "<group>"; };
		825CC280148C13750063A9B5 /* OpenEmu-Info.plist */ = {isa = PBXFileReference; lastKnownFileType = text.plist.xml; path = "OpenEmu-Info.plist"; sourceTree = "<group>"; };
		826844C31022A0630019C7B0 /* smaller.tif */ = {isa = PBXFileReference; lastKnownFileType = image.tiff; path = smaller.tif; sourceTree = "<group>"; };
		826844C41022A0630019C7B0 /* larger.tif */ = {isa = PBXFileReference; lastKnownFileType = image.tiff; path = larger.tif; sourceTree = "<group>"; };
		828389A80E6CF3A500A96E2C /* OEGameCore.h */ = {isa = PBXFileReference; fileEncoding = 4; lastKnownFileType = sourcecode.c.h; path = OEGameCore.h; sourceTree = "<group>"; };
		828ED4D50E7D98940059F397 /* OEGamePickerController.h */ = {isa = PBXFileReference; fileEncoding = 4; lastKnownFileType = sourcecode.c.h; path = OEGamePickerController.h; sourceTree = "<group>"; };
		828ED4D60E7D98940059F397 /* OEGamePickerController.m */ = {isa = PBXFileReference; fileEncoding = 4; lastKnownFileType = sourcecode.c.objc; path = OEGamePickerController.m; sourceTree = "<group>"; };
		828ED4D90E7D98A10059F397 /* English */ = {isa = PBXFileReference; lastKnownFileType = file.xib; name = English; path = English.lproj/GameFilePicker.xib; sourceTree = "<group>"; };
		829022A80F47F90D00BB7AB7 /* OEGameQTRecorder.h */ = {isa = PBXFileReference; fileEncoding = 4; lastKnownFileType = sourcecode.c.h; path = OEGameQTRecorder.h; sourceTree = "<group>"; };
		829022A90F47F90D00BB7AB7 /* OEGameQTRecorder.m */ = {isa = PBXFileReference; fileEncoding = 4; lastKnownFileType = sourcecode.c.objc; path = OEGameQTRecorder.m; sourceTree = "<group>"; };
		82965F841041DC3200F30B74 /* OECorePicker.xib */ = {isa = PBXFileReference; lastKnownFileType = file.xib; path = OECorePicker.xib; sourceTree = "<group>"; };
		82965F861041DC4600F30B74 /* OECorePickerController.h */ = {isa = PBXFileReference; fileEncoding = 4; lastKnownFileType = sourcecode.c.h; path = OECorePickerController.h; sourceTree = "<group>"; };
		82965F871041DC4600F30B74 /* OECorePickerController.m */ = {isa = PBXFileReference; fileEncoding = 4; lastKnownFileType = sourcecode.c.objc; path = OECorePickerController.m; sourceTree = "<group>"; };
		829779320E743F2A00631240 /* OEGameAudio.h */ = {isa = PBXFileReference; fileEncoding = 4; lastKnownFileType = sourcecode.c.h; path = OEGameAudio.h; sourceTree = "<group>"; };
		829779330E743F2A00631240 /* OEGameAudio.m */ = {isa = PBXFileReference; fileEncoding = 4; lastKnownFileType = sourcecode.c.objc; path = OEGameAudio.m; sourceTree = "<group>"; };
		82AD1B2F0FD1BD2A00B3A8A9 /* OEMap.h */ = {isa = PBXFileReference; fileEncoding = 4; lastKnownFileType = sourcecode.c.h; path = OEMap.h; sourceTree = "<group>"; };
		82AD1B300FD1BD2A00B3A8A9 /* OEMap.m */ = {isa = PBXFileReference; fileEncoding = 4; lastKnownFileType = sourcecode.c.objc; path = OEMap.m; sourceTree = "<group>"; };
		82AFA6670FDDC03500531EE3 /* OERingBuffer.h */ = {isa = PBXFileReference; fileEncoding = 4; lastKnownFileType = sourcecode.c.h; path = OERingBuffer.h; sourceTree = "<group>"; };
		82AFA6680FDDC03500531EE3 /* OERingBuffer.m */ = {isa = PBXFileReference; fileEncoding = 4; lastKnownFileType = sourcecode.c.objc; path = OERingBuffer.m; sourceTree = "<group>"; };
		82C42C8410CAFB480046D1A3 /* download_arrow_down.png */ = {isa = PBXFileReference; lastKnownFileType = image.png; path = download_arrow_down.png; sourceTree = "<group>"; };
		82C42C8510CAFB480046D1A3 /* download_arrow_up.png */ = {isa = PBXFileReference; lastKnownFileType = image.png; path = download_arrow_up.png; sourceTree = "<group>"; };
		82C434120EE393530037C54B /* icon.icns */ = {isa = PBXFileReference; lastKnownFileType = image.icns; path = icon.icns; sourceTree = "<group>"; };
		82C5EFAB1237E76C001262F7 /* AsyncUdpSocket.h */ = {isa = PBXFileReference; fileEncoding = 4; lastKnownFileType = sourcecode.c.h; path = AsyncUdpSocket.h; sourceTree = "<group>"; };
		82C5EFAC1237E76C001262F7 /* AsyncUdpSocket.m */ = {isa = PBXFileReference; fileEncoding = 4; lastKnownFileType = sourcecode.c.objc; path = AsyncUdpSocket.m; sourceTree = "<group>"; };
		82C5EFB11237E7E1001262F7 /* OENetServer.h */ = {isa = PBXFileReference; fileEncoding = 4; lastKnownFileType = sourcecode.c.h; path = OENetServer.h; sourceTree = "<group>"; };
		82C5EFB21237E7E1001262F7 /* OENetServer.m */ = {isa = PBXFileReference; fileEncoding = 4; lastKnownFileType = sourcecode.c.objc; path = OENetServer.m; sourceTree = "<group>"; };
		82C9B3FA14F75CB700D7E795 /* TPCircularBuffer.c */ = {isa = PBXFileReference; explicitFileType = sourcecode.c.objc; fileEncoding = 4; path = TPCircularBuffer.c; sourceTree = "<group>"; };
		82C9B3FD14F75CD900D7E795 /* TPCircularBuffer.h */ = {isa = PBXFileReference; fileEncoding = 4; lastKnownFileType = sourcecode.c.h; path = TPCircularBuffer.h; sourceTree = "<group>"; };
		82C9C96C0F080BD30071460B /* dsa_pub.pem */ = {isa = PBXFileReference; fileEncoding = 4; lastKnownFileType = text; path = dsa_pub.pem; sourceTree = "<group>"; };
		82CAFBB70FEDAA3D00CCDC7E /* config.yaml */ = {isa = PBXFileReference; fileEncoding = 4; lastKnownFileType = text; path = config.yaml; sourceTree = "<group>"; };
		82DD29DA12369F1100B58A8F /* KeyboardUsages.plist */ = {isa = PBXFileReference; fileEncoding = 4; lastKnownFileType = text.plist.xml; path = KeyboardUsages.plist; sourceTree = "<group>"; };
		82DD2B1D1236CF0200B58A8F /* Carbon.framework */ = {isa = PBXFileReference; lastKnownFileType = wrapper.framework; name = Carbon.framework; path = System/Library/Frameworks/Carbon.framework; sourceTree = SDKROOT; };
		82DD2B8C1236D0C400B58A8F /* OEHIDUsageToVK.h */ = {isa = PBXFileReference; fileEncoding = 4; lastKnownFileType = sourcecode.c.h; path = OEHIDUsageToVK.h; sourceTree = "<group>"; };
		82DE446510252F2F007184EB /* IKImageFlowView.h */ = {isa = PBXFileReference; fileEncoding = 4; lastKnownFileType = sourcecode.c.h; path = IKImageFlowView.h; sourceTree = "<group>"; };
		82DE4AEE1026533E007184EB /* UniversalDetector.framework */ = {isa = PBXFileReference; lastKnownFileType = wrapper.framework; path = UniversalDetector.framework; sourceTree = "<group>"; };
		82DE4AEF1026533E007184EB /* XADMaster.framework */ = {isa = PBXFileReference; lastKnownFileType = wrapper.framework; path = XADMaster.framework; sourceTree = "<group>"; };
		82FC495B102123D100408B4F /* OEFrameEncodeOperation.h */ = {isa = PBXFileReference; fileEncoding = 4; lastKnownFileType = sourcecode.c.h; path = OEFrameEncodeOperation.h; sourceTree = "<group>"; };
		82FC495C102123D100408B4F /* OEFrameEncodeOperation.m */ = {isa = PBXFileReference; fileEncoding = 4; lastKnownFileType = sourcecode.c.objc; path = OEFrameEncodeOperation.m; sourceTree = "<group>"; };
		830155791456BF7A0093D681 /* OEGameViewController.h */ = {isa = PBXFileReference; fileEncoding = 4; lastKnownFileType = sourcecode.c.h; path = OEGameViewController.h; sourceTree = "<group>"; };
		8301557A1456BF7A0093D681 /* OEGameViewController.m */ = {isa = PBXFileReference; fileEncoding = 4; lastKnownFileType = sourcecode.c.objc; path = OEGameViewController.m; sourceTree = "<group>"; };
		83025E5E146BDD5E00A06EF9 /* OECoreTableButtonCell.h */ = {isa = PBXFileReference; fileEncoding = 4; lastKnownFileType = sourcecode.c.h; path = OECoreTableButtonCell.h; sourceTree = "<group>"; };
		83025E5F146BDD5E00A06EF9 /* OECoreTableButtonCell.m */ = {isa = PBXFileReference; fileEncoding = 4; lastKnownFileType = sourcecode.c.objc; path = OECoreTableButtonCell.m; sourceTree = "<group>"; };
		83025E62146BDD9400A06EF9 /* slim_dark_pill_button.png */ = {isa = PBXFileReference; lastKnownFileType = image.png; path = slim_dark_pill_button.png; sourceTree = "<group>"; };
		83025E64146BE68D00A06EF9 /* OECoreTableProgressCell.h */ = {isa = PBXFileReference; fileEncoding = 4; lastKnownFileType = sourcecode.c.h; path = OECoreTableProgressCell.h; sourceTree = "<group>"; };
		83025E65146BE68D00A06EF9 /* OECoreTableProgressCell.m */ = {isa = PBXFileReference; fileEncoding = 4; lastKnownFileType = sourcecode.c.objc; path = OECoreTableProgressCell.m; sourceTree = "<group>"; };
		83025E67146BE71600A06EF9 /* install_progress_bar_track.png */ = {isa = PBXFileReference; lastKnownFileType = image.png; path = install_progress_bar_track.png; sourceTree = "<group>"; };
		83025E68146BE71600A06EF9 /* install_progress_bar.png */ = {isa = PBXFileReference; lastKnownFileType = image.png; path = install_progress_bar.png; sourceTree = "<group>"; };
		8303BBFF14E318C200FCD701 /* dark_arrows_menu_body.png */ = {isa = PBXFileReference; lastKnownFileType = image.png; path = dark_arrows_menu_body.png; sourceTree = "<group>"; };
		8303BC0014E318C200FCD701 /* dark_menu_body.png */ = {isa = PBXFileReference; lastKnownFileType = image.png; path = dark_menu_body.png; sourceTree = "<group>"; };
		8303BC0114E318C200FCD701 /* dark_menu_popover_arrow.png */ = {isa = PBXFileReference; lastKnownFileType = image.png; path = dark_menu_popover_arrow.png; sourceTree = "<group>"; };
		8303BC0214E318C200FCD701 /* dark_submenu_body.png */ = {isa = PBXFileReference; lastKnownFileType = image.png; path = dark_submenu_body.png; sourceTree = "<group>"; };
		8303BC0314E318C200FCD701 /* light_arrows_menu_body.png */ = {isa = PBXFileReference; lastKnownFileType = image.png; path = light_arrows_menu_body.png; sourceTree = "<group>"; };
		8303BC0414E318C200FCD701 /* light_menu_body.png */ = {isa = PBXFileReference; lastKnownFileType = image.png; path = light_menu_body.png; sourceTree = "<group>"; };
		8303BC0514E318C200FCD701 /* light_submenu_body.png */ = {isa = PBXFileReference; lastKnownFileType = image.png; path = light_submenu_body.png; sourceTree = "<group>"; };
		8303BC0614E318C200FCD701 /* tick_mark.png */ = {isa = PBXFileReference; lastKnownFileType = image.png; path = tick_mark.png; sourceTree = "<group>"; };
		8304D0AC155C28FC000E3B1B /* ArchiveVG.h */ = {isa = PBXFileReference; fileEncoding = 4; lastKnownFileType = sourcecode.c.h; path = ArchiveVG.h; sourceTree = "<group>"; };
		8304D0AD155C28FC000E3B1B /* ArchiveVG.m */ = {isa = PBXFileReference; fileEncoding = 4; lastKnownFileType = sourcecode.c.objc; path = ArchiveVG.m; sourceTree = "<group>"; };
		8304D0B2155C3D63000E3B1B /* ArchiveVGXMLParser.h */ = {isa = PBXFileReference; fileEncoding = 4; lastKnownFileType = sourcecode.c.h; path = ArchiveVGXMLParser.h; sourceTree = "<group>"; };
		8304D0B3155C3D63000E3B1B /* ArchiveVGXMLParser.m */ = {isa = PBXFileReference; fileEncoding = 4; lastKnownFileType = sourcecode.c.objc; path = ArchiveVGXMLParser.m; sourceTree = "<group>"; };
		8305267413FBC999006179C6 /* Security.framework */ = {isa = PBXFileReference; lastKnownFileType = wrapper.framework; name = Security.framework; path = System/Library/Frameworks/Security.framework; sourceTree = SDKROOT; };
		83096F0114E98FC000F7EBC2 /* NSFileManager+OEHashingAdditions.h */ = {isa = PBXFileReference; fileEncoding = 4; lastKnownFileType = sourcecode.c.h; path = "NSFileManager+OEHashingAdditions.h"; sourceTree = "<group>"; };
		83096F0214E98FC000F7EBC2 /* NSFileManager+OEHashingAdditions.m */ = {isa = PBXFileReference; fileEncoding = 4; lastKnownFileType = sourcecode.c.objc; path = "NSFileManager+OEHashingAdditions.m"; sourceTree = "<group>"; };
		830BC86714D5E1E6000826E2 /* controller_snes_mask.png */ = {isa = PBXFileReference; lastKnownFileType = image.png; path = controller_snes_mask.png; sourceTree = "<group>"; };
		830BC86A14D5F1A5000826E2 /* controller_gba_mask.png */ = {isa = PBXFileReference; lastKnownFileType = image.png; path = controller_gba_mask.png; sourceTree = "<group>"; };
		830EF6CB146C590D00B0C8B0 /* blank_slate_core_icon.png */ = {isa = PBXFileReference; lastKnownFileType = image.png; path = blank_slate_core_icon.png; sourceTree = "<group>"; };
		830EF6CE146C5D5D00B0C8B0 /* open_weblink_arrow.png */ = {isa = PBXFileReference; lastKnownFileType = image.png; path = open_weblink_arrow.png; sourceTree = "<group>"; };
		8310446F13BE419000B283B0 /* OEHorizontalSplitView.h */ = {isa = PBXFileReference; fileEncoding = 4; lastKnownFileType = sourcecode.c.h; path = OEHorizontalSplitView.h; sourceTree = "<group>"; };
		8310447013BE419000B283B0 /* OEHorizontalSplitView.m */ = {isa = PBXFileReference; fileEncoding = 4; lastKnownFileType = sourcecode.c.objc; path = OEHorizontalSplitView.m; sourceTree = "<group>"; };
		8314A98A155410EF00DF13B5 /* OEDBItem.h */ = {isa = PBXFileReference; fileEncoding = 4; lastKnownFileType = sourcecode.c.h; path = OEDBItem.h; sourceTree = "<group>"; };
		8314A98B155410EF00DF13B5 /* OEDBItem.m */ = {isa = PBXFileReference; fileEncoding = 4; lastKnownFileType = sourcecode.c.objc; path = OEDBItem.m; sourceTree = "<group>"; };
		83199720142741790068C865 /* OEROMImporter.h */ = {isa = PBXFileReference; fileEncoding = 4; lastKnownFileType = sourcecode.c.h; path = OEROMImporter.h; sourceTree = "<group>"; };
		83199721142741790068C865 /* OEROMImporter.m */ = {isa = PBXFileReference; fileEncoding = 4; lastKnownFileType = sourcecode.c.objc; path = OEROMImporter.m; sourceTree = "<group>"; };
		831C2AE2144F41E4009533C0 /* OEApplicationDelegate.h */ = {isa = PBXFileReference; fileEncoding = 4; lastKnownFileType = sourcecode.c.h; path = OEApplicationDelegate.h; sourceTree = "<group>"; };
		831C2AE3144F41E4009533C0 /* OEApplicationDelegate.m */ = {isa = PBXFileReference; fileEncoding = 4; lastKnownFileType = sourcecode.c.objc; path = OEApplicationDelegate.m; sourceTree = "<group>"; };
		831C2AE8144F453C009533C0 /* MainMenu.xib */ = {isa = PBXFileReference; fileEncoding = 4; lastKnownFileType = file.xib; path = MainMenu.xib; sourceTree = "<group>"; };
		831C9924147BBDAE00F422A5 /* OEHUDTextFieldCell.h */ = {isa = PBXFileReference; fileEncoding = 4; lastKnownFileType = sourcecode.c.h; path = OEHUDTextFieldCell.h; sourceTree = "<group>"; };
		831C9925147BBDAE00F422A5 /* OEHUDTextFieldCell.m */ = {isa = PBXFileReference; fileEncoding = 4; lastKnownFileType = sourcecode.c.objc; path = OEHUDTextFieldCell.m; sourceTree = "<group>"; };
		831E95D614705D8C008487A6 /* OEControlsScrollView.h */ = {isa = PBXFileReference; fileEncoding = 4; lastKnownFileType = sourcecode.c.h; path = OEControlsScrollView.h; sourceTree = "<group>"; };
		831E95D714705D8C008487A6 /* OEControlsScrollView.m */ = {isa = PBXFileReference; fileEncoding = 4; lastKnownFileType = sourcecode.c.objc; path = OEControlsScrollView.m; sourceTree = "<group>"; };
		8322D746156A973400FC0E81 /* IOBluetooth.framework */ = {isa = PBXFileReference; lastKnownFileType = wrapper.framework; name = IOBluetooth.framework; path = System/Library/Frameworks/IOBluetooth.framework; sourceTree = SDKROOT; };
		8322D748156A99CA00FC0E81 /* Wiimote.h */ = {isa = PBXFileReference; fileEncoding = 4; lastKnownFileType = sourcecode.c.h; path = Wiimote.h; sourceTree = "<group>"; };
		8322D749156A99CA00FC0E81 /* Wiimote.m */ = {isa = PBXFileReference; fileEncoding = 4; lastKnownFileType = sourcecode.c.objc; path = Wiimote.m; sourceTree = "<group>"; };
		8322D74A156A99CA00FC0E81 /* WiimoteBrowser.h */ = {isa = PBXFileReference; fileEncoding = 4; lastKnownFileType = sourcecode.c.h; path = WiimoteBrowser.h; sourceTree = "<group>"; };
		8322D74B156A99CB00FC0E81 /* WiimoteBrowser.m */ = {isa = PBXFileReference; fileEncoding = 4; lastKnownFileType = sourcecode.c.objc; path = WiimoteBrowser.m; sourceTree = "<group>"; };
		8328D9E313C75CAE0026D2A7 /* OEDBImage.h */ = {isa = PBXFileReference; fileEncoding = 4; lastKnownFileType = sourcecode.c.h; lineEnding = 0; path = OEDBImage.h; sourceTree = "<group>"; xcLanguageSpecificationIdentifier = xcode.lang.objcpp; };
		8328D9E413C75CAE0026D2A7 /* OEDBImage.m */ = {isa = PBXFileReference; fileEncoding = 4; lastKnownFileType = sourcecode.c.objc; lineEnding = 0; path = OEDBImage.m; sourceTree = "<group>"; xcLanguageSpecificationIdentifier = xcode.lang.objc; };
		832D293E1451A68700BDF950 /* OEMainWindowController.h */ = {isa = PBXFileReference; fileEncoding = 4; lastKnownFileType = sourcecode.c.h; path = OEMainWindowController.h; sourceTree = "<group>"; };
		832D293F1451A68700BDF950 /* OEMainWindowController.m */ = {isa = PBXFileReference; fileEncoding = 4; lastKnownFileType = sourcecode.c.objc; path = OEMainWindowController.m; sourceTree = "<group>"; };
		832D29421451ACF200BDF950 /* MainWindow.xib */ = {isa = PBXFileReference; fileEncoding = 4; lastKnownFileType = file.xib; path = MainWindow.xib; sourceTree = "<group>"; };
		832FA87E1455526E00BBBD94 /* NSControl+OEAdditions.h */ = {isa = PBXFileReference; fileEncoding = 4; lastKnownFileType = sourcecode.c.h; path = "NSControl+OEAdditions.h"; sourceTree = "<group>"; };
		832FA87F1455526E00BBBD94 /* NSControl+OEAdditions.m */ = {isa = PBXFileReference; fileEncoding = 4; lastKnownFileType = sourcecode.c.objc; path = "NSControl+OEAdditions.m"; sourceTree = "<group>"; };
		8343CCFF1553E2C30080A6BE /* OEDBImageThumbnail.h */ = {isa = PBXFileReference; fileEncoding = 4; lastKnownFileType = sourcecode.c.h; path = OEDBImageThumbnail.h; sourceTree = "<group>"; };
		8343CD001553E2C30080A6BE /* OEDBImageThumbnail.m */ = {isa = PBXFileReference; fileEncoding = 4; lastKnownFileType = sourcecode.c.objc; path = OEDBImageThumbnail.m; sourceTree = "<group>"; };
		83507245142F6029005D9033 /* OEControllerImageView.h */ = {isa = PBXFileReference; fileEncoding = 4; lastKnownFileType = sourcecode.c.h; path = OEControllerImageView.h; sourceTree = "<group>"; };
		83507246142F6029005D9033 /* OEControllerImageView.m */ = {isa = PBXFileReference; fileEncoding = 4; lastKnownFileType = sourcecode.c.objc; path = OEControllerImageView.m; sourceTree = "<group>"; };
		8353CE761561C0DE0045A3DD /* OEWiimoteHandler.h */ = {isa = PBXFileReference; fileEncoding = 4; lastKnownFileType = sourcecode.c.h; path = OEWiimoteHandler.h; sourceTree = "<group>"; };
		8353CE771561C0DE0045A3DD /* OEWiimoteHandler.m */ = {isa = PBXFileReference; fileEncoding = 4; lastKnownFileType = sourcecode.c.objc; path = OEWiimoteHandler.m; sourceTree = "<group>"; };
		836291FC1515F30700192116 /* OEFSWatcher.h */ = {isa = PBXFileReference; fileEncoding = 4; lastKnownFileType = sourcecode.c.h; path = OEFSWatcher.h; sourceTree = "<group>"; };
		836291FD1515F30700192116 /* OEFSWatcher.m */ = {isa = PBXFileReference; fileEncoding = 4; lastKnownFileType = sourcecode.c.objc; path = OEFSWatcher.m; sourceTree = "<group>"; };
		83691815147FE3EF00F28231 /* NSWindow+OECustomWindow.h */ = {isa = PBXFileReference; fileEncoding = 4; lastKnownFileType = sourcecode.c.h; path = "NSWindow+OECustomWindow.h"; sourceTree = "<group>"; };
		83691816147FE3EF00F28231 /* NSWindow+OECustomWindow.m */ = {isa = PBXFileReference; fileEncoding = 4; lastKnownFileType = sourcecode.c.objc; path = "NSWindow+OECustomWindow.m"; sourceTree = "<group>"; };
		836CFD6114709D3C00397683 /* wood_arrow_down.png */ = {isa = PBXFileReference; lastKnownFileType = image.png; path = wood_arrow_down.png; sourceTree = "<group>"; };
		836CFD6214709D3C00397683 /* wood_arrow_up.png */ = {isa = PBXFileReference; lastKnownFileType = image.png; path = wood_arrow_up.png; sourceTree = "<group>"; };
		836CFD6314709D3C00397683 /* wood_knob_vertical.png */ = {isa = PBXFileReference; lastKnownFileType = image.png; path = wood_knob_vertical.png; sourceTree = "<group>"; };
		836CFD6414709D3C00397683 /* wood_track_vertical_spacer.png */ = {isa = PBXFileReference; lastKnownFileType = image.png; path = wood_track_vertical_spacer.png; sourceTree = "<group>"; };
		836CFD6514709D3C00397683 /* wood_track_vertical.png */ = {isa = PBXFileReference; lastKnownFileType = image.png; path = wood_track_vertical.png; sourceTree = "<group>"; };
		83703B3D140E4F9100EC27A7 /* Linear.png */ = {isa = PBXFileReference; lastKnownFileType = image.png; path = Linear.png; sourceTree = "<group>"; };
		83703B3E140E4F9100EC27A7 /* Nearest Neighbor.png */ = {isa = PBXFileReference; lastKnownFileType = image.png; path = "Nearest Neighbor.png"; sourceTree = "<group>"; };
		83703B3F140E4F9100EC27A7 /* Scale2xHQ.png */ = {isa = PBXFileReference; lastKnownFileType = image.png; path = Scale2xHQ.png; sourceTree = "<group>"; };
		83703B40140E4F9100EC27A7 /* Scale2xPlus.png */ = {isa = PBXFileReference; lastKnownFileType = image.png; path = Scale2xPlus.png; sourceTree = "<group>"; };
		83703B41140E4F9100EC27A7 /* Scale4x.png */ = {isa = PBXFileReference; lastKnownFileType = image.png; path = Scale4x.png; sourceTree = "<group>"; };
		83703B42140E4F9100EC27A7 /* Scale4xHQ.png */ = {isa = PBXFileReference; lastKnownFileType = image.png; path = Scale4xHQ.png; sourceTree = "<group>"; };
		83753F1514F537C400D708A7 /* OEPrefDebugController.h */ = {isa = PBXFileReference; fileEncoding = 4; lastKnownFileType = sourcecode.c.h; path = OEPrefDebugController.h; sourceTree = "<group>"; };
		83753F1614F537C400D708A7 /* OEPrefDebugController.m */ = {isa = PBXFileReference; fileEncoding = 4; lastKnownFileType = sourcecode.c.objc; path = OEPrefDebugController.m; sourceTree = "<group>"; };
		83753F1914F5383F00D708A7 /* OEPrefDebugController.xib */ = {isa = PBXFileReference; fileEncoding = 4; lastKnownFileType = file.xib; path = OEPrefDebugController.xib; sourceTree = "<group>"; };
		8375696715125A1F00795226 /* dark_menu_scroll_arrows.png */ = {isa = PBXFileReference; lastKnownFileType = image.png; path = dark_menu_scroll_arrows.png; sourceTree = "<group>"; };
		8375696815125A1F00795226 /* light_menu_scroll_arrows.png */ = {isa = PBXFileReference; lastKnownFileType = image.png; path = light_menu_scroll_arrows.png; sourceTree = "<group>"; };
		8375E14D1477FC0D0018DA1F /* OECoreUpdater.h */ = {isa = PBXFileReference; fileEncoding = 4; lastKnownFileType = sourcecode.c.h; path = OECoreUpdater.h; sourceTree = "<group>"; };
		8375E14E1477FC0D0018DA1F /* OECoreUpdater.m */ = {isa = PBXFileReference; fileEncoding = 4; lastKnownFileType = sourcecode.c.objc; path = OECoreUpdater.m; sourceTree = "<group>"; };
		837777B7147A8E730091A896 /* OEHUDProgressbar.h */ = {isa = PBXFileReference; fileEncoding = 4; lastKnownFileType = sourcecode.c.h; path = OEHUDProgressbar.h; sourceTree = "<group>"; };
		837777B8147A8E730091A896 /* OEHUDProgressbar.m */ = {isa = PBXFileReference; fileEncoding = 4; lastKnownFileType = sourcecode.c.objc; path = OEHUDProgressbar.m; sourceTree = "<group>"; };
		837777BA147A8F6A0091A896 /* hud_progress_bar_track.png */ = {isa = PBXFileReference; lastKnownFileType = image.png; path = hud_progress_bar_track.png; sourceTree = "<group>"; };
		837777BB147A8F6A0091A896 /* hud_progress_bar.png */ = {isa = PBXFileReference; lastKnownFileType = image.png; path = hud_progress_bar.png; sourceTree = "<group>"; };
		83802E69142F6FF900130517 /* controls_highlight.png */ = {isa = PBXFileReference; lastKnownFileType = image.png; path = controls_highlight.png; sourceTree = "<group>"; };
		8382D22E13C5C5BB00906221 /* OEPrefCoresController.xib */ = {isa = PBXFileReference; fileEncoding = 4; lastKnownFileType = file.xib; path = OEPrefCoresController.xib; sourceTree = "<group>"; };
		8382D22F13C5C5BB00906221 /* OEPrefGameplayController.xib */ = {isa = PBXFileReference; fileEncoding = 4; lastKnownFileType = file.xib; path = OEPrefGameplayController.xib; sourceTree = "<group>"; };
		8382D23013C5C5BB00906221 /* OEPrefLibraryController.xib */ = {isa = PBXFileReference; fileEncoding = 4; lastKnownFileType = file.xib; path = OEPrefLibraryController.xib; sourceTree = "<group>"; };
		8382D23413C5C5E100906221 /* OEPrefControlsController.xib */ = {isa = PBXFileReference; fileEncoding = 4; lastKnownFileType = file.xib; path = OEPrefControlsController.xib; sourceTree = "<group>"; };
		838AC27E14434EED00AC74C3 /* OEDBRom.h */ = {isa = PBXFileReference; fileEncoding = 4; lastKnownFileType = sourcecode.c.h; path = OEDBRom.h; sourceTree = "<group>"; };
		838AC27F14434EED00AC74C3 /* OEDBRom.m */ = {isa = PBXFileReference; fileEncoding = 4; lastKnownFileType = sourcecode.c.objc; path = OEDBRom.m; sourceTree = "<group>"; };
		838FE6811458277B00185117 /* OEGlossCheckBox.h */ = {isa = PBXFileReference; fileEncoding = 4; lastKnownFileType = sourcecode.c.h; path = OEGlossCheckBox.h; sourceTree = "<group>"; };
		838FE6821458277B00185117 /* OEGlossCheckBox.m */ = {isa = PBXFileReference; fileEncoding = 4; lastKnownFileType = sourcecode.c.objc; path = OEGlossCheckBox.m; sourceTree = "<group>"; };
		838FE6851458342600185117 /* OESetupAssistantKeyMapView.h */ = {isa = PBXFileReference; fileEncoding = 4; lastKnownFileType = sourcecode.c.h; path = OESetupAssistantKeyMapView.h; sourceTree = "<group>"; };
		838FE6861458342600185117 /* OESetupAssistantKeyMapView.m */ = {isa = PBXFileReference; fileEncoding = 4; lastKnownFileType = sourcecode.c.objc; path = OESetupAssistantKeyMapView.m; sourceTree = "<group>"; };
		83920CD9147E5BA300D219EA /* OESidebarScrollView.h */ = {isa = PBXFileReference; fileEncoding = 4; lastKnownFileType = sourcecode.c.h; path = OESidebarScrollView.h; sourceTree = "<group>"; };
		83920CDA147E5BA300D219EA /* OESidebarScrollView.m */ = {isa = PBXFileReference; fileEncoding = 4; lastKnownFileType = sourcecode.c.objc; path = OESidebarScrollView.m; sourceTree = "<group>"; };
		83920CDC147E675C00D219EA /* hud_alert_window.png */ = {isa = PBXFileReference; lastKnownFileType = image.png; path = hud_alert_window.png; sourceTree = "<group>"; };
		839310BA147802380020058E /* OECoreDownload.h */ = {isa = PBXFileReference; fileEncoding = 4; lastKnownFileType = sourcecode.c.h; path = OECoreDownload.h; sourceTree = "<group>"; };
		839310BB147802380020058E /* OECoreDownload.m */ = {isa = PBXFileReference; fileEncoding = 4; lastKnownFileType = sourcecode.c.objc; path = OECoreDownload.m; sourceTree = "<group>"; };
		8396CC51140687EE0096F791 /* wood_textfield.png */ = {isa = PBXFileReference; lastKnownFileType = image.png; path = wood_textfield.png; sourceTree = "<group>"; };
		8396CC5414068DA90096F791 /* OEControlsKeyButton.h */ = {isa = PBXFileReference; fileEncoding = 4; lastKnownFileType = sourcecode.c.h; path = OEControlsKeyButton.h; sourceTree = "<group>"; };
		8396CC5514068DA90096F791 /* OEControlsKeyButton.m */ = {isa = PBXFileReference; fileEncoding = 4; lastKnownFileType = sourcecode.c.objc; path = OEControlsKeyButton.m; sourceTree = "<group>"; };
		8396CC5A140693830096F791 /* OEControlsKeyLabelCell.h */ = {isa = PBXFileReference; fileEncoding = 4; lastKnownFileType = sourcecode.c.h; path = OEControlsKeyLabelCell.h; sourceTree = "<group>"; };
		8396CC5B140693830096F791 /* OEControlsKeyLabelCell.m */ = {isa = PBXFileReference; fileEncoding = 4; lastKnownFileType = sourcecode.c.objc; path = OEControlsKeyLabelCell.m; sourceTree = "<group>"; };
		83977F611408FE4700175858 /* controller_snes_eu.png */ = {isa = PBXFileReference; lastKnownFileType = image.png; path = controller_snes_eu.png; sourceTree = "<group>"; };
		83977F621408FE4700175858 /* controller_snes_jap.png */ = {isa = PBXFileReference; lastKnownFileType = image.png; path = controller_snes_jap.png; sourceTree = "<group>"; };
		83977F631408FE4700175858 /* controller_snes_usa.png */ = {isa = PBXFileReference; lastKnownFileType = image.png; path = controller_snes_usa.png; sourceTree = "<group>"; };
		83977F671408FE6700175858 /* controller_gb.png */ = {isa = PBXFileReference; lastKnownFileType = image.png; path = controller_gb.png; sourceTree = "<group>"; };
		83977F6A1408FE8E00175858 /* controller_nes.png */ = {isa = PBXFileReference; lastKnownFileType = image.png; path = controller_nes.png; sourceTree = "<group>"; };
		83977F6D1408FEA800175858 /* controller_sms.png */ = {isa = PBXFileReference; lastKnownFileType = image.png; path = controller_sms.png; sourceTree = "<group>"; };
		839CA80214477DD8006AF845 /* OEMenuItem.h */ = {isa = PBXFileReference; fileEncoding = 4; lastKnownFileType = sourcecode.c.h; path = OEMenuItem.h; sourceTree = "<group>"; };
		839CA80314477DD8006AF845 /* OEMenuItem.m */ = {isa = PBXFileReference; fileEncoding = 4; lastKnownFileType = sourcecode.c.objc; path = OEMenuItem.m; sourceTree = "<group>"; };
		83A9E151144723E20051AF1D /* hud_power_glyph.png */ = {isa = PBXFileReference; lastKnownFileType = image.png; path = hud_power_glyph.png; sourceTree = "<group>"; };
		83AAC32714581699005ADD16 /* OESetupAssistantBackgroundView.h */ = {isa = PBXFileReference; fileEncoding = 4; lastKnownFileType = sourcecode.c.h; path = OESetupAssistantBackgroundView.h; sourceTree = "<group>"; };
		83AAC32814581699005ADD16 /* OESetupAssistantBackgroundView.m */ = {isa = PBXFileReference; fileEncoding = 4; lastKnownFileType = sourcecode.c.objc; path = OESetupAssistantBackgroundView.m; sourceTree = "<group>"; };
		83AAC32B1458172C005ADD16 /* gloss_button.png */ = {isa = PBXFileReference; lastKnownFileType = image.png; path = gloss_button.png; sourceTree = "<group>"; };
		83AAC32C1458172C005ADD16 /* gloss_checkbox.png */ = {isa = PBXFileReference; lastKnownFileType = image.png; path = gloss_checkbox.png; sourceTree = "<group>"; };
		83AAC32D1458172C005ADD16 /* installer_dark_inset_box.png */ = {isa = PBXFileReference; lastKnownFileType = image.png; path = installer_dark_inset_box.png; sourceTree = "<group>"; };
		83AAC32E1458172C005ADD16 /* installer_gamepad_graphics.png */ = {isa = PBXFileReference; lastKnownFileType = image.png; path = installer_gamepad_graphics.png; sourceTree = "<group>"; };
		83AE9F0A14B271E200E91BD8 /* controller_genesis.png */ = {isa = PBXFileReference; lastKnownFileType = image.png; path = controller_genesis.png; sourceTree = "<group>"; };
		83AEF937140B78B6007803D7 /* filter_effect_frame.png */ = {isa = PBXFileReference; lastKnownFileType = image.png; path = filter_effect_frame.png; sourceTree = "<group>"; };
		83AF88C0155C616400428BD5 /* ArchiveVGJSONParser.h */ = {isa = PBXFileReference; fileEncoding = 4; lastKnownFileType = sourcecode.c.h; path = ArchiveVGJSONParser.h; sourceTree = "<group>"; };
		83AF88C1155C616400428BD5 /* ArchiveVGJSONParser.m */ = {isa = PBXFileReference; fileEncoding = 4; lastKnownFileType = sourcecode.c.objc; path = ArchiveVGJSONParser.m; sourceTree = "<group>"; };
		83AF88C3155C618300428BD5 /* ArchiveVGYAMLParser.h */ = {isa = PBXFileReference; fileEncoding = 4; lastKnownFileType = sourcecode.c.h; path = ArchiveVGYAMLParser.h; sourceTree = "<group>"; };
		83AF88C4155C618300428BD5 /* ArchiveVGYAMLParser.m */ = {isa = PBXFileReference; fileEncoding = 4; lastKnownFileType = sourcecode.c.objc; path = ArchiveVGYAMLParser.m; sourceTree = "<group>"; };
		83B1E1C814FE734E00AA652F /* mixed_state.png */ = {isa = PBXFileReference; lastKnownFileType = image.png; path = mixed_state.png; sourceTree = "<group>"; };
		83B6E43D143E090800BCDB7A /* OELocalizationHelper.h */ = {isa = PBXFileReference; fileEncoding = 4; lastKnownFileType = sourcecode.c.h; path = OELocalizationHelper.h; sourceTree = "<group>"; };
		83B6E43E143E090800BCDB7A /* OELocalizationHelper.m */ = {isa = PBXFileReference; fileEncoding = 4; lastKnownFileType = sourcecode.c.objc; path = OELocalizationHelper.m; sourceTree = "<group>"; };
		83B72F4F15024B1E0052BCA0 /* OEAppStoreWindow.h */ = {isa = PBXFileReference; fileEncoding = 4; lastKnownFileType = sourcecode.c.h; path = OEAppStoreWindow.h; sourceTree = "<group>"; };
		83B72F5015024B1E0052BCA0 /* OEAppStoreWindow.m */ = {isa = PBXFileReference; fileEncoding = 4; lastKnownFileType = sourcecode.c.objc; path = OEAppStoreWindow.m; sourceTree = "<group>"; };
		83BABBEC1458978B0097F6B2 /* OESetupAssistantTableView.h */ = {isa = PBXFileReference; fileEncoding = 4; lastKnownFileType = sourcecode.c.h; path = OESetupAssistantTableView.h; sourceTree = "<group>"; };
		83BABBED1458978B0097F6B2 /* OESetupAssistantTableView.m */ = {isa = PBXFileReference; fileEncoding = 4; lastKnownFileType = sourcecode.c.objc; path = OESetupAssistantTableView.m; sourceTree = "<group>"; };
		83BC345C1516455F00F05A2B /* OEHUDAlert+DefaultAlertsAdditions.h */ = {isa = PBXFileReference; fileEncoding = 4; lastKnownFileType = sourcecode.c.h; path = "OEHUDAlert+DefaultAlertsAdditions.h"; sourceTree = "<group>"; };
		83BC345D1516455F00F05A2B /* OEHUDAlert+DefaultAlertsAdditions.m */ = {isa = PBXFileReference; fileEncoding = 4; lastKnownFileType = sourcecode.c.objc; path = "OEHUDAlert+DefaultAlertsAdditions.m"; sourceTree = "<group>"; };
		83BF5291146C2F0A00B5F742 /* blank_slate_arrow.png */ = {isa = PBXFileReference; lastKnownFileType = image.png; path = blank_slate_arrow.png; sourceTree = "<group>"; };
		83BF5294146C2F4000B5F742 /* blank_slate_box.png */ = {isa = PBXFileReference; lastKnownFileType = image.png; path = blank_slate_box.png; sourceTree = "<group>"; };
		83BF5296146C370A00B5F742 /* OEGridBlankSlateView.h */ = {isa = PBXFileReference; fileEncoding = 4; lastKnownFileType = sourcecode.c.h; path = OEGridBlankSlateView.h; sourceTree = "<group>"; };
		83BF5297146C370A00B5F742 /* OEGridBlankSlateView.m */ = {isa = PBXFileReference; fileEncoding = 4; lastKnownFileType = sourcecode.c.objc; path = OEGridBlankSlateView.m; sourceTree = "<group>"; };
		83C0B36F14D6EF01007CAC00 /* OESidebarOutlineButtonCell.h */ = {isa = PBXFileReference; fileEncoding = 4; lastKnownFileType = sourcecode.c.h; path = OESidebarOutlineButtonCell.h; sourceTree = "<group>"; };
		83C0B37014D6EF01007CAC00 /* OESidebarOutlineButtonCell.m */ = {isa = PBXFileReference; fileEncoding = 4; lastKnownFileType = sourcecode.c.objc; path = OESidebarOutlineButtonCell.m; sourceTree = "<group>"; };
		83C0B37314D6FC58007CAC00 /* sidebar_triangle.png */ = {isa = PBXFileReference; lastKnownFileType = image.png; path = sidebar_triangle.png; sourceTree = "<group>"; };
		83C68ECF14483579000F720A /* OEHUDAlert.h */ = {isa = PBXFileReference; fileEncoding = 4; lastKnownFileType = sourcecode.c.h; path = OEHUDAlert.h; sourceTree = "<group>"; };
		83C68ED014483579000F720A /* OEHUDAlert.m */ = {isa = PBXFileReference; fileEncoding = 4; lastKnownFileType = sourcecode.c.objc; path = OEHUDAlert.m; sourceTree = "<group>"; };
		83CAD4D2147BB641004C0E9B /* NSClipView+OEAnimatedScrolling.h */ = {isa = PBXFileReference; fileEncoding = 4; lastKnownFileType = sourcecode.c.h; path = "NSClipView+OEAnimatedScrolling.h"; sourceTree = "<group>"; };
		83CAD4D3147BB641004C0E9B /* NSClipView+OEAnimatedScrolling.m */ = {isa = PBXFileReference; fileEncoding = 4; lastKnownFileType = sourcecode.c.objc; path = "NSClipView+OEAnimatedScrolling.m"; sourceTree = "<group>"; };
		83CC7C2D155DCC7A00E9FFB1 /* ArchiveVGThrottling.h */ = {isa = PBXFileReference; fileEncoding = 4; lastKnownFileType = sourcecode.c.h; path = ArchiveVGThrottling.h; sourceTree = "<group>"; };
		83CC7C2E155DCC7A00E9FFB1 /* ArchiveVGThrottling.m */ = {isa = PBXFileReference; fileEncoding = 4; lastKnownFileType = sourcecode.c.objc; path = ArchiveVGThrottling.m; sourceTree = "<group>"; };
		83CD082B143DEF9A00B6A2E8 /* OEDBSaveState.h */ = {isa = PBXFileReference; fileEncoding = 4; lastKnownFileType = sourcecode.c.h; path = OEDBSaveState.h; sourceTree = "<group>"; };
		83CD082C143DEF9A00B6A2E8 /* OEDBSaveState.m */ = {isa = PBXFileReference; fileEncoding = 4; lastKnownFileType = sourcecode.c.objc; path = OEDBSaveState.m; sourceTree = "<group>"; };
		83CE3DC214C84EC10036DB28 /* beta_icon.png */ = {isa = PBXFileReference; lastKnownFileType = image.png; path = beta_icon.png; sourceTree = "<group>"; };
		83D435ED147187AB003FE856 /* OECenteredTextFieldWithWeblinkCell.h */ = {isa = PBXFileReference; fileEncoding = 4; lastKnownFileType = sourcecode.c.h; path = OECenteredTextFieldWithWeblinkCell.h; sourceTree = "<group>"; };
		83D435EE147187AB003FE856 /* OECenteredTextFieldWithWeblinkCell.m */ = {isa = PBXFileReference; fileEncoding = 4; lastKnownFileType = sourcecode.c.objc; path = OECenteredTextFieldWithWeblinkCell.m; sourceTree = "<group>"; };
		83D435F114718890003FE856 /* closed_weblink_arrow.png */ = {isa = PBXFileReference; lastKnownFileType = image.png; path = closed_weblink_arrow.png; sourceTree = "<group>"; };
		83D7F2F7147E3FEB004419A6 /* OEHUDTextFieldEditor.h */ = {isa = PBXFileReference; fileEncoding = 4; lastKnownFileType = sourcecode.c.h; path = OEHUDTextFieldEditor.h; sourceTree = "<group>"; };
		83D7F2F8147E3FEB004419A6 /* OEHUDTextFieldEditor.m */ = {isa = PBXFileReference; fileEncoding = 4; lastKnownFileType = sourcecode.c.objc; path = OEHUDTextFieldEditor.m; sourceTree = "<group>"; };
		83D9991D146F40DA004409DC /* OEControlsKeySeparatorView.h */ = {isa = PBXFileReference; fileEncoding = 4; lastKnownFileType = sourcecode.c.h; path = OEControlsKeySeparatorView.h; sourceTree = "<group>"; };
		83D9991E146F40DA004409DC /* OEControlsKeySeparatorView.m */ = {isa = PBXFileReference; fileEncoding = 4; lastKnownFileType = sourcecode.c.objc; path = OEControlsKeySeparatorView.m; sourceTree = "<group>"; };
		83DB70DE1442F40B00850CD8 /* OEControlsKeyHeadlineCell.h */ = {isa = PBXFileReference; fileEncoding = 4; lastKnownFileType = sourcecode.c.h; path = OEControlsKeyHeadlineCell.h; sourceTree = "<group>"; };
		83DB70DF1442F40B00850CD8 /* OEControlsKeyHeadlineCell.m */ = {isa = PBXFileReference; fileEncoding = 4; lastKnownFileType = sourcecode.c.objc; path = OEControlsKeyHeadlineCell.m; sourceTree = "<group>"; };
		83DC1FCA1470857900F3D77A /* controller_gba.png */ = {isa = PBXFileReference; lastKnownFileType = image.png; path = controller_gba.png; sourceTree = "<group>"; };
		83DDEE81156CDEEB009EB43D /* NSView+FadeImage.h */ = {isa = PBXFileReference; fileEncoding = 4; lastKnownFileType = sourcecode.c.h; path = "NSView+FadeImage.h"; sourceTree = "<group>"; };
		83DDEE82156CDEEB009EB43D /* NSView+FadeImage.m */ = {isa = PBXFileReference; fileEncoding = 4; lastKnownFileType = sourcecode.c.objc; path = "NSView+FadeImage.m"; sourceTree = "<group>"; };
		83DDEE85156CE2F0009EB43D /* OEFadeView.h */ = {isa = PBXFileReference; fileEncoding = 4; lastKnownFileType = sourcecode.c.h; path = OEFadeView.h; sourceTree = "<group>"; };
		83DDEE86156CE2F0009EB43D /* OEFadeView.m */ = {isa = PBXFileReference; fileEncoding = 4; lastKnownFileType = sourcecode.c.objc; path = OEFadeView.m; sourceTree = "<group>"; };
		83DDEE88156CFFE1009EB43D /* OEDistantViewController.h */ = {isa = PBXFileReference; fileEncoding = 4; lastKnownFileType = sourcecode.c.h; path = OEDistantViewController.h; sourceTree = "<group>"; };
		83DDEE89156CFFE1009EB43D /* OEDistantViewController.m */ = {isa = PBXFileReference; fileEncoding = 4; lastKnownFileType = sourcecode.c.objc; path = OEDistantViewController.m; sourceTree = "<group>"; };
		83DDEE8B156CFFF2009EB43D /* OEDistantView.h */ = {isa = PBXFileReference; fileEncoding = 4; lastKnownFileType = sourcecode.c.h; path = OEDistantView.h; sourceTree = "<group>"; };
		83DDEE8C156CFFF2009EB43D /* OEDistantView.m */ = {isa = PBXFileReference; fileEncoding = 4; lastKnownFileType = sourcecode.c.objc; path = OEDistantView.m; sourceTree = "<group>"; };
		83E25057147BC6BF0074EE14 /* hud_textfield.png */ = {isa = PBXFileReference; lastKnownFileType = image.png; path = hud_textfield.png; sourceTree = "<group>"; };
		83E8E828156A84060027B7A9 /* OEHIDWiimoteEvent.h */ = {isa = PBXFileReference; fileEncoding = 4; lastKnownFileType = sourcecode.c.h; path = OEHIDWiimoteEvent.h; sourceTree = "<group>"; };
		83E8E829156A84060027B7A9 /* OEHIDWiimoteEvent.m */ = {isa = PBXFileReference; fileEncoding = 4; lastKnownFileType = sourcecode.c.objc; path = OEHIDWiimoteEvent.m; sourceTree = "<group>"; };
		83EE16D0155E992D0063F9D3 /* ArchiveVGTypes.h */ = {isa = PBXFileReference; lastKnownFileType = sourcecode.c.h; path = ArchiveVGTypes.h; sourceTree = "<group>"; };
		83F298851458B66F00ECB4F4 /* installer_scrollview_box.png */ = {isa = PBXFileReference; lastKnownFileType = image.png; path = installer_scrollview_box.png; sourceTree = "<group>"; };
		83F298881458B6DC00ECB4F4 /* OESetupAssistantScrollView.h */ = {isa = PBXFileReference; fileEncoding = 4; lastKnownFileType = sourcecode.c.h; path = OESetupAssistantScrollView.h; sourceTree = "<group>"; };
		83F298891458B6DC00ECB4F4 /* OESetupAssistantScrollView.m */ = {isa = PBXFileReference; fileEncoding = 4; lastKnownFileType = sourcecode.c.objc; path = OESetupAssistantScrollView.m; sourceTree = "<group>"; };
		83F4DE1114DFF9C200A82E36 /* OEInputLimitFormatter.h */ = {isa = PBXFileReference; fileEncoding = 4; lastKnownFileType = sourcecode.c.h; path = OEInputLimitFormatter.h; sourceTree = "<group>"; };
		83F4DE1214DFF9C200A82E36 /* OEInputLimitFormatter.m */ = {isa = PBXFileReference; fileEncoding = 4; lastKnownFileType = sourcecode.c.objc; path = OEInputLimitFormatter.m; sourceTree = "<group>"; };
		83F4DE1514E004ED00A82E36 /* controller_fc_mask.png */ = {isa = PBXFileReference; lastKnownFileType = image.png; path = controller_fc_mask.png; sourceTree = "<group>"; };
		83F4DE1814E0096500A82E36 /* controller_nes_mask.png */ = {isa = PBXFileReference; lastKnownFileType = image.png; path = controller_nes_mask.png; sourceTree = "<group>"; };
		83F4DE1B14E00C8600A82E36 /* controller_sms_mask.png */ = {isa = PBXFileReference; lastKnownFileType = image.png; path = controller_sms_mask.png; sourceTree = "<group>"; };
		83F4DE1E14E00ED100A82E36 /* controller_sms_mask.png */ = {isa = PBXFileReference; lastKnownFileType = image.png; path = controller_sms_mask.png; sourceTree = "<group>"; };
		83F4DE2114E00F8800A82E36 /* controller_sms_mask.png */ = {isa = PBXFileReference; lastKnownFileType = image.png; path = controller_sms_mask.png; sourceTree = "<group>"; };
		83F4DE2414E0130E00A82E36 /* controller_gb_mask.png */ = {isa = PBXFileReference; lastKnownFileType = image.png; path = controller_gb_mask.png; sourceTree = "<group>"; };
		83F4DE2714E0167C00A82E36 /* controller_genesis_mask.png */ = {isa = PBXFileReference; lastKnownFileType = image.png; path = controller_genesis_mask.png; sourceTree = "<group>"; };
		83F688BE13C6433600AA0F83 /* OEGridScrollView.h */ = {isa = PBXFileReference; fileEncoding = 4; lastKnownFileType = sourcecode.c.h; path = OEGridScrollView.h; sourceTree = "<group>"; };
		83F688BF13C6433600AA0F83 /* OEGridScrollView.m */ = {isa = PBXFileReference; fileEncoding = 4; lastKnownFileType = sourcecode.c.objc; path = OEGridScrollView.m; sourceTree = "<group>"; };
		83FA054D13B9DF940055A520 /* Sparkle.framework */ = {isa = PBXFileReference; lastKnownFileType = wrapper.framework; path = Sparkle.framework; sourceTree = SOURCE_ROOT; };
		83FBA36E14F2C62F001F1299 /* gamegear_library.png */ = {isa = PBXFileReference; lastKnownFileType = image.png; path = gamegear_library.png; sourceTree = "<group>"; };
		83FBA37014F2C672001F1299 /* neogeopocket_library.png */ = {isa = PBXFileReference; lastKnownFileType = image.png; path = neogeopocket_library.png; sourceTree = "<group>"; };
		83FBA37214F2C699001F1299 /* n64_library.png */ = {isa = PBXFileReference; lastKnownFileType = image.png; path = n64_library.png; sourceTree = "<group>"; };
		83FBA37414F2C747001F1299 /* nes_library.png */ = {isa = PBXFileReference; lastKnownFileType = image.png; path = nes_library.png; sourceTree = "<group>"; };
		83FBA37614F2C752001F1299 /* famicom_library.png */ = {isa = PBXFileReference; lastKnownFileType = image.png; path = famicom_library.png; sourceTree = "<group>"; };
		83FBA37814F2C795001F1299 /* sms_library.png */ = {isa = PBXFileReference; lastKnownFileType = image.png; path = sms_library.png; sourceTree = "<group>"; };
		83FBA37A14F2C7DB001F1299 /* snes_eujap_library.png */ = {isa = PBXFileReference; lastKnownFileType = image.png; path = snes_eujap_library.png; sourceTree = "<group>"; };
		83FBA37B14F2C7DB001F1299 /* snes_usa_library.png */ = {isa = PBXFileReference; lastKnownFileType = image.png; path = snes_usa_library.png; sourceTree = "<group>"; };
		83FBA37E14F2C81C001F1299 /* gameboy_library.png */ = {isa = PBXFileReference; lastKnownFileType = image.png; path = gameboy_library.png; sourceTree = "<group>"; };
		83FBA38014F2C857001F1299 /* genesis_library.png */ = {isa = PBXFileReference; lastKnownFileType = image.png; path = genesis_library.png; sourceTree = "<group>"; };
		83FBA38214F2C870001F1299 /* gba_library.png */ = {isa = PBXFileReference; lastKnownFileType = image.png; path = gba_library.png; sourceTree = "<group>"; };
		83FC3CC4156D155B00F0CDB6 /* OEMainWindowContentController.h */ = {isa = PBXFileReference; lastKnownFileType = sourcecode.c.h; path = OEMainWindowContentController.h; sourceTree = "<group>"; };
		83FFC068145819070077EC27 /* installer_backgroundSample.png */ = {isa = PBXFileReference; lastKnownFileType = image.png; path = installer_backgroundSample.png; sourceTree = "<group>"; };
		83FFC06B1458194E0077EC27 /* OESetupAssistantBox.h */ = {isa = PBXFileReference; fileEncoding = 4; lastKnownFileType = sourcecode.c.h; path = OESetupAssistantBox.h; sourceTree = "<group>"; };
		83FFC06C1458194E0077EC27 /* OESetupAssistantBox.m */ = {isa = PBXFileReference; fileEncoding = 4; lastKnownFileType = sourcecode.c.objc; path = OESetupAssistantBox.m; sourceTree = "<group>"; };
		83FFC076145823B00077EC27 /* OEGlossButton.h */ = {isa = PBXFileReference; fileEncoding = 4; lastKnownFileType = sourcecode.c.h; path = OEGlossButton.h; sourceTree = "<group>"; };
		83FFC077145823B00077EC27 /* OEGlossButton.m */ = {isa = PBXFileReference; fileEncoding = 4; lastKnownFileType = sourcecode.c.objc; path = OEGlossButton.m; sourceTree = "<group>"; };
		8D15AC370486D014006FF6A4 /* OpenEmu.app */ = {isa = PBXFileReference; explicitFileType = wrapper.application; includeInIndex = 0; path = OpenEmu.app; sourceTree = BUILT_PRODUCTS_DIR; };
		93B479F612BAB576008618A7 /* OEHIDManager.h */ = {isa = PBXFileReference; fileEncoding = 4; lastKnownFileType = sourcecode.c.h; path = OEHIDManager.h; sourceTree = "<group>"; };
		93B479F712BAB576008618A7 /* OEHIDManager.m */ = {isa = PBXFileReference; fileEncoding = 4; lastKnownFileType = sourcecode.c.objc; path = OEHIDManager.m; sourceTree = "<group>"; };
		945E42FB1517F2B500057D08 /* Arcade.oesystemplugin */ = {isa = PBXFileReference; explicitFileType = wrapper.cfbundle; includeInIndex = 0; path = Arcade.oesystemplugin; sourceTree = BUILT_PRODUCTS_DIR; };
		945E42FF1517F2B500057D08 /* Arcade-Info.plist */ = {isa = PBXFileReference; lastKnownFileType = text.plist.xml; path = "Arcade-Info.plist"; sourceTree = "<group>"; };
		945E43011517F2B500057D08 /* en */ = {isa = PBXFileReference; lastKnownFileType = text.plist.strings; name = en; path = en.lproj/InfoPlist.strings; sourceTree = "<group>"; };
		945E43081517F59800057D08 /* OEArcadeSystemController.h */ = {isa = PBXFileReference; fileEncoding = 4; lastKnownFileType = sourcecode.c.h; path = OEArcadeSystemController.h; sourceTree = "<group>"; };
		945E43091517F59800057D08 /* OEArcadeSystemController.m */ = {isa = PBXFileReference; fileEncoding = 4; lastKnownFileType = sourcecode.c.objc; path = OEArcadeSystemController.m; sourceTree = "<group>"; };
		945E430A1517F59900057D08 /* OEArcadeSystemResponder.h */ = {isa = PBXFileReference; fileEncoding = 4; lastKnownFileType = sourcecode.c.h; path = OEArcadeSystemResponder.h; sourceTree = "<group>"; };
		945E430B1517F59900057D08 /* OEArcadeSystemResponder.m */ = {isa = PBXFileReference; fileEncoding = 4; lastKnownFileType = sourcecode.c.objc; path = OEArcadeSystemResponder.m; sourceTree = "<group>"; };
		945E430C1517F59900057D08 /* OEArcadeSystemResponderClient.h */ = {isa = PBXFileReference; fileEncoding = 4; lastKnownFileType = sourcecode.c.h; path = OEArcadeSystemResponderClient.h; sourceTree = "<group>"; };
		945E430F1517F5BC00057D08 /* arcade_library.png */ = {isa = PBXFileReference; lastKnownFileType = image.png; path = arcade_library.png; sourceTree = "<group>"; };
		945E43111517F5BC00057D08 /* controller_arcade_mask.png */ = {isa = PBXFileReference; lastKnownFileType = image.png; path = controller_arcade_mask.png; sourceTree = "<group>"; };
		945E43121517F5BC00057D08 /* controller_arcade.png */ = {isa = PBXFileReference; lastKnownFileType = image.png; path = controller_arcade.png; sourceTree = "<group>"; };
		945E43131517F5BC00057D08 /* Controller-Preferences-Info.plist */ = {isa = PBXFileReference; fileEncoding = 4; lastKnownFileType = text.plist.xml; path = "Controller-Preferences-Info.plist"; sourceTree = "<group>"; };
		94D7E8C915073BA000FBDD85 /* NDS.oesystemplugin */ = {isa = PBXFileReference; explicitFileType = wrapper.cfbundle; includeInIndex = 0; path = NDS.oesystemplugin; sourceTree = BUILT_PRODUCTS_DIR; };
		94D7E8CD15073BA000FBDD85 /* NDS-Info.plist */ = {isa = PBXFileReference; lastKnownFileType = text.plist.xml; path = "NDS-Info.plist"; sourceTree = "<group>"; };
		94D7E8CF15073BA000FBDD85 /* en */ = {isa = PBXFileReference; lastKnownFileType = text.plist.strings; name = en; path = en.lproj/InfoPlist.strings; sourceTree = "<group>"; };
		94D7E8D615073DB000FBDD85 /* controller_nds_mask.png */ = {isa = PBXFileReference; lastKnownFileType = image.png; path = controller_nds_mask.png; sourceTree = "<group>"; };
		94D7E8D715073DB000FBDD85 /* controller_nds.png */ = {isa = PBXFileReference; lastKnownFileType = image.png; path = controller_nds.png; sourceTree = "<group>"; };
		94D7E8D815073DB000FBDD85 /* Controller-Preferences-Info.plist */ = {isa = PBXFileReference; fileEncoding = 4; lastKnownFileType = text.plist.xml; path = "Controller-Preferences-Info.plist"; sourceTree = "<group>"; };
		94D7E8D915073DB000FBDD85 /* nds_library.png */ = {isa = PBXFileReference; lastKnownFileType = image.png; path = nds_library.png; sourceTree = "<group>"; };
		94D7E8DE15073E3700FBDD85 /* OENDSSystemController.h */ = {isa = PBXFileReference; fileEncoding = 4; lastKnownFileType = sourcecode.c.h; path = OENDSSystemController.h; sourceTree = "<group>"; };
		94D7E8DF15073E3800FBDD85 /* OENDSSystemController.m */ = {isa = PBXFileReference; fileEncoding = 4; lastKnownFileType = sourcecode.c.objc; path = OENDSSystemController.m; sourceTree = "<group>"; };
		94D7E8E015073E3800FBDD85 /* OENDSSystemResponder.h */ = {isa = PBXFileReference; fileEncoding = 4; lastKnownFileType = sourcecode.c.h; path = OENDSSystemResponder.h; sourceTree = "<group>"; };
		94D7E8E115073E3800FBDD85 /* OENDSSystemResponder.m */ = {isa = PBXFileReference; fileEncoding = 4; lastKnownFileType = sourcecode.c.objc; path = OENDSSystemResponder.m; sourceTree = "<group>"; };
		94D7E8E215073E3800FBDD85 /* OENDSSystemResponderClient.h */ = {isa = PBXFileReference; fileEncoding = 4; lastKnownFileType = sourcecode.c.h; path = OENDSSystemResponderClient.h; sourceTree = "<group>"; };
		C60BF0350F5709FC000D94F6 /* OEGameCoreController.h */ = {isa = PBXFileReference; fileEncoding = 4; lastKnownFileType = sourcecode.c.h; path = OEGameCoreController.h; sourceTree = "<group>"; };
		C60BF0360F5709FC000D94F6 /* OEGameCoreController.m */ = {isa = PBXFileReference; fileEncoding = 4; lastKnownFileType = sourcecode.c.objc; path = OEGameCoreController.m; sourceTree = "<group>"; };
		C60CDDD611780DF100EB472F /* OpenGL Format Table.txt */ = {isa = PBXFileReference; fileEncoding = 4; lastKnownFileType = text; path = "OpenGL Format Table.txt"; sourceTree = "<group>"; };
		C6252DA914E71D0500350A13 /* controller_fc.png */ = {isa = PBXFileReference; lastKnownFileType = image.png; path = controller_fc.png; sourceTree = "<group>"; };
		C6252DAA14E752E300350A13 /* Controller-Preferences-Info.plist */ = {isa = PBXFileReference; fileEncoding = 4; lastKnownFileType = text.plist.xml; path = "Controller-Preferences-Info.plist"; sourceTree = "<group>"; };
		C6252DAD14E7556800350A13 /* Controller-Preferences-Info.plist */ = {isa = PBXFileReference; fileEncoding = 4; lastKnownFileType = text.plist.xml; path = "Controller-Preferences-Info.plist"; sourceTree = "<group>"; };
		C6252DB114E7566600350A13 /* Controller-Preferences-Info.plist */ = {isa = PBXFileReference; fileEncoding = 4; lastKnownFileType = text.plist.xml; path = "Controller-Preferences-Info.plist"; sourceTree = "<group>"; };
		C6252DB314E7572C00350A13 /* Controller-Preferences-Info.plist */ = {isa = PBXFileReference; fileEncoding = 4; lastKnownFileType = text.plist.xml; path = "Controller-Preferences-Info.plist"; sourceTree = "<group>"; };
		C6252DB514E7578D00350A13 /* Controller-Preferences-Info.plist */ = {isa = PBXFileReference; fileEncoding = 4; lastKnownFileType = text.plist.xml; path = "Controller-Preferences-Info.plist"; sourceTree = "<group>"; };
		C6252DB714E7590C00350A13 /* Controller-Preferences-Info.plist */ = {isa = PBXFileReference; fileEncoding = 4; lastKnownFileType = text.plist.xml; path = "Controller-Preferences-Info.plist"; sourceTree = "<group>"; };
		C6252DB914E759DB00350A13 /* Controller-Preferences-Info.plist */ = {isa = PBXFileReference; fileEncoding = 4; lastKnownFileType = text.plist.xml; path = "Controller-Preferences-Info.plist"; sourceTree = "<group>"; };
		C6252DBB14E75A4800350A13 /* Controller-Preferences-Info.plist */ = {isa = PBXFileReference; fileEncoding = 4; lastKnownFileType = text.plist.xml; path = "Controller-Preferences-Info.plist"; sourceTree = "<group>"; };
		C6252DBD14E75AE700350A13 /* Controller-Preferences-Info.plist */ = {isa = PBXFileReference; fileEncoding = 4; lastKnownFileType = text.plist.xml; path = "Controller-Preferences-Info.plist"; sourceTree = "<group>"; };
		C6252DBF14E79EF900350A13 /* Controller-Preferences-Info-JAP.plist */ = {isa = PBXFileReference; fileEncoding = 4; lastKnownFileType = text.plist.xml; path = "Controller-Preferences-Info-JAP.plist"; sourceTree = "<group>"; };
		C6252DC014E79EFA00350A13 /* Controller-Preferences-Info-NA.plist */ = {isa = PBXFileReference; fileEncoding = 4; lastKnownFileType = text.plist.xml; path = "Controller-Preferences-Info-NA.plist"; sourceTree = "<group>"; };
		C6252DC314E7A00000350A13 /* Controller-Preferences-Info-JAP.plist */ = {isa = PBXFileReference; fileEncoding = 4; lastKnownFileType = text.plist.xml; path = "Controller-Preferences-Info-JAP.plist"; sourceTree = "<group>"; };
		C6289C30135B215B00EEE97C /* OESystemPlugin.h */ = {isa = PBXFileReference; fileEncoding = 4; lastKnownFileType = sourcecode.c.h; path = OESystemPlugin.h; sourceTree = "<group>"; };
		C6289C31135B215B00EEE97C /* OESystemPlugin.m */ = {isa = PBXFileReference; fileEncoding = 4; lastKnownFileType = sourcecode.c.objc; path = OESystemPlugin.m; sourceTree = "<group>"; };
		C6289C34135B27C100EEE97C /* OESystemController.h */ = {isa = PBXFileReference; fileEncoding = 4; lastKnownFileType = sourcecode.c.h; path = OESystemController.h; sourceTree = "<group>"; };
		C6289C35135B27C100EEE97C /* OESystemController.m */ = {isa = PBXFileReference; fileEncoding = 4; lastKnownFileType = sourcecode.c.objc; path = OESystemController.m; sourceTree = "<group>"; };
		C62D53030FFB51D6007C2649 /* OECompositionPlugin.h */ = {isa = PBXFileReference; fileEncoding = 4; lastKnownFileType = sourcecode.c.h; path = OECompositionPlugin.h; sourceTree = "<group>"; };
		C62D53040FFB51D6007C2649 /* OECompositionPlugin.m */ = {isa = PBXFileReference; fileEncoding = 4; lastKnownFileType = sourcecode.c.objc; path = OECompositionPlugin.m; sourceTree = "<group>"; };
		C62F546F0FE6ADC500DF15BA /* OEPlugin.h */ = {isa = PBXFileReference; fileEncoding = 4; lastKnownFileType = sourcecode.c.h; path = OEPlugin.h; sourceTree = "<group>"; };
		C62F54700FE6ADC500DF15BA /* OEPlugin.m */ = {isa = PBXFileReference; fileEncoding = 4; lastKnownFileType = sourcecode.c.objc; path = OEPlugin.m; sourceTree = "<group>"; };
		C62F54990FE6CC1500DF15BA /* OECorePlugin.h */ = {isa = PBXFileReference; fileEncoding = 4; lastKnownFileType = sourcecode.c.h; path = OECorePlugin.h; sourceTree = "<group>"; };
		C62F549A0FE6CC1500DF15BA /* OECorePlugin.m */ = {isa = PBXFileReference; fileEncoding = 4; lastKnownFileType = sourcecode.c.objc; path = OECorePlugin.m; sourceTree = "<group>"; };
		C63E7C11136298F4001CC78B /* OESystemResponderClient.h */ = {isa = PBXFileReference; fileEncoding = 4; lastKnownFileType = sourcecode.c.h; path = OESystemResponderClient.h; sourceTree = "<group>"; };
		C646574813771F12002A4F70 /* GameBoy Advance.oesystemplugin */ = {isa = PBXFileReference; explicitFileType = wrapper.cfbundle; includeInIndex = 0; path = "GameBoy Advance.oesystemplugin"; sourceTree = BUILT_PRODUCTS_DIR; };
		C646574C13771F12002A4F70 /* GameBoy Advance-Info.plist */ = {isa = PBXFileReference; lastKnownFileType = text.plist.xml; path = "GameBoy Advance-Info.plist"; sourceTree = "<group>"; };
		C646574E13771F12002A4F70 /* en */ = {isa = PBXFileReference; lastKnownFileType = text.plist.strings; name = en; path = en.lproj/InfoPlist.strings; sourceTree = "<group>"; };
		C6465761137720D5002A4F70 /* OEGBASystemResponderClient.h */ = {isa = PBXFileReference; fileEncoding = 4; lastKnownFileType = sourcecode.c.h; path = OEGBASystemResponderClient.h; sourceTree = "<group>"; };
		C6465762137721D5002A4F70 /* OEGBASystemController.h */ = {isa = PBXFileReference; fileEncoding = 4; lastKnownFileType = sourcecode.c.h; path = OEGBASystemController.h; sourceTree = "<group>"; };
		C6465763137721D5002A4F70 /* OEGBASystemController.m */ = {isa = PBXFileReference; fileEncoding = 4; lastKnownFileType = sourcecode.c.objc; path = OEGBASystemController.m; sourceTree = "<group>"; };
		C646576513772251002A4F70 /* OEGBASystemResponder.h */ = {isa = PBXFileReference; fileEncoding = 4; lastKnownFileType = sourcecode.c.h; path = OEGBASystemResponder.h; sourceTree = "<group>"; };
		C646576613772251002A4F70 /* OEGBASystemResponder.m */ = {isa = PBXFileReference; fileEncoding = 4; lastKnownFileType = sourcecode.c.objc; path = OEGBASystemResponder.m; sourceTree = "<group>"; };
		C6480FC113648F670094FA33 /* SuperNES.oesystemplugin */ = {isa = PBXFileReference; explicitFileType = wrapper.cfbundle; includeInIndex = 0; path = SuperNES.oesystemplugin; sourceTree = BUILT_PRODUCTS_DIR; };
		C6480FC513648F670094FA33 /* SuperNES-Info.plist */ = {isa = PBXFileReference; lastKnownFileType = text.plist.xml; path = "SuperNES-Info.plist"; sourceTree = "<group>"; };
		C6480FC713648F670094FA33 /* en */ = {isa = PBXFileReference; lastKnownFileType = text.plist.strings; name = en; path = en.lproj/InfoPlist.strings; sourceTree = "<group>"; };
		C6480FD0136490250094FA33 /* OESNESSystemController.m */ = {isa = PBXFileReference; fileEncoding = 4; lastKnownFileType = sourcecode.c.objc; path = OESNESSystemController.m; sourceTree = "<group>"; };
		C6480FD1136490250094FA33 /* OESNESSystemResponder.m */ = {isa = PBXFileReference; fileEncoding = 4; lastKnownFileType = sourcecode.c.objc; path = OESNESSystemResponder.m; sourceTree = "<group>"; };
		C6480FD2136490250094FA33 /* OESNESSystemResponder.h */ = {isa = PBXFileReference; fileEncoding = 4; lastKnownFileType = sourcecode.c.h; path = OESNESSystemResponder.h; sourceTree = "<group>"; };
		C6480FD3136490250094FA33 /* OESNESSystemController.h */ = {isa = PBXFileReference; fileEncoding = 4; lastKnownFileType = sourcecode.c.h; path = OESNESSystemController.h; sourceTree = "<group>"; };
		C6480FF91364B18E0094FA33 /* OESNESSystemResponderClient.h */ = {isa = PBXFileReference; fileEncoding = 4; lastKnownFileType = sourcecode.c.h; path = OESNESSystemResponderClient.h; sourceTree = "<group>"; };
		C64BB08D136478E600C1AB23 /* NES.oesystemplugin */ = {isa = PBXFileReference; explicitFileType = wrapper.cfbundle; includeInIndex = 0; path = NES.oesystemplugin; sourceTree = BUILT_PRODUCTS_DIR; };
		C64BB091136478E600C1AB23 /* NES-Info.plist */ = {isa = PBXFileReference; lastKnownFileType = text.plist.xml; path = "NES-Info.plist"; sourceTree = "<group>"; };
		C64BB093136478E600C1AB23 /* en */ = {isa = PBXFileReference; lastKnownFileType = text.plist.strings; name = en; path = en.lproj/InfoPlist.strings; sourceTree = "<group>"; };
		C64BB09C13647AEF00C1AB23 /* OENESSystemController.h */ = {isa = PBXFileReference; fileEncoding = 4; lastKnownFileType = sourcecode.c.h; path = OENESSystemController.h; sourceTree = "<group>"; };
		C64BB09D13647AEF00C1AB23 /* OENESSystemController.m */ = {isa = PBXFileReference; fileEncoding = 4; lastKnownFileType = sourcecode.c.objc; path = OENESSystemController.m; sourceTree = "<group>"; };
		C64BB09F13647B3500C1AB23 /* OENESSystemResponder.h */ = {isa = PBXFileReference; fileEncoding = 4; lastKnownFileType = sourcecode.c.h; path = OENESSystemResponder.h; sourceTree = "<group>"; };
		C64BB0A013647B3500C1AB23 /* OENESSystemResponder.m */ = {isa = PBXFileReference; fileEncoding = 4; lastKnownFileType = sourcecode.c.objc; path = OENESSystemResponder.m; sourceTree = "<group>"; };
		C669163B0FC9BC3E007DE3D8 /* OEControlsSetupView.h */ = {isa = PBXFileReference; fileEncoding = 4; lastKnownFileType = sourcecode.c.h; path = OEControlsSetupView.h; sourceTree = "<group>"; };
		C66DFA3C0F51C1640080AA28 /* OEAbstractAdditions.h */ = {isa = PBXFileReference; fileEncoding = 4; lastKnownFileType = sourcecode.c.h; path = OEAbstractAdditions.h; sourceTree = "<group>"; };
		C66DFA3D0F51C1640080AA28 /* OEAbstractAdditions.m */ = {isa = PBXFileReference; fileEncoding = 4; lastKnownFileType = sourcecode.c.objc; path = OEAbstractAdditions.m; sourceTree = "<group>"; };
		C6711807136367240034379A /* OpenEmuSystem.framework */ = {isa = PBXFileReference; explicitFileType = wrapper.framework; includeInIndex = 0; path = OpenEmuSystem.framework; sourceTree = BUILT_PRODUCTS_DIR; };
		C671180F136368330034379A /* SegaMasterSystem.oesystemplugin */ = {isa = PBXFileReference; explicitFileType = wrapper.cfbundle; includeInIndex = 0; path = SegaMasterSystem.oesystemplugin; sourceTree = BUILT_PRODUCTS_DIR; };
		C6711810136368330034379A /* Cocoa.framework */ = {isa = PBXFileReference; lastKnownFileType = wrapper.framework; name = Cocoa.framework; path = System/Library/Frameworks/Cocoa.framework; sourceTree = SDKROOT; };
		C6711813136368330034379A /* AppKit.framework */ = {isa = PBXFileReference; lastKnownFileType = wrapper.framework; name = AppKit.framework; path = System/Library/Frameworks/AppKit.framework; sourceTree = SDKROOT; };
		C6711814136368330034379A /* CoreData.framework */ = {isa = PBXFileReference; lastKnownFileType = wrapper.framework; name = CoreData.framework; path = System/Library/Frameworks/CoreData.framework; sourceTree = SDKROOT; };
		C6711815136368330034379A /* Foundation.framework */ = {isa = PBXFileReference; lastKnownFileType = wrapper.framework; name = Foundation.framework; path = System/Library/Frameworks/Foundation.framework; sourceTree = SDKROOT; };
		C6711818136368330034379A /* SegaMasterSystem-Info.plist */ = {isa = PBXFileReference; lastKnownFileType = text.plist.xml; path = "SegaMasterSystem-Info.plist"; sourceTree = "<group>"; };
		C671181A136368330034379A /* en */ = {isa = PBXFileReference; lastKnownFileType = text.plist.strings; name = en; path = en.lproj/InfoPlist.strings; sourceTree = "<group>"; };
		C6711822136369020034379A /* OESMSSystemController.h */ = {isa = PBXFileReference; fileEncoding = 4; lastKnownFileType = sourcecode.c.h; path = OESMSSystemController.h; sourceTree = "<group>"; };
		C6711823136369020034379A /* OESMSSystemController.m */ = {isa = PBXFileReference; fileEncoding = 4; lastKnownFileType = sourcecode.c.objc; path = OESMSSystemController.m; sourceTree = "<group>"; };
		C6711825136369DE0034379A /* OESMSSystemResponder.h */ = {isa = PBXFileReference; fileEncoding = 4; lastKnownFileType = sourcecode.c.h; path = OESMSSystemResponder.h; sourceTree = "<group>"; };
		C6711826136369DE0034379A /* OESMSSystemResponder.m */ = {isa = PBXFileReference; fileEncoding = 4; lastKnownFileType = sourcecode.c.objc; path = OESMSSystemResponder.m; sourceTree = "<group>"; };
		C671182B13636A300034379A /* OpenEmuSystem.h */ = {isa = PBXFileReference; fileEncoding = 4; lastKnownFileType = sourcecode.c.h; path = OpenEmuSystem.h; sourceTree = "<group>"; };
		C67A36A90FE7F1F500A665E2 /* OECorePluginIcon.icns */ = {isa = PBXFileReference; lastKnownFileType = image.icns; path = OECorePluginIcon.icns; sourceTree = "<group>"; };
		C67B0CB71363370B00F18A5D /* OpenEmuGameSystem-Info.plist */ = {isa = PBXFileReference; lastKnownFileType = text.plist.xml; path = "OpenEmuGameSystem-Info.plist"; sourceTree = "<group>"; };
		C67B0CB91363370B00F18A5D /* en */ = {isa = PBXFileReference; lastKnownFileType = text.plist.strings; name = en; path = en.lproj/InfoPlist.strings; sourceTree = "<group>"; };
		C67B0CD01363389A00F18A5D /* ForceFeedback.framework */ = {isa = PBXFileReference; lastKnownFileType = wrapper.framework; name = ForceFeedback.framework; path = SDKs/MacOSX10.7.sdk/System/Library/Frameworks/ForceFeedback.framework; sourceTree = DEVELOPER_DIR; };
		C67B0D5E136352A300F18A5D /* OEPluginController.h */ = {isa = PBXFileReference; fileEncoding = 4; lastKnownFileType = sourcecode.c.h; path = OEPluginController.h; sourceTree = "<group>"; };
		C67DCEF00FC5FB5A0038A56E /* OEPreferenceViewController.h */ = {isa = PBXFileReference; fileEncoding = 4; lastKnownFileType = sourcecode.c.h; path = OEPreferenceViewController.h; sourceTree = "<group>"; };
		C67DCEF10FC5FB5A0038A56E /* OEPreferenceViewController.m */ = {isa = PBXFileReference; fileEncoding = 4; lastKnownFileType = sourcecode.c.objc; path = OEPreferenceViewController.m; sourceTree = "<group>"; };
		C68A54E51516AD3C001053F2 /* OEDatabase.xcdatamodel */ = {isa = PBXFileReference; lastKnownFileType = wrapper.xcdatamodel; path = OEDatabase.xcdatamodel; sourceTree = "<group>"; };
		C69259FA15045B03003E6FD3 /* OEEvent.h */ = {isa = PBXFileReference; fileEncoding = 4; lastKnownFileType = sourcecode.c.h; path = OEEvent.h; sourceTree = "<group>"; };
		C69259FB15045B03003E6FD3 /* OEEvent.m */ = {isa = PBXFileReference; fileEncoding = 4; lastKnownFileType = sourcecode.c.objc; path = OEEvent.m; sourceTree = "<group>"; };
		C6953C9F117293760091276F /* OEGameView.h */ = {isa = PBXFileReference; fileEncoding = 4; lastKnownFileType = sourcecode.c.h; path = OEGameView.h; sourceTree = "<group>"; };
		C6953CA0117293760091276F /* OEGameView.m */ = {isa = PBXFileReference; fileEncoding = 4; lastKnownFileType = sourcecode.c.objc; path = OEGameView.m; sourceTree = "<group>"; };
		C69DCCEC0FE99415009AE5A6 /* OEFilterPluginIcon.icns */ = {isa = PBXFileReference; lastKnownFileType = image.icns; path = OEFilterPluginIcon.icns; sourceTree = "<group>"; };
		C69DCCFF0FE994A5009AE5A6 /* OEPluginDocument.h */ = {isa = PBXFileReference; fileEncoding = 4; lastKnownFileType = sourcecode.c.h; path = OEPluginDocument.h; sourceTree = "<group>"; };
		C69DCD000FE994A5009AE5A6 /* OEPluginDocument.m */ = {isa = PBXFileReference; fileEncoding = 4; lastKnownFileType = sourcecode.c.objc; path = OEPluginDocument.m; sourceTree = "<group>"; };
		C6AC9D371190C5E60083DDFD /* OpenEmuHelperAppMain.m */ = {isa = PBXFileReference; fileEncoding = 4; lastKnownFileType = sourcecode.c.objc; path = OpenEmuHelperAppMain.m; sourceTree = "<group>"; };
		C6AC9D4B1190C9AE0083DDFD /* OEGameCoreManager.h */ = {isa = PBXFileReference; fileEncoding = 4; lastKnownFileType = sourcecode.c.h; path = OEGameCoreManager.h; sourceTree = "<group>"; };
		C6AC9D4C1190C9AE0083DDFD /* OEGameCoreManager.m */ = {isa = PBXFileReference; fileEncoding = 4; lastKnownFileType = sourcecode.c.objc; path = OEGameCoreManager.m; sourceTree = "<group>"; };
		C6AFE0D50FED6FDF00AC0CCF /* OEControlsSetupView.m */ = {isa = PBXFileReference; fileEncoding = 4; lastKnownFileType = sourcecode.c.objc; path = OEControlsSetupView.m; sourceTree = "<group>"; };
		C6B3E67B1365250D00D34947 /* OESMSSystemResponderClient.h */ = {isa = PBXFileReference; fileEncoding = 4; lastKnownFileType = sourcecode.c.h; path = OESMSSystemResponderClient.h; sourceTree = "<group>"; };
		C6B3E691136525D100D34947 /* OENESSystemResponderClient.h */ = {isa = PBXFileReference; fileEncoding = 4; lastKnownFileType = sourcecode.c.h; path = OENESSystemResponderClient.h; sourceTree = "<group>"; };
		C6B7AB740FB5AF94004385F5 /* NSApplication+OEHIDAdditions.h */ = {isa = PBXFileReference; fileEncoding = 4; lastKnownFileType = sourcecode.c.h; path = "NSApplication+OEHIDAdditions.h"; sourceTree = "<group>"; };
		C6B7AB750FB5AF94004385F5 /* NSApplication+OEHIDAdditions.m */ = {isa = PBXFileReference; fileEncoding = 4; lastKnownFileType = sourcecode.c.objc; path = "NSApplication+OEHIDAdditions.m"; sourceTree = "<group>"; };
		C6B947AF1364ECA600A425F0 /* GameBoy.oesystemplugin */ = {isa = PBXFileReference; explicitFileType = wrapper.cfbundle; includeInIndex = 0; path = GameBoy.oesystemplugin; sourceTree = BUILT_PRODUCTS_DIR; };
		C6B947B31364ECA700A425F0 /* GameBoy-Info.plist */ = {isa = PBXFileReference; lastKnownFileType = text.plist.xml; path = "GameBoy-Info.plist"; sourceTree = "<group>"; };
		C6B947B51364ECA700A425F0 /* en */ = {isa = PBXFileReference; lastKnownFileType = text.plist.strings; name = en; path = en.lproj/InfoPlist.strings; sourceTree = "<group>"; };
		C6B947BB1364EE6C00A425F0 /* OEGBSystemResponder.m */ = {isa = PBXFileReference; fileEncoding = 4; lastKnownFileType = sourcecode.c.objc; path = OEGBSystemResponder.m; sourceTree = "<group>"; };
		C6B947BC1364EE6C00A425F0 /* OEGBSystemResponderClient.h */ = {isa = PBXFileReference; fileEncoding = 4; lastKnownFileType = sourcecode.c.h; path = OEGBSystemResponderClient.h; sourceTree = "<group>"; };
		C6B947BD1364EE6C00A425F0 /* OEGBSystemController.m */ = {isa = PBXFileReference; fileEncoding = 4; lastKnownFileType = sourcecode.c.objc; path = OEGBSystemController.m; sourceTree = "<group>"; };
		C6B947BE1364EE6C00A425F0 /* OEGBSystemResponder.h */ = {isa = PBXFileReference; fileEncoding = 4; lastKnownFileType = sourcecode.c.h; path = OEGBSystemResponder.h; sourceTree = "<group>"; };
		C6B947BF1364EE6C00A425F0 /* OEGBSystemController.h */ = {isa = PBXFileReference; fileEncoding = 4; lastKnownFileType = sourcecode.c.h; path = OEGBSystemController.h; sourceTree = "<group>"; };
		C6B947E61365080B00A425F0 /* Genesis.oesystemplugin */ = {isa = PBXFileReference; explicitFileType = wrapper.cfbundle; includeInIndex = 0; path = Genesis.oesystemplugin; sourceTree = BUILT_PRODUCTS_DIR; };
		C6B947EA1365080B00A425F0 /* Genesis-Info.plist */ = {isa = PBXFileReference; lastKnownFileType = text.plist.xml; path = "Genesis-Info.plist"; sourceTree = "<group>"; };
		C6B947EC1365080B00A425F0 /* en */ = {isa = PBXFileReference; lastKnownFileType = text.plist.strings; name = en; path = en.lproj/InfoPlist.strings; sourceTree = "<group>"; };
		C6B9480A1365096800A425F0 /* OEGenesisSystemResponderClient.h */ = {isa = PBXFileReference; fileEncoding = 4; lastKnownFileType = sourcecode.c.h; path = OEGenesisSystemResponderClient.h; sourceTree = "<group>"; };
		C6B9480B1365096800A425F0 /* OEGenesisSystemResponder.m */ = {isa = PBXFileReference; fileEncoding = 4; lastKnownFileType = sourcecode.c.objc; path = OEGenesisSystemResponder.m; sourceTree = "<group>"; };
		C6B9480C1365096800A425F0 /* OEGenesisSystemResponder.h */ = {isa = PBXFileReference; fileEncoding = 4; lastKnownFileType = sourcecode.c.h; path = OEGenesisSystemResponder.h; sourceTree = "<group>"; };
		C6B9480D1365096800A425F0 /* OEGenesisSystemController.m */ = {isa = PBXFileReference; fileEncoding = 4; lastKnownFileType = sourcecode.c.objc; path = OEGenesisSystemController.m; sourceTree = "<group>"; };
		C6B9480E1365096800A425F0 /* OEGenesisSystemController.h */ = {isa = PBXFileReference; fileEncoding = 4; lastKnownFileType = sourcecode.c.h; path = OEGenesisSystemController.h; sourceTree = "<group>"; };
		C6BFB29C0F7CC8A600040FFA /* English */ = {isa = PBXFileReference; fileEncoding = 10; lastKnownFileType = text.plist.strings; name = English; path = English.lproj/Localizable.strings; sourceTree = "<group>"; };
		C6C989C50F557D9200116EA2 /* OEHIDDeviceHandler.h */ = {isa = PBXFileReference; fileEncoding = 4; lastKnownFileType = sourcecode.c.h; path = OEHIDDeviceHandler.h; sourceTree = "<group>"; };
		C6C989C60F557D9200116EA2 /* OEHIDDeviceHandler.m */ = {isa = PBXFileReference; fileEncoding = 4; lastKnownFileType = sourcecode.c.objc; path = OEHIDDeviceHandler.m; sourceTree = "<group>"; };
		C6C98B830F55B7A800116EA2 /* OEHIDEvent.h */ = {isa = PBXFileReference; fileEncoding = 4; lastKnownFileType = sourcecode.c.h; path = OEHIDEvent.h; sourceTree = "<group>"; };
		C6C98B840F55B7A800116EA2 /* OEHIDEvent.m */ = {isa = PBXFileReference; fileEncoding = 4; lastKnownFileType = sourcecode.c.objc; path = OEHIDEvent.m; sourceTree = "<group>"; };
		C6D1596A135B34FD009D661C /* OESystemResponder.h */ = {isa = PBXFileReference; fileEncoding = 4; lastKnownFileType = sourcecode.c.h; path = OESystemResponder.h; sourceTree = "<group>"; };
		C6D1596B135B34FD009D661C /* OESystemResponder.m */ = {isa = PBXFileReference; fileEncoding = 4; lastKnownFileType = sourcecode.c.objc; path = OESystemResponder.m; sourceTree = "<group>"; };
		C6D268D4135BCE4900154550 /* NSString+OEAdditions.h */ = {isa = PBXFileReference; fileEncoding = 4; lastKnownFileType = sourcecode.c.h; path = "NSString+OEAdditions.h"; sourceTree = "<group>"; };
		C6D268D5135BCE4900154550 /* NSString+OEAdditions.m */ = {isa = PBXFileReference; fileEncoding = 4; lastKnownFileType = sourcecode.c.objc; path = "NSString+OEAdditions.m"; sourceTree = "<group>"; };
		C6D268D8135BD95A00154550 /* NSUserDefaultsController+OEEventAdditions.h */ = {isa = PBXFileReference; fileEncoding = 4; lastKnownFileType = sourcecode.c.h; path = "NSUserDefaultsController+OEEventAdditions.h"; sourceTree = "<group>"; };
		C6D268D9135BD95A00154550 /* NSUserDefaultsController+OEEventAdditions.m */ = {isa = PBXFileReference; fileEncoding = 4; lastKnownFileType = sourcecode.c.objc; path = "NSUserDefaultsController+OEEventAdditions.m"; sourceTree = "<group>"; };
		C6D6FA7C14E2264C0083C75D /* NSViewController+OEAdditions.h */ = {isa = PBXFileReference; fileEncoding = 4; lastKnownFileType = sourcecode.c.h; path = "NSViewController+OEAdditions.h"; sourceTree = "<group>"; };
		C6D6FA7D14E2264C0083C75D /* NSViewController+OEAdditions.m */ = {isa = PBXFileReference; fileEncoding = 4; lastKnownFileType = sourcecode.c.objc; path = "NSViewController+OEAdditions.m"; sourceTree = "<group>"; };
		C6E542C01363D2D90075BA8C /* OEBasicSystemResponder.h */ = {isa = PBXFileReference; fileEncoding = 4; lastKnownFileType = sourcecode.c.h; path = OEBasicSystemResponder.h; sourceTree = "<group>"; };
		C6E542C11363D2D90075BA8C /* OEBasicSystemResponder.m */ = {isa = PBXFileReference; fileEncoding = 4; lastKnownFileType = sourcecode.c.objc; path = OEBasicSystemResponder.m; sourceTree = "<group>"; };
		C6EB73FD136DF5FC00B39A6F /* OpenEmuBase.h */ = {isa = PBXFileReference; fileEncoding = 4; lastKnownFileType = sourcecode.c.h; path = OpenEmuBase.h; sourceTree = "<group>"; };
		C6FC4C900FD2C5C3007CCD32 /* OEGameCore.m */ = {isa = PBXFileReference; fileEncoding = 4; lastKnownFileType = sourcecode.c.objc; path = OEGameCore.m; sourceTree = "<group>"; };
		EFBD5D7614EFE19A00FBD1E0 /* NSColor+OEAdditions.h */ = {isa = PBXFileReference; fileEncoding = 4; lastKnownFileType = sourcecode.c.h; path = "NSColor+OEAdditions.h"; sourceTree = "<group>"; };
		EFBD5D7714EFE19A00FBD1E0 /* NSColor+OEAdditions.m */ = {isa = PBXFileReference; fileEncoding = 4; lastKnownFileType = sourcecode.c.objc; path = "NSColor+OEAdditions.m"; sourceTree = "<group>"; };
		EFBD5D7914EFE26300FBD1E0 /* OEGridLayer.h */ = {isa = PBXFileReference; fileEncoding = 4; lastKnownFileType = sourcecode.c.h; path = OEGridLayer.h; sourceTree = "<group>"; };
		EFBD5D7A14EFE26300FBD1E0 /* OEGridLayer.m */ = {isa = PBXFileReference; fileEncoding = 4; lastKnownFileType = sourcecode.c.objc; path = OEGridLayer.m; sourceTree = "<group>"; };
		EFBD5D7B14EFE26300FBD1E0 /* OEGridView.h */ = {isa = PBXFileReference; fileEncoding = 4; lastKnownFileType = sourcecode.c.h; path = OEGridView.h; sourceTree = "<group>"; };
		EFBD5D7C14EFE26300FBD1E0 /* OEGridView.m */ = {isa = PBXFileReference; fileEncoding = 4; lastKnownFileType = sourcecode.c.objc; path = OEGridView.m; sourceTree = "<group>"; };
		EFBD5D7D14EFE26300FBD1E0 /* OEGridView+OEGridViewCell.h */ = {isa = PBXFileReference; fileEncoding = 4; lastKnownFileType = sourcecode.c.h; path = "OEGridView+OEGridViewCell.h"; sourceTree = "<group>"; };
		EFBD5D8014EFE27500FBD1E0 /* OEGridViewCell.h */ = {isa = PBXFileReference; fileEncoding = 4; lastKnownFileType = sourcecode.c.h; path = OEGridViewCell.h; sourceTree = "<group>"; };
		EFBD5D8114EFE27500FBD1E0 /* OEGridViewCell.m */ = {isa = PBXFileReference; fileEncoding = 4; lastKnownFileType = sourcecode.c.objc; path = OEGridViewCell.m; sourceTree = "<group>"; };
		EFBD5D8214EFE27500FBD1E0 /* OEGridViewCell+OEGridView.h */ = {isa = PBXFileReference; fileEncoding = 4; lastKnownFileType = sourcecode.c.h; path = "OEGridViewCell+OEGridView.h"; sourceTree = "<group>"; };
		EFBD5D8414EFE27E00FBD1E0 /* OEGridViewLayoutManager.h */ = {isa = PBXFileReference; fileEncoding = 4; lastKnownFileType = sourcecode.c.h; path = OEGridViewLayoutManager.h; sourceTree = "<group>"; };
		EFBD5D8514EFE27E00FBD1E0 /* OEGridViewLayoutManager.m */ = {isa = PBXFileReference; fileEncoding = 4; lastKnownFileType = sourcecode.c.objc; path = OEGridViewLayoutManager.m; sourceTree = "<group>"; };
		EFBD5D8714EFE29500FBD1E0 /* OECoverGridViewCell.h */ = {isa = PBXFileReference; fileEncoding = 4; lastKnownFileType = sourcecode.c.h; path = OECoverGridViewCell.h; sourceTree = "<group>"; };
		EFBD5D8814EFE29500FBD1E0 /* OECoverGridViewCell.m */ = {isa = PBXFileReference; fileEncoding = 4; lastKnownFileType = sourcecode.c.objc; path = OECoverGridViewCell.m; sourceTree = "<group>"; };
		EFBD5D8914EFE29500FBD1E0 /* OECoverGridViewCellRatingLayer.h */ = {isa = PBXFileReference; fileEncoding = 4; lastKnownFileType = sourcecode.c.h; path = OECoverGridViewCellRatingLayer.h; sourceTree = "<group>"; };
		EFBD5D8A14EFE29500FBD1E0 /* OECoverGridViewCellRatingLayer.m */ = {isa = PBXFileReference; fileEncoding = 4; lastKnownFileType = sourcecode.c.objc; path = OECoverGridViewCellRatingLayer.m; sourceTree = "<group>"; };
		EFBD5D8D14F1398300FBD1E0 /* OECoverGridViewCellIndicationLayer.h */ = {isa = PBXFileReference; fileEncoding = 4; lastKnownFileType = sourcecode.c.h; path = OECoverGridViewCellIndicationLayer.h; sourceTree = "<group>"; };
		EFBD5D8E14F1398300FBD1E0 /* OECoverGridViewCellIndicationLayer.m */ = {isa = PBXFileReference; fileEncoding = 4; lastKnownFileType = sourcecode.c.objc; path = OECoverGridViewCellIndicationLayer.m; sourceTree = "<group>"; };
/* End PBXFileReference section */

/* Begin PBXFrameworksBuildPhase section */
		1415540C1442B3B300A01683 /* Frameworks */ = {
			isa = PBXFrameworksBuildPhase;
			buildActionMask = 2147483647;
			files = (
				1415542D1442C84B00A01683 /* OpenEmuSystem.framework in Frameworks */,
				141554101442B3B300A01683 /* Cocoa.framework in Frameworks */,
			);
			runOnlyForDeploymentPostprocessing = 0;
		};
		1BEF2A9211682A530090F72B /* Frameworks */ = {
			isa = PBXFrameworksBuildPhase;
			buildActionMask = 2147483647;
			files = (
				53D32E3513B95E4100A6ACE0 /* AudioUnit.framework in Frameworks */,
				53D32E3D13B95EB500A6ACE0 /* AudioToolbox.framework in Frameworks */,
				53D32E3013B95E2000A6ACE0 /* Cocoa.framework in Frameworks */,
				53D32E3613B95E4300A6ACE0 /* CoreAudio.framework in Frameworks */,
				53D32E3A13B95E6F00A6ACE0 /* CoreVideo.framework in Frameworks */,
				1BEF2AC411682AEB0090F72B /* IOSurface.framework in Frameworks */,
				1BEF2C8011684DB00090F72B /* OpenEmuBase.framework in Frameworks */,
				53D32E3713B95E5600A6ACE0 /* OpenGL.framework in Frameworks */,
			);
			runOnlyForDeploymentPostprocessing = 0;
		};
		3887A7F41024D1F9000FC4CF /* Frameworks */ = {
			isa = PBXFrameworksBuildPhase;
			buildActionMask = 2147483647;
			files = (
				3887A8971024D796000FC4CF /* QuickLook.framework in Frameworks */,
			);
			runOnlyForDeploymentPostprocessing = 0;
		};
		820EB7401483F9A2008EC398 /* Frameworks */ = {
			isa = PBXFrameworksBuildPhase;
			buildActionMask = 2147483647;
			files = (
				820EB7411483F9A2008EC398 /* OpenEmuSystem.framework in Frameworks */,
				820EB7421483F9A2008EC398 /* Cocoa.framework in Frameworks */,
			);
			runOnlyForDeploymentPostprocessing = 0;
		};
		82277545148946DF00B19E27 /* Frameworks */ = {
			isa = PBXFrameworksBuildPhase;
			buildActionMask = 2147483647;
			files = (
				82277546148946DF00B19E27 /* OpenEmuSystem.framework in Frameworks */,
				82277547148946DF00B19E27 /* Cocoa.framework in Frameworks */,
			);
			runOnlyForDeploymentPostprocessing = 0;
		};
		82444B9F0F51256C007C171B /* Frameworks */ = {
			isa = PBXFrameworksBuildPhase;
			buildActionMask = 2147483647;
			files = (
				53D32E2D13B95DCE00A6ACE0 /* Carbon.framework in Frameworks */,
				5380E82213B9595800E76DEF /* Cocoa.framework in Frameworks */,
				53D32E2B13B95D6200A6ACE0 /* ForceFeedback.framework in Frameworks */,
				5380E82413B9596500E76DEF /* IOKit.framework in Frameworks */,
			);
			runOnlyForDeploymentPostprocessing = 0;
		};
		8D15AC330486D014006FF6A4 /* Frameworks */ = {
			isa = PBXFrameworksBuildPhase;
			buildActionMask = 2147483647;
			files = (
				8322D747156A973400FC0E81 /* IOBluetooth.framework in Frameworks */,
				8305267513FBC999006179C6 /* Security.framework in Frameworks */,
				83FA054B13B9DEFD0055A520 /* AppKit.framework in Frameworks */,
				53D32E4E13B95F9A00A6ACE0 /* AudioUnit.framework in Frameworks */,
				53D32E4F13B95F9A00A6ACE0 /* AudioToolbox.framework in Frameworks */,
				82DD2B1E1236CF0200B58A8F /* Carbon.framework in Frameworks */,
				53D32E4813B95F2700A6ACE0 /* Cocoa.framework in Frameworks */,
				53439B8713B934DB005C0CC8 /* ImageKit.framework in Frameworks */,
				1BFC26D9116C1CB800B95689 /* IOSurface.framework in Frameworks */,
				C63AF5A60FE41E90009856D4 /* OpenEmuBase.framework in Frameworks */,
				C671180A1363679F0034379A /* OpenEmuSystem.framework in Frameworks */,
				53D32E4913B95F3C00A6ACE0 /* OpenGL.framework in Frameworks */,
				82DE4B63102655DA007184EB /* UniversalDetector.framework in Frameworks */,
				53D32E4A13B95F4000A6ACE0 /* Quartz.framework in Frameworks */,
				53D32E4D13B95F6200A6ACE0 /* QTKit.framework in Frameworks */,
				82DE4B62102655D5007184EB /* XADMaster.framework in Frameworks */,
				83FA054E13B9DF940055A520 /* Sparkle.framework in Frameworks */,
				1B42C66D1429510A004691D7 /* Syphon.framework in Frameworks */,
			);
			runOnlyForDeploymentPostprocessing = 0;
		};
		945E42F81517F2B500057D08 /* Frameworks */ = {
			isa = PBXFrameworksBuildPhase;
			buildActionMask = 2147483647;
			files = (
				945E431B1517F64800057D08 /* OpenEmuSystem.framework in Frameworks */,
				945E42FC1517F2B500057D08 /* Cocoa.framework in Frameworks */,
			);
			runOnlyForDeploymentPostprocessing = 0;
		};
		94D7E8C615073BA000FBDD85 /* Frameworks */ = {
			isa = PBXFrameworksBuildPhase;
			buildActionMask = 2147483647;
			files = (
				94D7E8E71507413D00FBDD85 /* OpenEmuSystem.framework in Frameworks */,
				94D7E8CA15073BA000FBDD85 /* Cocoa.framework in Frameworks */,
			);
			runOnlyForDeploymentPostprocessing = 0;
		};
		C646574513771F12002A4F70 /* Frameworks */ = {
			isa = PBXFrameworksBuildPhase;
			buildActionMask = 2147483647;
			files = (
				C646575613771F38002A4F70 /* OpenEmuSystem.framework in Frameworks */,
				C646574913771F12002A4F70 /* Cocoa.framework in Frameworks */,
			);
			runOnlyForDeploymentPostprocessing = 0;
		};
		C6480FBE13648F670094FA33 /* Frameworks */ = {
			isa = PBXFrameworksBuildPhase;
			buildActionMask = 2147483647;
			files = (
				C6480FCD13648F870094FA33 /* OpenEmuSystem.framework in Frameworks */,
				C6480FC213648F670094FA33 /* Cocoa.framework in Frameworks */,
			);
			runOnlyForDeploymentPostprocessing = 0;
		};
		C64BB08A136478E600C1AB23 /* Frameworks */ = {
			isa = PBXFrameworksBuildPhase;
			buildActionMask = 2147483647;
			files = (
				C64BB09B1364798E00C1AB23 /* OpenEmuSystem.framework in Frameworks */,
				C64BB08E136478E600C1AB23 /* Cocoa.framework in Frameworks */,
			);
			runOnlyForDeploymentPostprocessing = 0;
		};
		C67117F5136367240034379A /* Frameworks */ = {
			isa = PBXFrameworksBuildPhase;
			buildActionMask = 2147483647;
			files = (
				C67117F6136367240034379A /* ForceFeedback.framework in Frameworks */,
				5380E82E13B95C5C00E76DEF /* Cocoa.framework in Frameworks */,
				53D32E2E13B95DE600A6ACE0 /* Carbon.framework in Frameworks */,
				5380E82F13B95C5C00E76DEF /* IOKit.framework in Frameworks */,
			);
			runOnlyForDeploymentPostprocessing = 0;
		};
		C671180C136368330034379A /* Frameworks */ = {
			isa = PBXFrameworksBuildPhase;
			buildActionMask = 2147483647;
			files = (
				C671182A13636A080034379A /* OpenEmuSystem.framework in Frameworks */,
				C6711811136368330034379A /* Cocoa.framework in Frameworks */,
			);
			runOnlyForDeploymentPostprocessing = 0;
		};
		C6B947AC1364ECA600A425F0 /* Frameworks */ = {
			isa = PBXFrameworksBuildPhase;
			buildActionMask = 2147483647;
			files = (
				C6B947E11364FEB600A425F0 /* OpenEmuSystem.framework in Frameworks */,
				C6B947B01364ECA700A425F0 /* Cocoa.framework in Frameworks */,
			);
			runOnlyForDeploymentPostprocessing = 0;
		};
		C6B947E31365080B00A425F0 /* Frameworks */ = {
			isa = PBXFrameworksBuildPhase;
			buildActionMask = 2147483647;
			files = (
				C6B94814136511E100A425F0 /* OpenEmuSystem.framework in Frameworks */,
				C6B947E71365080B00A425F0 /* Cocoa.framework in Frameworks */,
			);
			runOnlyForDeploymentPostprocessing = 0;
		};
/* End PBXFrameworksBuildPhase section */

/* Begin PBXGroup section */
		1058C7A6FEA54F5311CA2CBB /* Linked Frameworks */ = {
			isa = PBXGroup;
			children = (
				8322D746156A973400FC0E81 /* IOBluetooth.framework */,
				1B42C66C1429510A004691D7 /* Syphon.framework */,
				8305267413FBC999006179C6 /* Security.framework */,
				53D32E3113B95E2800A6ACE0 /* AudioUnit.framework */,
				53D32E3B13B95EAB00A6ACE0 /* AudioToolbox.framework */,
				53D32E3213B95E2800A6ACE0 /* CoreAudio.framework */,
				53D32E3813B95E6500A6ACE0 /* CoreVideo.framework */,
				82DD2B1D1236CF0200B58A8F /* Carbon.framework */,
				C67B0CD01363389A00F18A5D /* ForceFeedback.framework */,
				2A37F4C5FDCFA73011CA2CEA /* Foundation.framework */,
				53439B8613B934DB005C0CC8 /* ImageKit.framework */,
				5380E82313B9596500E76DEF /* IOKit.framework */,
				1BEF2AC311682A9D0090F72B /* IOSurface.framework */,
				5380E83013B95C7C00E76DEF /* OpenGL.framework */,
				3887A8961024D796000FC4CF /* QuickLook.framework */,
				53D32E4513B95F0800A6ACE0 /* Quartz.framework */,
				53D32E4B13B95F5400A6ACE0 /* QTKit.framework */,
				82DE4AEE1026533E007184EB /* UniversalDetector.framework */,
				82DE4AEF1026533E007184EB /* XADMaster.framework */,
			);
			name = "Linked Frameworks";
			sourceTree = "<group>";
		};
		141554111442B3B300A01683 /* N64 */ = {
			isa = PBXGroup;
			children = (
				1415541C1442B61700A01683 /* OEN64SystemController.h */,
				1415541D1442B61700A01683 /* OEN64SystemController.m */,
				1415541F1442B7B100A01683 /* OEN64SystemResponder.h */,
				141554201442B7B100A01683 /* OEN64SystemResponder.m */,
				141554221442B85000A01683 /* OEN64SystemResponderClient.h */,
				141554121442B3B300A01683 /* Supporting Files */,
			);
			path = N64;
			sourceTree = "<group>";
		};
		141554121442B3B300A01683 /* Supporting Files */ = {
			isa = PBXGroup;
			children = (
				83FBA37214F2C699001F1299 /* n64_library.png */,
				141554281442C12200A01683 /* controller_n64.png */,
				141554131442B3B300A01683 /* N64-Info.plist */,
				C6252DB114E7566600350A13 /* Controller-Preferences-Info.plist */,
				141554141442B3B300A01683 /* InfoPlist.strings */,
			);
			name = "Supporting Files";
			sourceTree = "<group>";
		};
		19C28FB0FE9D524F11CA2CBB /* Products */ = {
			isa = PBXGroup;
			children = (
				8D15AC370486D014006FF6A4 /* OpenEmu.app */,
				82444BA10F51256C007C171B /* OpenEmuBase.framework */,
				3887A7F61024D1F9000FC4CF /* OESaveStateQLPlugin.qlgenerator */,
				1BEF2A9411682A530090F72B /* OpenEmuHelperApp */,
				C6711807136367240034379A /* OpenEmuSystem.framework */,
				C671180F136368330034379A /* SegaMasterSystem.oesystemplugin */,
				C64BB08D136478E600C1AB23 /* NES.oesystemplugin */,
				C6480FC113648F670094FA33 /* SuperNES.oesystemplugin */,
				C6B947AF1364ECA600A425F0 /* GameBoy.oesystemplugin */,
				C6B947E61365080B00A425F0 /* Genesis.oesystemplugin */,
				C646574813771F12002A4F70 /* GameBoy Advance.oesystemplugin */,
				1415540F1442B3B300A01683 /* N64.oesystemplugin */,
				820EB74A1483F9A2008EC398 /* NeoGeo Pocket.oesystemplugin */,
				8227754F148946DF00B19E27 /* GameGear.oesystemplugin */,
				94D7E8C915073BA000FBDD85 /* NDS.oesystemplugin */,
				945E42FB1517F2B500057D08 /* Arcade.oesystemplugin */,
			);
			name = Products;
			sourceTree = "<group>";
		};
		1B224004100BD61D00F42067 /* Filter Quartz Compositions */ = {
			isa = PBXGroup;
			children = (
				1B224176100C049E00F42067 /* TV.qtz */,
				1B224174100C049000F42067 /* CRT.qtz */,
				1B224006100BD61D00F42067 /* Debug.qtz */,
				1B224007100BD61D00F42067 /* Linear.qtz */,
				1B224008100BD61D00F42067 /* Nearest Neighbor.qtz */,
			);
			path = "Filter Quartz Compositions";
			sourceTree = "<group>";
		};
		1B22426B100D171700F42067 /* CRT Masks */ = {
			isa = PBXGroup;
			children = (
				1B224267100D170F00F42067 /* CRTMaskStraightScanlineOnly.tiff */,
				1B224268100D170F00F42067 /* CRTMaskStaggeredScanlineOnly.tiff */,
				1B5B5FF7100986400043536B /* CRTMaskStaggered.tiff */,
				1B224229100CF18E00F42067 /* CRTMaskStraight.tiff */,
				1B2243AE100E92E700F42067 /* CRTMaskShadow.tiff */,
			);
			name = "CRT Masks";
			sourceTree = "<group>";
		};
		1B22427D100D742700F42067 /* CRT Shaders */ = {
			isa = PBXGroup;
			children = (
				1B2242EC100D9C7900F42067 /* CRTScanlines.frag */,
				1B2242ED100D9C7900F42067 /* CRTScanlines.vert */,
				1B22429F100D7B3900F42067 /* CRTDirtyScanlines.frag */,
				1B2242A0100D7B3900F42067 /* CRTDirtyScanlines.vert */,
				1B223EFB100B89BE00F42067 /* CRTDisplace.frag */,
				1B223EFA100B89BE00F42067 /* CRTDisplace.vert */,
				1B4B324C1009BC7500F36BB1 /* CRTMask.frag */,
				1B4B324D1009BC7500F36BB1 /* CRTMask.vert */,
				1B4B338E100A792500F36BB1 /* CRTPhosphorBlur.frag */,
				1B4B338F100A792500F36BB1 /* CRTPhosphorBlur.vert */,
			);
			name = "CRT Shaders";
			sourceTree = "<group>";
		};
		1B32150F14DDD03200C5B50A /* Setup Assistant Animation Resources */ = {
			isa = PBXGroup;
			children = (
				1B32151114DDD06500C5B50A /* OE Startup.qtz */,
				1B32151214DDD06500C5B50A /* OpenEmu.dae */,
				1B32151314DDD06500C5B50A /* OpenEmuText.dae */,
			);
			name = "Setup Assistant Animation Resources";
			sourceTree = "<group>";
		};
		1B71CAB714DF77CE00513A46 /* Helper Classes */ = {
			isa = PBXGroup;
			children = (
				1B6DA4A714DDE6A40067F7F6 /* OESetupAssistantQCOpenGLLayer.h */,
				1B6DA4A814DDE6A40067F7F6 /* OESetupAssistantQCOpenGLLayer.m */,
			);
			name = "Helper Classes";
			sourceTree = "<group>";
		};
		1B885E070F085EA500770B6D /* GLSL Shaders */ = {
			isa = PBXGroup;
			children = (
				1B22427D100D742700F42067 /* CRT Shaders */,
				1B885EC00F08A13500770B6D /* Scale4x.frag */,
				1B885EC10F08A13500770B6D /* Scale4x.vert */,
				1B885E920F089F8A00770B6D /* Scale4xHQ.frag */,
				1B885E910F089F8A00770B6D /* Scale4xHQ.vert */,
				1B885E8D0F089F1B00770B6D /* Scale2XSALSmart.frag */,
				1B885E8E0F089F1B00770B6D /* Scale2XSALSmart.vert */,
				1B885E3A0F089A4400770B6D /* Scale2xHQ.frag */,
				1B885E3B0F089A4400770B6D /* Scale2xHQ.vert */,
				1B885E080F085EA500770B6D /* Scale2xPlus.frag */,
				1B885E090F085EA500770B6D /* Scale2xPlus.vert */,
				1B2B6D7514DB6375000D0BF7 /* Scale4xBR.vert */,
				1B2B6D7314DB6363000D0BF7 /* Scale4xBR.frag */,
				1BE3AB9A14DBAA4000D2F508 /* Scale2xBR.vert */,
				1BE3AB9D14DBAA5600D2F508 /* Scale2xBR.frag */,
			);
			path = "GLSL Shaders";
			sourceTree = "<group>";
		};
		1BEF2A61116826510090F72B /* Distributed Object Protocol */ = {
			isa = PBXGroup;
			children = (
				1BEF2C4711684AE90090F72B /* OEGameCoreHelper.h */,
			);
			name = "Distributed Object Protocol";
			sourceTree = "<group>";
		};
		1BEF2A621168265D0090F72B /* Helper App (IOSurface helper) */ = {
			isa = PBXGroup;
			children = (
				C6AC9D371190C5E60083DDFD /* OpenEmuHelperAppMain.m */,
				1BEF2A7311682A330090F72B /* OpenEmuHelperApp.h */,
				1BEF2A7411682A330090F72B /* OpenEmuHelperApp.m */,
			);
			name = "Helper App (IOSurface helper)";
			sourceTree = "<group>";
		};
		1BEF34721168F8210090F72B /* XIBs */ = {
			isa = PBXGroup;
			children = (
				8382D22C13C5C55200906221 /* Preferences */,
				53439B8813B936DA005C0CC8 /* CollectionView.xib */,
				53439B8A13B936E1005C0CC8 /* Library.xib */,
				53439B8C13B936EA005C0CC8 /* Preferences.xib */,
				831C2AE8144F453C009533C0 /* MainMenu.xib */,
				82965F841041DC3200F30B74 /* OECorePicker.xib */,
				828ED4D80E7D98A10059F397 /* GameFilePicker.xib */,
				832D29421451ACF200BDF950 /* MainWindow.xib */,
			);
			name = XIBs;
			sourceTree = "<group>";
		};
		1BEF34731168F8350090F72B /* Icons and Graphics */ = {
			isa = PBXGroup;
			children = (
				826844C31022A0630019C7B0 /* smaller.tif */,
				826844C41022A0630019C7B0 /* larger.tif */,
				1B7505100FEEB4F600B0D0AF /* About.png */,
				82C42C8410CAFB480046D1A3 /* download_arrow_down.png */,
				82C42C8510CAFB480046D1A3 /* download_arrow_up.png */,
				C69DCCEC0FE99415009AE5A6 /* OEFilterPluginIcon.icns */,
				C67A36A90FE7F1F500A665E2 /* OECorePluginIcon.icns */,
				3707484A0F39089E00EFE066 /* OpenEmuQCIcon.icns */,
				82C434120EE393530037C54B /* icon.icns */,
			);
			name = "Icons and Graphics";
			sourceTree = "<group>";
		};
		1BEF34741168F8640090F72B /* PLists */ = {
			isa = PBXGroup;
			children = (
				82DD29DA12369F1100B58A8F /* KeyboardUsages.plist */,
				82444BA20F51256C007C171B /* OpenEmuBase-Info.plist */,
				1BEF2CFF116854650090F72B /* OpenEmuDebugHelperAppApp-Info.plist */,
				3887A80D1024D377000FC4CF /* OESaveStateQLPlugin-Info.plist */,
				825CC280148C13750063A9B5 /* OpenEmu-Info.plist */,
				089C165FFE840EACC02AAC07 /* InfoPlist.strings */,
				C6BFB29E0F7CC8E700040FFA /* Localizable.strings */,
			);
			name = PLists;
			sourceTree = "<group>";
		};
		1BEF34751168F88A0090F72B /* Additions to standard classes */ = {
			isa = PBXGroup;
			children = (
				3D711838150064F50056E3BF /* PSYBlockTimer.h */,
				3D711839150064F50056E3BF /* PSYBlockTimer.m */,
				C6D6FA7C14E2264C0083C75D /* NSViewController+OEAdditions.h */,
				C6D6FA7D14E2264C0083C75D /* NSViewController+OEAdditions.m */,
				83096F0114E98FC000F7EBC2 /* NSFileManager+OEHashingAdditions.h */,
				83096F0214E98FC000F7EBC2 /* NSFileManager+OEHashingAdditions.m */,
				53439B8E13B937DB005C0CC8 /* NSImage+OEHighlight.h */,
				53439B8F13B937DB005C0CC8 /* NSImage+OEHighlight.m */,
				82242DA10FF70B5900FBD432 /* NSAttributedString+Hyperlink.h */,
				82242D4E0FF7055000FBD432 /* NSAttributedString+Hyperlink.m */,
				53439B9113B937EA005C0CC8 /* NSImage+OEDrawingAdditions.h */,
				53439B9213B937EA005C0CC8 /* NSImage+OEDrawingAdditions.m */,
				53439B9413B937F5005C0CC8 /* NSURL+OELibraryAdditions.h */,
				53439B9513B937F5005C0CC8 /* NSURL+OELibraryAdditions.m */,
				1BEF2A65116826BC0090F72B /* NSString+UUID.h */,
				1BEF2A66116826BC0090F72B /* NSString+UUID.m */,
				EFBD5D7614EFE19A00FBD1E0 /* NSColor+OEAdditions.h */,
				EFBD5D7714EFE19A00FBD1E0 /* NSColor+OEAdditions.m */,
				832FA87E1455526E00BBBD94 /* NSControl+OEAdditions.h */,
				832FA87F1455526E00BBBD94 /* NSControl+OEAdditions.m */,
				83CAD4D2147BB641004C0E9B /* NSClipView+OEAnimatedScrolling.h */,
				83CAD4D3147BB641004C0E9B /* NSClipView+OEAnimatedScrolling.m */,
				83691815147FE3EF00F28231 /* NSWindow+OECustomWindow.h */,
				83691816147FE3EF00F28231 /* NSWindow+OECustomWindow.m */,
				83DDEE81156CDEEB009EB43D /* NSView+FadeImage.h */,
				83DDEE82156CDEEB009EB43D /* NSView+FadeImage.m */,
			);
			name = "Additions to standard classes";
			sourceTree = "<group>";
		};
		1E2F3DB810DEAB370019AA84 /* Migration */ = {
			isa = PBXGroup;
			children = (
				1E4B6B5110DEBBA300B2CD45 /* Sparkle Headers */,
				1E2F3DB910DEAB4C0019AA84 /* OEVersionMigrationController.h */,
				1E2F3DBA10DEAB4C0019AA84 /* OEVersionMigrationController.m */,
			);
			name = Migration;
			sourceTree = "<group>";
		};
		1E4B6B5110DEBBA300B2CD45 /* Sparkle Headers */ = {
			isa = PBXGroup;
			children = (
				1E4B6B4C10DEBB4500B2CD45 /* SUVersionComparisonProtocol.h */,
				1E4B6AF310DEB02300B2CD45 /* SUStandardVersionComparator.h */,
			);
			name = "Sparkle Headers";
			sourceTree = "<group>";
		};
		1EA44138119762EA001D71CA /* QuickLook */ = {
			isa = PBXGroup;
			children = (
				1EA4404711973E9C001D71CA /* OEGameQuickLookDocument.h */,
				1EA4404811973E9C001D71CA /* OEGameQuickLookDocument.m */,
			);
			name = QuickLook;
			sourceTree = "<group>";
		};
		2A37F4AAFDCFA73011CA2CEA /* OpenEmu */ = {
			isa = PBXGroup;
			children = (
				2A37F4ABFDCFA73011CA2CEA /* Classes */,
				C67118201363687A0034379A /* System Plugins */,
				2A37F4AFFDCFA73011CA2CEA /* Other Sources */,
				2A37F4B8FDCFA73011CA2CEA /* Resources */,
				C60CDDD511780DD100EB472F /* Documentation */,
				C67B0CB51363370B00F18A5D /* OpenEmuGameSystem */,
				2A37F4C3FDCFA73011CA2CEA /* Frameworks */,
				19C28FB0FE9D524F11CA2CBB /* Products */,
			);
			name = OpenEmu;
			sourceTree = "<group>";
		};
		2A37F4ABFDCFA73011CA2CEA /* Classes */ = {
			isa = PBXGroup;
			children = (
				8314A9B8155422E800DF13B5 /* Archive.VG */,
				1BEF2A621168265D0090F72B /* Helper App (IOSurface helper) */,
				1BEF2A61116826510090F72B /* Distributed Object Protocol */,
				3887A8011024D29D000FC4CF /* OpenEmuQLGenerator */,
				C6289C33135B276B00EEE97C /* System Input Core */,
				C66DFA600F51C9550080AA28 /* GameCore framework */,
				828E64D00E84656900B1860B /* OpenEmuCore */,
				8353CE321561BF6D0045A3DD /* WiiRemote Handling */,
				1BEF34751168F88A0090F72B /* Additions to standard classes */,
			);
			name = Classes;
			sourceTree = "<group>";
		};
		2A37F4AFFDCFA73011CA2CEA /* Other Sources */ = {
			isa = PBXGroup;
			children = (
				82DE446510252F2F007184EB /* IKImageFlowView.h */,
				1BEF2D13116855690090F72B /* OETaskWrapper.h */,
				1BEF2D14116855690090F72B /* OETaskWrapper.m */,
				82CAFBB70FEDAA3D00CCDC7E /* config.yaml */,
				37CC66190FF8379B00226BCB /* config_qc.yaml */,
				32DBCF750370BD2300C91783 /* OpenEmu_Prefix.pch */,
				2A37F4B0FDCFA73011CA2CEA /* main.m */,
			);
			name = "Other Sources";
			sourceTree = "<group>";
		};
		2A37F4B8FDCFA73011CA2CEA /* Resources */ = {
			isa = PBXGroup;
			children = (
				1B32150F14DDD03200C5B50A /* Setup Assistant Animation Resources */,
				83FA054F13B9DFC20055A520 /* Frameworks */,
				C68A54E41516AD3C001053F2 /* OEDatabase.xcdatamodeld */,
				1BEF34741168F8640090F72B /* PLists */,
				1BEF34731168F8350090F72B /* Icons and Graphics */,
				53439B9D13B93920005C0CC8 /* Interface Graphics */,
				1BEF34721168F8210090F72B /* XIBs */,
				1B22426B100D171700F42067 /* CRT Masks */,
				1B885E070F085EA500770B6D /* GLSL Shaders */,
				1B224004100BD61D00F42067 /* Filter Quartz Compositions */,
				375903750FF82C4000135C45 /* openemuqc_pub.pem */,
				82C9C96C0F080BD30071460B /* dsa_pub.pem */,
				2A37F4B9FDCFA73011CA2CEA /* Credits.rtf */,
			);
			name = Resources;
			sourceTree = "<group>";
		};
		2A37F4C3FDCFA73011CA2CEA /* Frameworks */ = {
			isa = PBXGroup;
			children = (
				C6711810136368330034379A /* Cocoa.framework */,
				1058C7A6FEA54F5311CA2CBB /* Linked Frameworks */,
				C6711812136368330034379A /* Other Frameworks */,
			);
			name = Frameworks;
			sourceTree = "<group>";
		};
		3887A8011024D29D000FC4CF /* OpenEmuQLGenerator */ = {
			isa = PBXGroup;
			children = (
				3887A8021024D2BC000FC4CF /* GenerateThumbnailForURL.m */,
				3887A8031024D2BC000FC4CF /* GeneratePreviewForURL.m */,
				3887A8041024D2BC000FC4CF /* main.c */,
			);
			name = OpenEmuQLGenerator;
			sourceTree = "<group>";
		};
		53439A8613B92BEB005C0CC8 /* HUD */ = {
			isa = PBXGroup;
			children = (
				83C68ECF14483579000F720A /* OEHUDAlert.h */,
				83C68ED014483579000F720A /* OEHUDAlert.m */,
				83BC345C1516455F00F05A2B /* OEHUDAlert+DefaultAlertsAdditions.h */,
				83BC345D1516455F00F05A2B /* OEHUDAlert+DefaultAlertsAdditions.m */,
				53439B7B13B933C4005C0CC8 /* Controls */,
				53439B7F13B933DA005C0CC8 /* Cells */,
				53439B8013B933E9005C0CC8 /* OEHUDWindow.h */,
				53439B8113B933E9005C0CC8 /* OEHUDWindow.m */,
			);
			name = HUD;
			sourceTree = "<group>";
		};
		53439A8713B92BEF005C0CC8 /* Preferences */ = {
			isa = PBXGroup;
			children = (
				53439B6813B932C5005C0CC8 /* OEPreferencePane.h */,
				53439B6913B932CE005C0CC8 /* OEPreferencesController.h */,
				53439B6A13B932CE005C0CC8 /* OEPreferencesController.m */,
				53439B2313B9307C005C0CC8 /* Label Cells */,
				53439B3313B930A9005C0CC8 /* Controls */,
				53439B6C13B932DB005C0CC8 /* OEPrefLibraryController.h */,
				53439B6D13B932DB005C0CC8 /* OEPrefLibraryController.m */,
				53439B6F13B932ED005C0CC8 /* OEPrefGameplayController.h */,
				53439B7013B932ED005C0CC8 /* OEPrefGameplayController.m */,
				53439B7213B932FA005C0CC8 /* OEPrefControlsController.h */,
				53439B7313B932FA005C0CC8 /* OEPrefControlsController.m */,
				53439B7513B93303005C0CC8 /* OEPrefCoresController.h */,
				53439B7613B93303005C0CC8 /* OEPrefCoresController.m */,
				83753F1514F537C400D708A7 /* OEPrefDebugController.h */,
				83753F1614F537C400D708A7 /* OEPrefDebugController.m */,
			);
			name = Preferences;
			sourceTree = "<group>";
		};
		53439A8813B92BF4005C0CC8 /* Main Window */ = {
			isa = PBXGroup;
			children = (
				83FC3CC4156D155B00F0CDB6 /* OEMainWindowContentController.h */,
				832D293E1451A68700BDF950 /* OEMainWindowController.h */,
				832D293F1451A68700BDF950 /* OEMainWindowController.m */,
				832D29441451B0CA00BDF950 /* MainWindow: Library */,
				832D29451451B0E700BDF950 /* MainWindow: GameView */,
				832D29461451B0F200BDF950 /* MainWindow: Setup Assistant */,
				53439AE813B92E72005C0CC8 /* Controls */,
			);
			name = "Main Window";
			sourceTree = "<group>";
		};
		53439A8913B92BF6005C0CC8 /* Library Database */ = {
			isa = PBXGroup;
			children = (
				53439A8A13B92C4A005C0CC8 /* OELibraryDatabase.h */,
				53439A8B13B92C4A005C0CC8 /* OELibraryDatabase.m */,
				53439A8D13B92C56005C0CC8 /* Items */,
				83199720142741790068C865 /* OEROMImporter.h */,
				83199721142741790068C865 /* OEROMImporter.m */,
			);
			name = "Library Database";
			sourceTree = "<group>";
		};
		53439A8D13B92C56005C0CC8 /* Items */ = {
			isa = PBXGroup;
			children = (
				53439A8E13B92C68005C0CC8 /* OEDBDataSourceAdditions.h */,
				53439A8F13B92C68005C0CC8 /* OEDBDataSourceAdditions.m */,
				53439A9113B92C6B005C0CC8 /* Collections */,
				8314A98A155410EF00DF13B5 /* OEDBItem.h */,
				8314A98B155410EF00DF13B5 /* OEDBItem.m */,
				53439A9E13B92C9D005C0CC8 /* OEDBGame.h */,
				53439A9F13B92C9D005C0CC8 /* OEDBGame.m */,
				53439AA013B92C9D005C0CC8 /* OEDBSystem.h */,
				53439AA113B92C9D005C0CC8 /* OEDBSystem.m */,
				8328D9E313C75CAE0026D2A7 /* OEDBImage.h */,
				8328D9E413C75CAE0026D2A7 /* OEDBImage.m */,
				8343CCFF1553E2C30080A6BE /* OEDBImageThumbnail.h */,
				8343CD001553E2C30080A6BE /* OEDBImageThumbnail.m */,
				83CD082B143DEF9A00B6A2E8 /* OEDBSaveState.h */,
				83CD082C143DEF9A00B6A2E8 /* OEDBSaveState.m */,
				838AC27E14434EED00AC74C3 /* OEDBRom.h */,
				838AC27F14434EED00AC74C3 /* OEDBRom.m */,
			);
			name = Items;
			sourceTree = "<group>";
		};
		53439A9113B92C6B005C0CC8 /* Collections */ = {
			isa = PBXGroup;
			children = (
				53439A9213B92C97005C0CC8 /* OEDBAllGamesCollection.h */,
				53439A9313B92C97005C0CC8 /* OEDBAllGamesCollection.m */,
				53439A9413B92C97005C0CC8 /* OEDBCollection.h */,
				53439A9513B92C97005C0CC8 /* OEDBCollection.m */,
				53439A9613B92C97005C0CC8 /* OEDBCollectionFolder.h */,
				53439A9713B92C97005C0CC8 /* OEDBCollectionFolder.m */,
				53439A9813B92C97005C0CC8 /* OEDBSmartCollection.h */,
				53439A9913B92C97005C0CC8 /* OEDBSmartCollection.m */,
			);
			name = Collections;
			sourceTree = "<group>";
		};
		53439AA713B92CD4005C0CC8 /* Collection View */ = {
			isa = PBXGroup;
			children = (
				53439AA813B92CE5005C0CC8 /* OECollectionViewController.h */,
				53439AA913B92CE5005C0CC8 /* OECollectionViewController.m */,
				53439AAA13B92CE5005C0CC8 /* OECollectionViewItemProtocol.h */,
				53439AAC13B92CF1005C0CC8 /* Cover Flow View */,
				53439AAE13B92CFE005C0CC8 /* Grid View */,
				53439AAD13B92CFC005C0CC8 /* List View */,
			);
			name = "Collection View";
			sourceTree = "<group>";
		};
		53439AAC13B92CF1005C0CC8 /* Cover Flow View */ = {
			isa = PBXGroup;
			children = (
				53439AAF13B92D1A005C0CC8 /* OECoverFlowDataSourceItem.h */,
			);
			name = "Cover Flow View";
			sourceTree = "<group>";
		};
		53439AAD13B92CFC005C0CC8 /* List View */ = {
			isa = PBXGroup;
			children = (
				53439AD813B92E59005C0CC8 /* OEListViewDataSourceItem.h */,
				53439AD913B92E59005C0CC8 /* OERatingCell.h */,
				53439ADA13B92E59005C0CC8 /* OERatingCell.m */,
				53439ADB13B92E59005C0CC8 /* OETableCornerView.h */,
				53439ADC13B92E59005C0CC8 /* OETableCornerView.m */,
				53439ADD13B92E59005C0CC8 /* OETableHeaderCell.h */,
				53439ADE13B92E59005C0CC8 /* OETableHeaderCell.m */,
				53439ADF13B92E59005C0CC8 /* OETableHeaderView.h */,
				53439AE013B92E59005C0CC8 /* OETableHeaderView.m */,
				53439AE113B92E59005C0CC8 /* OETableView.h */,
				53439AE213B92E59005C0CC8 /* OETableView.m */,
			);
			name = "List View";
			sourceTree = "<group>";
		};
		53439AAE13B92CFE005C0CC8 /* Grid View */ = {
			isa = PBXGroup;
			children = (
				53439AB113B92DA3005C0CC8 /* OECoverGridDataSourceItem.h */,
				EFBD5D7914EFE26300FBD1E0 /* OEGridLayer.h */,
				EFBD5D7A14EFE26300FBD1E0 /* OEGridLayer.m */,
				EFBD5D7B14EFE26300FBD1E0 /* OEGridView.h */,
				EFBD5D7C14EFE26300FBD1E0 /* OEGridView.m */,
				EFBD5D7D14EFE26300FBD1E0 /* OEGridView+OEGridViewCell.h */,
				EFBD5D8414EFE27E00FBD1E0 /* OEGridViewLayoutManager.h */,
				EFBD5D8514EFE27E00FBD1E0 /* OEGridViewLayoutManager.m */,
				53439AB413B92DBC005C0CC8 /* Item Layer */,
				53439ABB13B92DDB005C0CC8 /* Item Sublayers */,
				53439AD113B92E10005C0CC8 /* Fore- /BackgroundLayers */,
				83F688BE13C6433600AA0F83 /* OEGridScrollView.h */,
				83F688BF13C6433600AA0F83 /* OEGridScrollView.m */,
				83BF5296146C370A00B5F742 /* OEGridBlankSlateView.h */,
				83BF5297146C370A00B5F742 /* OEGridBlankSlateView.m */,
				53439B0513B92EEC005C0CC8 /* OEGridViewFieldEditor.h */,
				53439B0613B92EEC005C0CC8 /* OEGridViewFieldEditor.m */,
			);
			name = "Grid View";
			sourceTree = "<group>";
		};
		53439AB413B92DBC005C0CC8 /* Item Layer */ = {
			isa = PBXGroup;
			children = (
				EFBD5D8014EFE27500FBD1E0 /* OEGridViewCell.h */,
				EFBD5D8114EFE27500FBD1E0 /* OEGridViewCell.m */,
				EFBD5D8214EFE27500FBD1E0 /* OEGridViewCell+OEGridView.h */,
			);
			name = "Item Layer";
			sourceTree = "<group>";
		};
		53439ABB13B92DDB005C0CC8 /* Item Sublayers */ = {
			isa = PBXGroup;
			children = (
				EFBD5D8714EFE29500FBD1E0 /* OECoverGridViewCell.h */,
				EFBD5D8814EFE29500FBD1E0 /* OECoverGridViewCell.m */,
				EFBD5D8914EFE29500FBD1E0 /* OECoverGridViewCellRatingLayer.h */,
				EFBD5D8A14EFE29500FBD1E0 /* OECoverGridViewCellRatingLayer.m */,
				EFBD5D8D14F1398300FBD1E0 /* OECoverGridViewCellIndicationLayer.h */,
				EFBD5D8E14F1398300FBD1E0 /* OECoverGridViewCellIndicationLayer.m */,
			);
			name = "Item Sublayers";
			sourceTree = "<group>";
		};
		53439AD113B92E10005C0CC8 /* Fore- /BackgroundLayers */ = {
			isa = PBXGroup;
			children = (
				53439AD413B92E23005C0CC8 /* OECoverGridForegroundLayer.h */,
				53439AD513B92E23005C0CC8 /* OECoverGridForegroundLayer.m */,
			);
			name = "Fore- /BackgroundLayers";
			sourceTree = "<group>";
		};
		53439AE813B92E72005C0CC8 /* Controls */ = {
			isa = PBXGroup;
			children = (
				53439AE913B92E91005C0CC8 /* OELibrarySplitView.h */,
				53439AEA13B92E91005C0CC8 /* OELibrarySplitView.m */,
				53439AEC13B92E9A005C0CC8 /* OEMainWindow.h */,
				53439AED13B92E9A005C0CC8 /* OEMainWindow.m */,
				53439AEF13B92EA1005C0CC8 /* OEBackgroundColorView.h */,
				53439AF013B92EA1005C0CC8 /* OEBackgroundColorView.m */,
				53439AF213B92EA8005C0CC8 /* OESearchFieldCell.h */,
				53439AF313B92EA8005C0CC8 /* OESearchFieldCell.m */,
				53439AF513B92EAD005C0CC8 /* OESlider.h */,
				53439AF613B92EAD005C0CC8 /* OESlider.m */,
				53439AF813B92EB3005C0CC8 /* OEImageButton.h */,
				53439AF913B92EB3005C0CC8 /* OEImageButton.m */,
				53439AFB13B92EB9005C0CC8 /* OEScroller.h */,
				53439AFC13B92EB9005C0CC8 /* OEScroller.m */,
				53439AFE13B92EC1005C0CC8 /* OEScrollView.h */,
				53439AFF13B92EC1005C0CC8 /* OEScrollView.m */,
				53439B0113B92ED3005C0CC8 /* OECenteredTextFieldCell.h */,
				53439B0213B92ED3005C0CC8 /* OECenteredTextFieldCell.m */,
				8310446F13BE419000B283B0 /* OEHorizontalSplitView.h */,
				8310447013BE419000B283B0 /* OEHorizontalSplitView.m */,
				83D435ED147187AB003FE856 /* OECenteredTextFieldWithWeblinkCell.h */,
				83D435EE147187AB003FE856 /* OECenteredTextFieldWithWeblinkCell.m */,
				83DDEE85156CE2F0009EB43D /* OEFadeView.h */,
				83DDEE86156CE2F0009EB43D /* OEFadeView.m */,
				83DDEE88156CFFE1009EB43D /* OEDistantViewController.h */,
				83DDEE89156CFFE1009EB43D /* OEDistantViewController.m */,
				83DDEE8B156CFFF2009EB43D /* OEDistantView.h */,
				83DDEE8C156CFFF2009EB43D /* OEDistantView.m */,
			);
			name = Controls;
			sourceTree = "<group>";
		};
		53439B0413B92EDC005C0CC8 /* Utilities */ = {
			isa = PBXGroup;
			children = (
				53439B0813B92EF2005C0CC8 /* OEUIDrawingUtils.h */,
			);
			name = Utilities;
			sourceTree = "<group>";
		};
		53439B0B13B92F69005C0CC8 /* Sidebar */ = {
			isa = PBXGroup;
			children = (
				53439B0C13B92FFA005C0CC8 /* OESidebarCell.h */,
				53439B0D13B92FFA005C0CC8 /* OESidebarCell.m */,
				53439B0E13B92FFA005C0CC8 /* OESidebarController.h */,
				53439B0F13B92FFA005C0CC8 /* OESidebarController.m */,
				53439B1013B92FFA005C0CC8 /* OESideBarDataSourceItem.h */,
				53439B1113B92FFA005C0CC8 /* OESidebarFieldEditor.h */,
				53439B1213B92FFA005C0CC8 /* OESidebarFieldEditor.m */,
				53439B1313B92FFA005C0CC8 /* OESideBarGroupItem.h */,
				53439B1413B92FFA005C0CC8 /* OESidebarGroupItem.m */,
				53439B1513B92FFA005C0CC8 /* OESidebarOutlineView.h */,
				53439B1613B92FFA005C0CC8 /* OESidebarOutlineView.m */,
				83920CD9147E5BA300D219EA /* OESidebarScrollView.h */,
				83920CDA147E5BA300D219EA /* OESidebarScrollView.m */,
				83C0B36F14D6EF01007CAC00 /* OESidebarOutlineButtonCell.h */,
				83C0B37014D6EF01007CAC00 /* OESidebarOutlineButtonCell.m */,
				3D15428014E20E22009C3DEE /* OENonARCHacks.m */,
			);
			name = Sidebar;
			sourceTree = "<group>";
		};
		53439B2313B9307C005C0CC8 /* Label Cells */ = {
			isa = PBXGroup;
			children = (
				53439B2413B930A1005C0CC8 /* OEPrefCoreSliderLabelCell.h */,
				53439B2513B930A1005C0CC8 /* OEPrefCoreSliderLabelCell.m */,
				53439B2613B930A1005C0CC8 /* OEPrefCtrlHeadlineLabelCell.h */,
				53439B2713B930A1005C0CC8 /* OEPrefCtrlHeadlineLabelCell.m */,
				53439B2813B930A1005C0CC8 /* OEPrefCtrlLabelCell.h */,
				53439B2913B930A1005C0CC8 /* OEPrefCtrlLabelCell.m */,
				53439B2A13B930A1005C0CC8 /* OEPrefHeadlineLabelCell.h */,
				53439B2B13B930A1005C0CC8 /* OEPrefHeadlineLabelCell.m */,
				53439B2C13B930A1005C0CC8 /* OEPrefLabelCell.h */,
				53439B2D13B930A1005C0CC8 /* OEPrefLabelCell.m */,
			);
			name = "Label Cells";
			sourceTree = "<group>";
		};
		53439B3313B930A9005C0CC8 /* Controls */ = {
			isa = PBXGroup;
			children = (
				53439B3713B930E0005C0CC8 /* OEHorizontalLine.h */,
				53439B3813B930E0005C0CC8 /* OEHorizontalLine.m */,
				53439B3A13B93106005C0CC8 /* Buttons */,
				53439B4E13B93151005C0CC8 /* Boxes */,
				53439B5813B93255005C0CC8 /* OEAttributedTextFieldCell.h */,
				53439B5913B93255005C0CC8 /* OEAttributedTextFieldCell.m */,
				53439B5B13B9326D005C0CC8 /* INAppStoreWindow.h */,
				53439B5C13B9326D005C0CC8 /* INAppStoreWindow.m */,
				83B72F4F15024B1E0052BCA0 /* OEAppStoreWindow.h */,
				83B72F5015024B1E0052BCA0 /* OEAppStoreWindow.m */,
				53439B5E13B93276005C0CC8 /* Toolbar */,
				53439B6213B932A1005C0CC8 /* OEBackgroundGradientView.h */,
				53439B6313B932A1005C0CC8 /* OEBackgroundGradientView.m */,
				53439B6413B932A1005C0CC8 /* OEBackgroundImageView.h */,
				53439B6513B932A1005C0CC8 /* OEBackgroundImageView.m */,
				83507245142F6029005D9033 /* OEControllerImageView.h */,
				83507246142F6029005D9033 /* OEControllerImageView.m */,
				83025E5E146BDD5E00A06EF9 /* OECoreTableButtonCell.h */,
				83025E5F146BDD5E00A06EF9 /* OECoreTableButtonCell.m */,
				83025E64146BE68D00A06EF9 /* OECoreTableProgressCell.h */,
				83025E65146BE68D00A06EF9 /* OECoreTableProgressCell.m */,
				831E95D614705D8C008487A6 /* OEControlsScrollView.h */,
				831E95D714705D8C008487A6 /* OEControlsScrollView.m */,
			);
			name = Controls;
			sourceTree = "<group>";
		};
		53439B3A13B93106005C0CC8 /* Buttons */ = {
			isa = PBXGroup;
			children = (
				53439B3C13B93119005C0CC8 /* OECheckBox.h */,
				53439B3D13B93119005C0CC8 /* OECheckBox.m */,
				53439B3E13B93119005C0CC8 /* OEPopupButton.h */,
				53439B3F13B93119005C0CC8 /* OEPopupButton.m */,
				53439B3B13B9310B005C0CC8 /* Button Cells */,
			);
			name = Buttons;
			sourceTree = "<group>";
		};
		53439B3B13B9310B005C0CC8 /* Button Cells */ = {
			isa = PBXGroup;
			children = (
				53439B4213B93138005C0CC8 /* OECoreSliderCell.h */,
				53439B4313B93138005C0CC8 /* OECoreSliderCell.m */,
				53439B4413B93138005C0CC8 /* OEControlsPopupButtonCell.h */,
				53439B4513B93138005C0CC8 /* OEControlsPopupButtonCell.m */,
				53439B4613B93138005C0CC8 /* OEPopupButtonCell.h */,
				53439B4713B93138005C0CC8 /* OEPopupButtonCell.m */,
				53439B4813B93138005C0CC8 /* OEPreferencesButtonCell.h */,
				53439B4913B93138005C0CC8 /* OEPreferencesButtonCell.m */,
			);
			name = "Button Cells";
			sourceTree = "<group>";
		};
		53439B4E13B93151005C0CC8 /* Boxes */ = {
			isa = PBXGroup;
			children = (
				53439B4F13B9316F005C0CC8 /* OEPreferencesControlsBox.h */,
				53439B5013B9316F005C0CC8 /* OEPreferencesControlsBox.m */,
				53439B5113B9316F005C0CC8 /* OEPreferencesDarkBox.h */,
				53439B5213B9316F005C0CC8 /* OEPreferencesDarkBox.m */,
				53439B5313B9316F005C0CC8 /* OEPreferencesPlainBox.h */,
				53439B5413B9316F005C0CC8 /* OEPreferencesPlainBox.m */,
			);
			name = Boxes;
			sourceTree = "<group>";
		};
		53439B5E13B93276005C0CC8 /* Toolbar */ = {
			isa = PBXGroup;
			children = (
				53439B5F13B93281005C0CC8 /* OEToolbarView.h */,
				53439B6013B93281005C0CC8 /* OEToolbarView.m */,
			);
			name = Toolbar;
			sourceTree = "<group>";
		};
		53439B7B13B933C4005C0CC8 /* Controls */ = {
			isa = PBXGroup;
			children = (
				837777B7147A8E730091A896 /* OEHUDProgressbar.h */,
				837777B8147A8E730091A896 /* OEHUDProgressbar.m */,
				53439B7C13B933D0005C0CC8 /* OEHUDSlider.h */,
				53439B7D13B933D0005C0CC8 /* OEHUDSlider.m */,
				83F4DE1114DFF9C200A82E36 /* OEInputLimitFormatter.h */,
				83F4DE1214DFF9C200A82E36 /* OEInputLimitFormatter.m */,
			);
			name = Controls;
			sourceTree = "<group>";
		};
		53439B7F13B933DA005C0CC8 /* Cells */ = {
			isa = PBXGroup;
			children = (
				53439B8313B9342F005C0CC8 /* OEHUDButtonCell.h */,
				53439B8413B9342F005C0CC8 /* OEHUDButtonCell.m */,
				831C9924147BBDAE00F422A5 /* OEHUDTextFieldCell.h */,
				831C9925147BBDAE00F422A5 /* OEHUDTextFieldCell.m */,
				83D7F2F7147E3FEB004419A6 /* OEHUDTextFieldEditor.h */,
				83D7F2F8147E3FEB004419A6 /* OEHUDTextFieldEditor.m */,
			);
			name = Cells;
			sourceTree = "<group>";
		};
		53439B9D13B93920005C0CC8 /* Interface Graphics */ = {
			isa = PBXGroup;
			children = (
				8303BBFE14E318C200FCD701 /* Menu */,
				83C0B37314D6FC58007CAC00 /* sidebar_triangle.png */,
				83D435F114718890003FE856 /* closed_weblink_arrow.png */,
				830EF6CE146C5D5D00B0C8B0 /* open_weblink_arrow.png */,
				830EF6CB146C590D00B0C8B0 /* blank_slate_core_icon.png */,
				83BF5294146C2F4000B5F742 /* blank_slate_box.png */,
				83BF5291146C2F0A00B5F742 /* blank_slate_arrow.png */,
				83AAC32A1458172C005ADD16 /* Setup Assistant */,
				53439BA913B93920005C0CC8 /* HUD */,
				53439BC013B93920005C0CC8 /* Preferences */,
				53439B9E13B93920005C0CC8 /* arrow_down.png */,
				53439B9F13B93920005C0CC8 /* arrow_left.png */,
				53439BA013B93920005C0CC8 /* arrow_right.png */,
				53439BA113B93920005C0CC8 /* arrow_up.png */,
				53439BA213B93920005C0CC8 /* background_lighting.png */,
				53439BA313B93920005C0CC8 /* badge_1.png */,
				53439BA413B93920005C0CC8 /* badge_2.png */,
				53439BA513B93920005C0CC8 /* badge_3.png */,
				53439BA613B93920005C0CC8 /* box_gloss.pdf */,
				53439BA713B93920005C0CC8 /* collections.png */,
				53439BB413B93920005C0CC8 /* grid_rating.png */,
				53439BB513B93920005C0CC8 /* grid_slider_large.png */,
				53439BB613B93920005C0CC8 /* grid_slider_small.png */,
				53439BB713B93920005C0CC8 /* grid_slider_thumb.png */,
				53439BB813B93920005C0CC8 /* grid_slider_track.png */,
				53439BB913B93920005C0CC8 /* knob_horizontal.png */,
				53439BBB13B93920005C0CC8 /* list_indicators.png */,
				53439BBC13B93920005C0CC8 /* list_rating.png */,
				53439BBD13B93920005C0CC8 /* missing_artwork.pdf */,
				53439BBA13B93920005C0CC8 /* knob_vertical.png */,
				53439BBE13B93920005C0CC8 /* missing_rom.pdf */,
				53439BBF13B93920005C0CC8 /* noise.png */,
				53439BE213B93920005C0CC8 /* resizer.png */,
				53439BE313B93920005C0CC8 /* scrollbar_corner.png */,
				53439BE413B93920005C0CC8 /* search_cancel.png */,
				53439BE513B93920005C0CC8 /* search_field.png */,
				53439BE613B93920005C0CC8 /* search_loupe.png */,
				53439BE713B93920005C0CC8 /* selector_ring.png */,
				53439BE813B93920005C0CC8 /* sort_arrow.png */,
				53439BE913B93920005C0CC8 /* spinner.pdf */,
				53439BEA13B93920005C0CC8 /* table_header.png */,
				53439BEB13B93920005C0CC8 /* toolbar_add_button.png */,
				53439BEC13B93920005C0CC8 /* toolbar_sidebar_button.png */,
				53439BED13B93920005C0CC8 /* toolbar_view_buttons.png */,
				53439BEE13B93920005C0CC8 /* track_horizontal.png */,
				53439BEF13B93920005C0CC8 /* track_horizontal_spacer.png */,
				53439BF013B93920005C0CC8 /* track_vertical.png */,
				53439BF113B93920005C0CC8 /* track_vertical_spacer.png */,
			);
			name = "Interface Graphics";
			path = "../Interface Graphics";
			sourceTree = "<group>";
		};
		53439BA913B93920005C0CC8 /* HUD */ = {
			isa = PBXGroup;
			children = (
				83920CDC147E675C00D219EA /* hud_alert_window.png */,
				83E25057147BC6BF0074EE14 /* hud_textfield.png */,
				837777BA147A8F6A0091A896 /* hud_progress_bar_track.png */,
				837777BB147A8F6A0091A896 /* hud_progress_bar.png */,
				83A9E151144723E20051AF1D /* hud_power_glyph.png */,
				53439BAA13B93920005C0CC8 /* hud_bar.png */,
				53439BAB13B93920005C0CC8 /* hud_button.png */,
				53439BAC13B93920005C0CC8 /* hud_close_button.png */,
				53439BAD13B93920005C0CC8 /* hud_fullscreen_glyph.png */,
				53439BAE13B93920005C0CC8 /* hud_glyphs.png */,
				53439BAF13B93920005C0CC8 /* hud_slider_level.png */,
				53439BB013B93920005C0CC8 /* hud_slider_thumb.png */,
				53439BB113B93920005C0CC8 /* hud_slider_track.png */,
				53439BB213B93920005C0CC8 /* hud_volume.png */,
				53439BB313B93920005C0CC8 /* hud_window.png */,
			);
			path = HUD;
			sourceTree = "<group>";
		};
		53439BC013B93920005C0CC8 /* Preferences */ = {
			isa = PBXGroup;
			children = (
				83CE3DC214C84EC10036DB28 /* beta_icon.png */,
				836CFD6114709D3C00397683 /* wood_arrow_down.png */,
				836CFD6214709D3C00397683 /* wood_arrow_up.png */,
				836CFD6314709D3C00397683 /* wood_knob_vertical.png */,
				836CFD6414709D3C00397683 /* wood_track_vertical_spacer.png */,
				836CFD6514709D3C00397683 /* wood_track_vertical.png */,
				83025E67146BE71600A06EF9 /* install_progress_bar_track.png */,
				83025E68146BE71600A06EF9 /* install_progress_bar.png */,
				83025E62146BDD9400A06EF9 /* slim_dark_pill_button.png */,
				83802E69142F6FF900130517 /* controls_highlight.png */,
				83703B3A140E4F2800EC27A7 /* Filter */,
				83AEF937140B78B6007803D7 /* filter_effect_frame.png */,
				53439BC813B93920005C0CC8 /* controls_background.jpg */,
				53439BC913B93920005C0CC8 /* controls_tab_icon.png */,
				53439BCA13B93920005C0CC8 /* core_triangle.png */,
				53439BCB13B93920005C0CC8 /* cores_tab_icon.png */,
				53439BCC13B93920005C0CC8 /* dark_box.png */,
				53439BCD13B93920005C0CC8 /* dark_button.png */,
				53439BCE13B93920005C0CC8 /* dark_checkbox.png */,
				53439BCF13B93920005C0CC8 /* dark_inset_box.png */,
				53439BD213B93920005C0CC8 /* dark_popup_button.png */,
				53439BD413B93920005C0CC8 /* gameplay_tab_icon.png */,
				53439BDC13B93920005C0CC8 /* library_tab_icon.png */,
				53439BDD13B93920005C0CC8 /* mark_slider_thumb.png */,
				53439BDE13B93920005C0CC8 /* mark_slider_track.png */,
				53439BDF13B93920005C0CC8 /* tab_selector.png */,
				53439BE013B93920005C0CC8 /* wood_inset_box.png */,
				53439BE113B93920005C0CC8 /* wood_popup_button.png */,
				8396CC51140687EE0096F791 /* wood_textfield.png */,
			);
			path = Preferences;
			sourceTree = "<group>";
		};
		820EB74D1483F9D3008EC398 /* NeoGeoPocket */ = {
			isa = PBXGroup;
			children = (
				820EB7541483F9D3008EC398 /* OENGPSystemController.h */,
				820EB7551483F9D3008EC398 /* OENGPSystemController.m */,
				820EB7561483F9D3008EC398 /* OENGPSystemResponder.h */,
				820EB7571483F9D3008EC398 /* OENGPSystemResponder.m */,
				820EB7581483F9D3008EC398 /* OENGPSystemResponderClient.h */,
				C6252DAF14E7562700350A13 /* Supporting Files */,
			);
			path = NeoGeoPocket;
			sourceTree = "<group>";
		};
		822775521489471A00B19E27 /* GameGear */ = {
			isa = PBXGroup;
			children = (
				822775591489471A00B19E27 /* OEGGSystemController.h */,
				8227755A1489471A00B19E27 /* OEGGSystemController.m */,
				8227755B1489471A00B19E27 /* OEGGSystemResponder.h */,
				8227755C1489471A00B19E27 /* OEGGSystemResponder.m */,
				8227755D1489471A00B19E27 /* OEGGSystemResponderClient.h */,
				C6252DB014E7564200350A13 /* Supporting Files */,
			);
			path = GameGear;
			sourceTree = "<group>";
		};
		8249C8E40E899CD30027EFDF /* Audio */ = {
			isa = PBXGroup;
			children = (
				829779320E743F2A00631240 /* OEGameAudio.h */,
				829779330E743F2A00631240 /* OEGameAudio.m */,
			);
			name = Audio;
			sourceTree = "<group>";
		};
		8249C8E60E899CFF0027EFDF /* Utility Windows */ = {
			isa = PBXGroup;
			children = (
				828ED4D50E7D98940059F397 /* OEGamePickerController.h */,
				828ED4D60E7D98940059F397 /* OEGamePickerController.m */,
				82965F861041DC4600F30B74 /* OECorePickerController.h */,
				82965F871041DC4600F30B74 /* OECorePickerController.m */,
			);
			name = "Utility Windows";
			sourceTree = "<group>";
		};
		828E64D00E84656900B1860B /* OpenEmuCore */ = {
			isa = PBXGroup;
			children = (
				831C2AE2144F41E4009533C0 /* OEApplicationDelegate.h */,
				831C2AE3144F41E4009533C0 /* OEApplicationDelegate.m */,
				53439A8913B92BF6005C0CC8 /* Library Database */,
				53439A8813B92BF4005C0CC8 /* Main Window */,
				53439A8713B92BEF005C0CC8 /* Preferences */,
				83C3E100147683350015656C /* OEMenu */,
				53439A8613B92BEB005C0CC8 /* HUD */,
				82C5EC781236EEA3001262F7 /* Network */,
				1E2F3DB810DEAB370019AA84 /* Migration */,
				82DE498810263A09007184EB /* Downloader */,
				C62F546E0FE6AD6700DF15BA /* Plugins */,
				829022A70F47F8FE00BB7AB7 /* QuickTime */,
				8249C8E40E899CD30027EFDF /* Audio */,
				829165DA0E85F9A400493FD8 /* Graphics */,
				1EA44138119762EA001D71CA /* QuickLook */,
				8249C8E60E899CFF0027EFDF /* Utility Windows */,
				83B6E444143E1BBD00BCDB7A /* Utilities */,
				C6AC9D4B1190C9AE0083DDFD /* OEGameCoreManager.h */,
				C6AC9D4C1190C9AE0083DDFD /* OEGameCoreManager.m */,
				2A37F4AEFDCFA73011CA2CEA /* OEGameDocument.h */,
				2A37F4ACFDCFA73011CA2CEA /* OEGameDocument.m */,
				C69DCCFF0FE994A5009AE5A6 /* OEPluginDocument.h */,
				C69DCD000FE994A5009AE5A6 /* OEPluginDocument.m */,
			);
			name = OpenEmuCore;
			sourceTree = "<group>";
		};
		829022A70F47F8FE00BB7AB7 /* QuickTime */ = {
			isa = PBXGroup;
			children = (
				829022A80F47F90D00BB7AB7 /* OEGameQTRecorder.h */,
				829022A90F47F90D00BB7AB7 /* OEGameQTRecorder.m */,
				82FC495B102123D100408B4F /* OEFrameEncodeOperation.h */,
				82FC495C102123D100408B4F /* OEFrameEncodeOperation.m */,
			);
			name = QuickTime;
			sourceTree = "<group>";
		};
		829165DA0E85F9A400493FD8 /* Graphics */ = {
			isa = PBXGroup;
			children = (
				1BA788FD0FF9C95A007CE5DB /* OEGameShader.h */,
				1BA788FE0FF9C95A007CE5DB /* OEGameShader.m */,
				C6953C9F117293760091276F /* OEGameView.h */,
				C6953CA0117293760091276F /* OEGameView.m */,
			);
			name = Graphics;
			sourceTree = "<group>";
		};
		82C5EC781236EEA3001262F7 /* Network */ = {
			isa = PBXGroup;
			children = (
				82C5EFAB1237E76C001262F7 /* AsyncUdpSocket.h */,
				82C5EFAC1237E76C001262F7 /* AsyncUdpSocket.m */,
				82C5EFB11237E7E1001262F7 /* OENetServer.h */,
				82C5EFB21237E7E1001262F7 /* OENetServer.m */,
			);
			name = Network;
			sourceTree = "<group>";
		};
		82DE498810263A09007184EB /* Downloader */ = {
			isa = PBXGroup;
			children = (
				8375E14D1477FC0D0018DA1F /* OECoreUpdater.h */,
				8375E14E1477FC0D0018DA1F /* OECoreUpdater.m */,
				839310BA147802380020058E /* OECoreDownload.h */,
				839310BB147802380020058E /* OECoreDownload.m */,
			);
			name = Downloader;
			sourceTree = "<group>";
		};
		8303BBFE14E318C200FCD701 /* Menu */ = {
			isa = PBXGroup;
			children = (
				8375696715125A1F00795226 /* dark_menu_scroll_arrows.png */,
				8375696815125A1F00795226 /* light_menu_scroll_arrows.png */,
				83B1E1C814FE734E00AA652F /* mixed_state.png */,
				8303BBFF14E318C200FCD701 /* dark_arrows_menu_body.png */,
				8303BC0014E318C200FCD701 /* dark_menu_body.png */,
				8303BC0114E318C200FCD701 /* dark_menu_popover_arrow.png */,
				8303BC0214E318C200FCD701 /* dark_submenu_body.png */,
				8303BC0314E318C200FCD701 /* light_arrows_menu_body.png */,
				8303BC0414E318C200FCD701 /* light_menu_body.png */,
				8303BC0514E318C200FCD701 /* light_submenu_body.png */,
				8303BC0614E318C200FCD701 /* tick_mark.png */,
			);
			path = Menu;
			sourceTree = "<group>";
		};
		8314A9B8155422E800DF13B5 /* Archive.VG */ = {
			isa = PBXGroup;
			children = (
				83EE16D0155E992D0063F9D3 /* ArchiveVGTypes.h */,
				8304D0AC155C28FC000E3B1B /* ArchiveVG.h */,
				8304D0AD155C28FC000E3B1B /* ArchiveVG.m */,
				83CC7C2D155DCC7A00E9FFB1 /* ArchiveVGThrottling.h */,
				83CC7C2E155DCC7A00E9FFB1 /* ArchiveVGThrottling.m */,
				83EE16D2155E9ADE0063F9D3 /* Output Parsers */,
			);
			name = Archive.VG;
			sourceTree = "<group>";
		};
		832D29441451B0CA00BDF950 /* MainWindow: Library */ = {
			isa = PBXGroup;
			children = (
				53439AA413B92CC7005C0CC8 /* OELibraryController.h */,
				53439AA513B92CC7005C0CC8 /* OELibraryController.m */,
				53439AA713B92CD4005C0CC8 /* Collection View */,
				53439B0413B92EDC005C0CC8 /* Utilities */,
				53439B0B13B92F69005C0CC8 /* Sidebar */,
			);
			name = "MainWindow: Library";
			sourceTree = "<group>";
		};
		832D29451451B0E700BDF950 /* MainWindow: GameView */ = {
			isa = PBXGroup;
			children = (
				830155791456BF7A0093D681 /* OEGameViewController.h */,
				8301557A1456BF7A0093D681 /* OEGameViewController.m */,
				53439B7813B933B8005C0CC8 /* OEGameControlsBar.h */,
				53439B7913B933B8005C0CC8 /* OEGameControlsBar.m */,
			);
			name = "MainWindow: GameView";
			sourceTree = "<group>";
		};
		832D29461451B0F200BDF950 /* MainWindow: Setup Assistant */ = {
			isa = PBXGroup;
			children = (
				1B71CAB714DF77CE00513A46 /* Helper Classes */,
				83AAC32514581469005ADD16 /* Controls */,
				1B47F103142F01E700EBC55B /* OESetupAssistant.h */,
				1B47F104142F01E700EBC55B /* OESetupAssistant.m */,
				1B98144D142F02FA00114A30 /* OESetupAssistant.xib */,
			);
			name = "MainWindow: Setup Assistant";
			sourceTree = "<group>";
		};
		8353CE321561BF6D0045A3DD /* WiiRemote Handling */ = {
			isa = PBXGroup;
			children = (
				8322D748156A99CA00FC0E81 /* Wiimote.h */,
				8322D749156A99CA00FC0E81 /* Wiimote.m */,
				8322D74A156A99CA00FC0E81 /* WiimoteBrowser.h */,
				8322D74B156A99CB00FC0E81 /* WiimoteBrowser.m */,
				8353CE761561C0DE0045A3DD /* OEWiimoteHandler.h */,
				8353CE771561C0DE0045A3DD /* OEWiimoteHandler.m */,
				83E8E828156A84060027B7A9 /* OEHIDWiimoteEvent.h */,
				83E8E829156A84060027B7A9 /* OEHIDWiimoteEvent.m */,
			);
			name = "WiiRemote Handling";
			sourceTree = "<group>";
		};
		83703B3A140E4F2800EC27A7 /* Filter */ = {
			isa = PBXGroup;
			children = (
				83703B3D140E4F9100EC27A7 /* Linear.png */,
				83703B3E140E4F9100EC27A7 /* Nearest Neighbor.png */,
				83703B3F140E4F9100EC27A7 /* Scale2xHQ.png */,
				83703B40140E4F9100EC27A7 /* Scale2xPlus.png */,
				83703B41140E4F9100EC27A7 /* Scale4x.png */,
				83703B42140E4F9100EC27A7 /* Scale4xHQ.png */,
			);
			path = Filter;
			sourceTree = "<group>";
		};
		8382D22C13C5C55200906221 /* Preferences */ = {
			isa = PBXGroup;
			children = (
				83753F1914F5383F00D708A7 /* OEPrefDebugController.xib */,
				8382D23413C5C5E100906221 /* OEPrefControlsController.xib */,
				8382D22E13C5C5BB00906221 /* OEPrefCoresController.xib */,
				8382D22F13C5C5BB00906221 /* OEPrefGameplayController.xib */,
				8382D23013C5C5BB00906221 /* OEPrefLibraryController.xib */,
			);
			name = Preferences;
			sourceTree = "<group>";
		};
		83977F861409107C00175858 /* preferences controls */ = {
			isa = PBXGroup;
			children = (
				8396CC5414068DA90096F791 /* OEControlsKeyButton.h */,
				8396CC5514068DA90096F791 /* OEControlsKeyButton.m */,
				8396CC5A140693830096F791 /* OEControlsKeyLabelCell.h */,
				8396CC5B140693830096F791 /* OEControlsKeyLabelCell.m */,
				83DB70DE1442F40B00850CD8 /* OEControlsKeyHeadlineCell.h */,
				83DB70DF1442F40B00850CD8 /* OEControlsKeyHeadlineCell.m */,
				83D9991D146F40DA004409DC /* OEControlsKeySeparatorView.h */,
				83D9991E146F40DA004409DC /* OEControlsKeySeparatorView.m */,
			);
			name = "preferences controls";
			sourceTree = "<group>";
		};
		83AAC32514581469005ADD16 /* Controls */ = {
			isa = PBXGroup;
			children = (
				83AAC32714581699005ADD16 /* OESetupAssistantBackgroundView.h */,
				83AAC32814581699005ADD16 /* OESetupAssistantBackgroundView.m */,
				83FFC06B1458194E0077EC27 /* OESetupAssistantBox.h */,
				83FFC06C1458194E0077EC27 /* OESetupAssistantBox.m */,
				83FFC076145823B00077EC27 /* OEGlossButton.h */,
				83FFC077145823B00077EC27 /* OEGlossButton.m */,
				838FE6811458277B00185117 /* OEGlossCheckBox.h */,
				838FE6821458277B00185117 /* OEGlossCheckBox.m */,
				838FE6851458342600185117 /* OESetupAssistantKeyMapView.h */,
				838FE6861458342600185117 /* OESetupAssistantKeyMapView.m */,
				83BABBEC1458978B0097F6B2 /* OESetupAssistantTableView.h */,
				83BABBED1458978B0097F6B2 /* OESetupAssistantTableView.m */,
				83F298881458B6DC00ECB4F4 /* OESetupAssistantScrollView.h */,
				83F298891458B6DC00ECB4F4 /* OESetupAssistantScrollView.m */,
			);
			name = Controls;
			sourceTree = "<group>";
		};
		83AAC32A1458172C005ADD16 /* Setup Assistant */ = {
			isa = PBXGroup;
			children = (
				83F298851458B66F00ECB4F4 /* installer_scrollview_box.png */,
				83FFC068145819070077EC27 /* installer_backgroundSample.png */,
				83AAC32B1458172C005ADD16 /* gloss_button.png */,
				83AAC32C1458172C005ADD16 /* gloss_checkbox.png */,
				83AAC32D1458172C005ADD16 /* installer_dark_inset_box.png */,
				83AAC32E1458172C005ADD16 /* installer_gamepad_graphics.png */,
			);
			path = "Setup Assistant";
			sourceTree = "<group>";
		};
		83B6E444143E1BBD00BCDB7A /* Utilities */ = {
			isa = PBXGroup;
			children = (
				836291FC1515F30700192116 /* OEFSWatcher.h */,
				836291FD1515F30700192116 /* OEFSWatcher.m */,
				83B6E43D143E090800BCDB7A /* OELocalizationHelper.h */,
				83B6E43E143E090800BCDB7A /* OELocalizationHelper.m */,
			);
			name = Utilities;
			sourceTree = "<group>";
		};
		83C3E100147683350015656C /* OEMenu */ = {
			isa = PBXGroup;
			children = (
				53439B1D13B93078005C0CC8 /* OEMenu.h */,
				53439B1E13B93078005C0CC8 /* OEMenu.m */,
				839CA80214477DD8006AF845 /* OEMenuItem.h */,
				839CA80314477DD8006AF845 /* OEMenuItem.m */,
			);
			name = OEMenu;
			sourceTree = "<group>";
		};
		83EE16D2155E9ADE0063F9D3 /* Output Parsers */ = {
			isa = PBXGroup;
			children = (
				8304D0B2155C3D63000E3B1B /* ArchiveVGXMLParser.h */,
				8304D0B3155C3D63000E3B1B /* ArchiveVGXMLParser.m */,
				83AF88C0155C616400428BD5 /* ArchiveVGJSONParser.h */,
				83AF88C1155C616400428BD5 /* ArchiveVGJSONParser.m */,
				83AF88C3155C618300428BD5 /* ArchiveVGYAMLParser.h */,
				83AF88C4155C618300428BD5 /* ArchiveVGYAMLParser.m */,
			);
			name = "Output Parsers";
			sourceTree = "<group>";
		};
		83FA054F13B9DFC20055A520 /* Frameworks */ = {
			isa = PBXGroup;
			children = (
				83FA054D13B9DF940055A520 /* Sparkle.framework */,
			);
			name = Frameworks;
			sourceTree = "<group>";
		};
		93B479F512BAB52F008618A7 /* HID */ = {
			isa = PBXGroup;
			children = (
				C6C98B830F55B7A800116EA2 /* OEHIDEvent.h */,
				C6C98B840F55B7A800116EA2 /* OEHIDEvent.m */,
				C6C989C50F557D9200116EA2 /* OEHIDDeviceHandler.h */,
				C6C989C60F557D9200116EA2 /* OEHIDDeviceHandler.m */,
				C6B7AB740FB5AF94004385F5 /* NSApplication+OEHIDAdditions.h */,
				C6B7AB750FB5AF94004385F5 /* NSApplication+OEHIDAdditions.m */,
				82DD2B8C1236D0C400B58A8F /* OEHIDUsageToVK.h */,
				93B479F612BAB576008618A7 /* OEHIDManager.h */,
				93B479F712BAB576008618A7 /* OEHIDManager.m */,
			);
			name = HID;
			sourceTree = "<group>";
		};
		945E42FD1517F2B500057D08 /* Arcade */ = {
			isa = PBXGroup;
			children = (
				945E43081517F59800057D08 /* OEArcadeSystemController.h */,
				945E43091517F59800057D08 /* OEArcadeSystemController.m */,
				945E430A1517F59900057D08 /* OEArcadeSystemResponder.h */,
				945E430B1517F59900057D08 /* OEArcadeSystemResponder.m */,
				945E430C1517F59900057D08 /* OEArcadeSystemResponderClient.h */,
				945E42FE1517F2B500057D08 /* Supporting Files */,
			);
			path = Arcade;
			sourceTree = "<group>";
		};
		945E42FE1517F2B500057D08 /* Supporting Files */ = {
			isa = PBXGroup;
			children = (
				945E430F1517F5BC00057D08 /* arcade_library.png */,
				945E43111517F5BC00057D08 /* controller_arcade_mask.png */,
				945E43121517F5BC00057D08 /* controller_arcade.png */,
				945E43001517F2B500057D08 /* InfoPlist.strings */,
				945E42FF1517F2B500057D08 /* Arcade-Info.plist */,
				945E43131517F5BC00057D08 /* Controller-Preferences-Info.plist */,
			);
			name = "Supporting Files";
			sourceTree = "<group>";
		};
		94D7E8CB15073BA000FBDD85 /* NDS */ = {
			isa = PBXGroup;
			children = (
				94D7E8DE15073E3700FBDD85 /* OENDSSystemController.h */,
				94D7E8DF15073E3800FBDD85 /* OENDSSystemController.m */,
				94D7E8E015073E3800FBDD85 /* OENDSSystemResponder.h */,
				94D7E8E115073E3800FBDD85 /* OENDSSystemResponder.m */,
				94D7E8E215073E3800FBDD85 /* OENDSSystemResponderClient.h */,
				94D7E8CC15073BA000FBDD85 /* Supporting Files */,
			);
			path = NDS;
			sourceTree = "<group>";
		};
		94D7E8CC15073BA000FBDD85 /* Supporting Files */ = {
			isa = PBXGroup;
			children = (
				94D7E8D915073DB000FBDD85 /* nds_library.png */,
				94D7E8D615073DB000FBDD85 /* controller_nds_mask.png */,
				94D7E8D715073DB000FBDD85 /* controller_nds.png */,
				94D7E8CE15073BA000FBDD85 /* InfoPlist.strings */,
				94D7E8CD15073BA000FBDD85 /* NDS-Info.plist */,
				94D7E8D815073DB000FBDD85 /* Controller-Preferences-Info.plist */,
			);
			name = "Supporting Files";
			sourceTree = "<group>";
		};
		C60CDDD511780DD100EB472F /* Documentation */ = {
			isa = PBXGroup;
			children = (
				C60CDDD611780DF100EB472F /* OpenGL Format Table.txt */,
			);
			name = Documentation;
			sourceTree = "<group>";
		};
		C6252DAF14E7562700350A13 /* Supporting Files */ = {
			isa = PBXGroup;
			children = (
				83FBA37014F2C672001F1299 /* neogeopocket_library.png */,
				83F4DE2114E00F8800A82E36 /* controller_sms_mask.png */,
				820EB74E1483F9D3008EC398 /* controller_sms.png */,
				820EB7501483F9D3008EC398 /* InfoPlist.strings */,
				820EB7591483F9D3008EC398 /* NeoGeoPocket-Info.plist */,
				C6252DAD14E7556800350A13 /* Controller-Preferences-Info.plist */,
			);
			name = "Supporting Files";
			sourceTree = "<group>";
		};
		C6252DB014E7564200350A13 /* Supporting Files */ = {
			isa = PBXGroup;
			children = (
				83FBA36E14F2C62F001F1299 /* gamegear_library.png */,
				83F4DE1E14E00ED100A82E36 /* controller_sms_mask.png */,
				822775531489471A00B19E27 /* controller_sms.png */,
				822775551489471A00B19E27 /* InfoPlist.strings */,
				8227755E1489471A00B19E27 /* GameGear-Info.plist */,
				C6252DAA14E752E300350A13 /* Controller-Preferences-Info.plist */,
			);
			name = "Supporting Files";
			sourceTree = "<group>";
		};
		C6289C33135B276B00EEE97C /* System Input Core */ = {
			isa = PBXGroup;
			children = (
				C671182B13636A300034379A /* OpenEmuSystem.h */,
				C6289C34135B27C100EEE97C /* OESystemController.h */,
				C6289C35135B27C100EEE97C /* OESystemController.m */,
				C6D1596A135B34FD009D661C /* OESystemResponder.h */,
				C6D1596B135B34FD009D661C /* OESystemResponder.m */,
				C6E542C01363D2D90075BA8C /* OEBasicSystemResponder.h */,
				C6E542C11363D2D90075BA8C /* OEBasicSystemResponder.m */,
				82AD1B2F0FD1BD2A00B3A8A9 /* OEMap.h */,
				82AD1B300FD1BD2A00B3A8A9 /* OEMap.m */,
				C669163B0FC9BC3E007DE3D8 /* OEControlsSetupView.h */,
				C6AFE0D50FED6FDF00AC0CCF /* OEControlsSetupView.m */,
				C6D268D8135BD95A00154550 /* NSUserDefaultsController+OEEventAdditions.h */,
				C6D268D9135BD95A00154550 /* NSUserDefaultsController+OEEventAdditions.m */,
				C69259FA15045B03003E6FD3 /* OEEvent.h */,
				C69259FB15045B03003E6FD3 /* OEEvent.m */,
				93B479F512BAB52F008618A7 /* HID */,
			);
			name = "System Input Core";
			sourceTree = "<group>";
		};
		C62F546E0FE6AD6700DF15BA /* Plugins */ = {
			isa = PBXGroup;
			children = (
				C62F546F0FE6ADC500DF15BA /* OEPlugin.h */,
				C62F54700FE6ADC500DF15BA /* OEPlugin.m */,
				C62F54990FE6CC1500DF15BA /* OECorePlugin.h */,
				C62F549A0FE6CC1500DF15BA /* OECorePlugin.m */,
				C6289C30135B215B00EEE97C /* OESystemPlugin.h */,
				C6289C31135B215B00EEE97C /* OESystemPlugin.m */,
				C62D53030FFB51D6007C2649 /* OECompositionPlugin.h */,
				C62D53040FFB51D6007C2649 /* OECompositionPlugin.m */,
			);
			name = Plugins;
			sourceTree = "<group>";
		};
		C646574A13771F12002A4F70 /* GameBoy Advance */ = {
			isa = PBXGroup;
			children = (
				C6465762137721D5002A4F70 /* OEGBASystemController.h */,
				C6465763137721D5002A4F70 /* OEGBASystemController.m */,
				C646576513772251002A4F70 /* OEGBASystemResponder.h */,
				C646576613772251002A4F70 /* OEGBASystemResponder.m */,
				C6465761137720D5002A4F70 /* OEGBASystemResponderClient.h */,
				C646574B13771F12002A4F70 /* Supporting Files */,
			);
			path = "GameBoy Advance";
			sourceTree = "<group>";
		};
		C646574B13771F12002A4F70 /* Supporting Files */ = {
			isa = PBXGroup;
			children = (
				83FBA38214F2C870001F1299 /* gba_library.png */,
				830BC86A14D5F1A5000826E2 /* controller_gba_mask.png */,
				83DC1FCA1470857900F3D77A /* controller_gba.png */,
				C646574C13771F12002A4F70 /* GameBoy Advance-Info.plist */,
				C6252DBD14E75AE700350A13 /* Controller-Preferences-Info.plist */,
				C646574D13771F12002A4F70 /* InfoPlist.strings */,
			);
			name = "Supporting Files";
			sourceTree = "<group>";
		};
		C6480FC313648F670094FA33 /* SuperNES */ = {
			isa = PBXGroup;
			children = (
				C6480FD3136490250094FA33 /* OESNESSystemController.h */,
				C6480FD0136490250094FA33 /* OESNESSystemController.m */,
				C6480FD2136490250094FA33 /* OESNESSystemResponder.h */,
				C6480FD1136490250094FA33 /* OESNESSystemResponder.m */,
				C6480FF91364B18E0094FA33 /* OESNESSystemResponderClient.h */,
				C6480FC413648F670094FA33 /* Supporting Files */,
			);
			path = SuperNES;
			sourceTree = "<group>";
		};
		C6480FC413648F670094FA33 /* Supporting Files */ = {
			isa = PBXGroup;
			children = (
				83FBA37A14F2C7DB001F1299 /* snes_eujap_library.png */,
				83FBA37B14F2C7DB001F1299 /* snes_usa_library.png */,
				830BC86714D5E1E6000826E2 /* controller_snes_mask.png */,
				83977F611408FE4700175858 /* controller_snes_eu.png */,
				83977F621408FE4700175858 /* controller_snes_jap.png */,
				83977F631408FE4700175858 /* controller_snes_usa.png */,
				C6480FC513648F670094FA33 /* SuperNES-Info.plist */,
				C6252DB714E7590C00350A13 /* Controller-Preferences-Info.plist */,
				C6252DBF14E79EF900350A13 /* Controller-Preferences-Info-JAP.plist */,
				C6252DC014E79EFA00350A13 /* Controller-Preferences-Info-NA.plist */,
				C6480FC613648F670094FA33 /* InfoPlist.strings */,
			);
			name = "Supporting Files";
			sourceTree = "<group>";
		};
		C64BB08F136478E600C1AB23 /* NES */ = {
			isa = PBXGroup;
			children = (
				C64BB09C13647AEF00C1AB23 /* OENESSystemController.h */,
				C64BB09D13647AEF00C1AB23 /* OENESSystemController.m */,
				C64BB09F13647B3500C1AB23 /* OENESSystemResponder.h */,
				C64BB0A013647B3500C1AB23 /* OENESSystemResponder.m */,
				C6B3E691136525D100D34947 /* OENESSystemResponderClient.h */,
				C64BB090136478E600C1AB23 /* Supporting Files */,
			);
			path = NES;
			sourceTree = "<group>";
		};
		C64BB090136478E600C1AB23 /* Supporting Files */ = {
			isa = PBXGroup;
			children = (
				83FBA37614F2C752001F1299 /* famicom_library.png */,
				83FBA37414F2C747001F1299 /* nes_library.png */,
				C6252DA914E71D0500350A13 /* controller_fc.png */,
				83F4DE1514E004ED00A82E36 /* controller_fc_mask.png */,
				83977F6A1408FE8E00175858 /* controller_nes.png */,
				83F4DE1814E0096500A82E36 /* controller_nes_mask.png */,
				C64BB091136478E600C1AB23 /* NES-Info.plist */,
				C6252DB514E7578D00350A13 /* Controller-Preferences-Info.plist */,
				C6252DC314E7A00000350A13 /* Controller-Preferences-Info-JAP.plist */,
				C64BB092136478E600C1AB23 /* InfoPlist.strings */,
			);
			name = "Supporting Files";
			sourceTree = "<group>";
		};
		C66DFA600F51C9550080AA28 /* GameCore framework */ = {
			isa = PBXGroup;
			children = (
				83977F861409107C00175858 /* preferences controls */,
				93B479F512BAB52F008618A7 /* HID */,
				C6EB73FD136DF5FC00B39A6F /* OpenEmuBase.h */,
				C67B0D5E136352A300F18A5D /* OEPluginController.h */,
				C63E7C11136298F4001CC78B /* OESystemResponderClient.h */,
				828389A80E6CF3A500A96E2C /* OEGameCore.h */,
				C6FC4C900FD2C5C3007CCD32 /* OEGameCore.m */,
				C66DFA3C0F51C1640080AA28 /* OEAbstractAdditions.h */,
				C66DFA3D0F51C1640080AA28 /* OEAbstractAdditions.m */,
				C6D268D4135BCE4900154550 /* NSString+OEAdditions.h */,
				C6D268D5135BCE4900154550 /* NSString+OEAdditions.m */,
				C60BF0350F5709FC000D94F6 /* OEGameCoreController.h */,
				C60BF0360F5709FC000D94F6 /* OEGameCoreController.m */,
				C67DCEF00FC5FB5A0038A56E /* OEPreferenceViewController.h */,
				C67DCEF10FC5FB5A0038A56E /* OEPreferenceViewController.m */,
				82AD1B2F0FD1BD2A00B3A8A9 /* OEMap.h */,
				82AD1B300FD1BD2A00B3A8A9 /* OEMap.m */,
				82AFA6670FDDC03500531EE3 /* OERingBuffer.h */,
				82AFA6680FDDC03500531EE3 /* OERingBuffer.m */,
				82C9B3FA14F75CB700D7E795 /* TPCircularBuffer.c */,
				82C9B3FD14F75CD900D7E795 /* TPCircularBuffer.h */,
				3DD90BA51500A6BF00FE5DFD /* OETimingUtils.h */,
				3DD90BA61500A6BF00FE5DFD /* OETimingUtils.m */,
			);
			name = "GameCore framework";
			sourceTree = "<group>";
		};
		C6711812136368330034379A /* Other Frameworks */ = {
			isa = PBXGroup;
			children = (
				C6711813136368330034379A /* AppKit.framework */,
				C6711814136368330034379A /* CoreData.framework */,
				C6711815136368330034379A /* Foundation.framework */,
			);
			name = "Other Frameworks";
			sourceTree = "<group>";
		};
		C6711817136368330034379A /* Supporting Files */ = {
			isa = PBXGroup;
			children = (
				83FBA37814F2C795001F1299 /* sms_library.png */,
				83F4DE1B14E00C8600A82E36 /* controller_sms_mask.png */,
				83977F6D1408FEA800175858 /* controller_sms.png */,
				C6711818136368330034379A /* SegaMasterSystem-Info.plist */,
				C6252DB314E7572C00350A13 /* Controller-Preferences-Info.plist */,
				C6711819136368330034379A /* InfoPlist.strings */,
			);
			name = "Supporting Files";
			sourceTree = "<group>";
		};
		C67118201363687A0034379A /* System Plugins */ = {
			isa = PBXGroup;
			children = (
				945E42FD1517F2B500057D08 /* Arcade */,
				94D7E8CB15073BA000FBDD85 /* NDS */,
				822775521489471A00B19E27 /* GameGear */,
				820EB74D1483F9D3008EC398 /* NeoGeoPocket */,
				141554111442B3B300A01683 /* N64 */,
				C6711821136368A30034379A /* Sega Master System */,
				C64BB08F136478E600C1AB23 /* NES */,
				C6480FC313648F670094FA33 /* SuperNES */,
				C6B947B11364ECA700A425F0 /* GameBoy */,
				C6B947E81365080B00A425F0 /* Genesis */,
				C646574A13771F12002A4F70 /* GameBoy Advance */,
			);
			name = "System Plugins";
			sourceTree = "<group>";
		};
		C6711821136368A30034379A /* Sega Master System */ = {
			isa = PBXGroup;
			children = (
				C6711822136369020034379A /* OESMSSystemController.h */,
				C6711823136369020034379A /* OESMSSystemController.m */,
				C6711825136369DE0034379A /* OESMSSystemResponder.h */,
				C6711826136369DE0034379A /* OESMSSystemResponder.m */,
				C6B3E67B1365250D00D34947 /* OESMSSystemResponderClient.h */,
				C6711817136368330034379A /* Supporting Files */,
			);
			name = "Sega Master System";
			path = SegaMasterSystem;
			sourceTree = "<group>";
		};
		C67B0CB51363370B00F18A5D /* OpenEmuGameSystem */ = {
			isa = PBXGroup;
			children = (
				C67B0CB61363370B00F18A5D /* Supporting Files */,
			);
			path = OpenEmuGameSystem;
			sourceTree = "<group>";
		};
		C67B0CB61363370B00F18A5D /* Supporting Files */ = {
			isa = PBXGroup;
			children = (
				C67B0CB71363370B00F18A5D /* OpenEmuGameSystem-Info.plist */,
				C67B0CB81363370B00F18A5D /* InfoPlist.strings */,
			);
			name = "Supporting Files";
			sourceTree = "<group>";
		};
		C6B947B11364ECA700A425F0 /* GameBoy */ = {
			isa = PBXGroup;
			children = (
				C6B947BF1364EE6C00A425F0 /* OEGBSystemController.h */,
				C6B947BD1364EE6C00A425F0 /* OEGBSystemController.m */,
				C6B947BE1364EE6C00A425F0 /* OEGBSystemResponder.h */,
				C6B947BB1364EE6C00A425F0 /* OEGBSystemResponder.m */,
				C6B947BC1364EE6C00A425F0 /* OEGBSystemResponderClient.h */,
				C6B947B21364ECA700A425F0 /* Supporting Files */,
			);
			path = GameBoy;
			sourceTree = "<group>";
		};
		C6B947B21364ECA700A425F0 /* Supporting Files */ = {
			isa = PBXGroup;
			children = (
				83FBA37E14F2C81C001F1299 /* gameboy_library.png */,
				83F4DE2414E0130E00A82E36 /* controller_gb_mask.png */,
				83977F671408FE6700175858 /* controller_gb.png */,
				C6B947B31364ECA700A425F0 /* GameBoy-Info.plist */,
				C6252DB914E759DB00350A13 /* Controller-Preferences-Info.plist */,
				C6B947B41364ECA700A425F0 /* InfoPlist.strings */,
			);
			name = "Supporting Files";
			sourceTree = "<group>";
		};
		C6B947E81365080B00A425F0 /* Genesis */ = {
			isa = PBXGroup;
			children = (
				C6B9480E1365096800A425F0 /* OEGenesisSystemController.h */,
				C6B9480D1365096800A425F0 /* OEGenesisSystemController.m */,
				C6B9480C1365096800A425F0 /* OEGenesisSystemResponder.h */,
				C6B9480B1365096800A425F0 /* OEGenesisSystemResponder.m */,
				C6B9480A1365096800A425F0 /* OEGenesisSystemResponderClient.h */,
				C6B947E91365080B00A425F0 /* Supporting Files */,
			);
			path = Genesis;
			sourceTree = "<group>";
		};
		C6B947E91365080B00A425F0 /* Supporting Files */ = {
			isa = PBXGroup;
			children = (
				83FBA38014F2C857001F1299 /* genesis_library.png */,
				83F4DE2714E0167C00A82E36 /* controller_genesis_mask.png */,
				83AE9F0A14B271E200E91BD8 /* controller_genesis.png */,
				C6B947EA1365080B00A425F0 /* Genesis-Info.plist */,
				C6252DBB14E75A4800350A13 /* Controller-Preferences-Info.plist */,
				C6B947EB1365080B00A425F0 /* InfoPlist.strings */,
			);
			name = "Supporting Files";
			sourceTree = "<group>";
		};
/* End PBXGroup section */

/* Begin PBXHeadersBuildPhase section */
		3887AAED1024DDD6000FC4CF /* Headers */ = {
			isa = PBXHeadersBuildPhase;
			buildActionMask = 2147483647;
			files = (
			);
			runOnlyForDeploymentPostprocessing = 0;
		};
		82444B9C0F51256C007C171B /* Headers */ = {
			isa = PBXHeadersBuildPhase;
			buildActionMask = 2147483647;
			files = (
				C6EB73FF136DF60100B39A6F /* OpenEmuBase.h in Headers */,
				C61C98C40F58308C007F4242 /* OEGameCoreController.h in Headers */,
				C6EB73FC136DF5C200B39A6F /* OEPluginController.h in Headers */,
				82F362A00F51CC66001495F6 /* OEAbstractAdditions.h in Headers */,
				82AFA6690FDDC03500531EE3 /* OERingBuffer.h in Headers */,
				1BEF2A67116826BC0090F72B /* NSString+UUID.h in Headers */,
				C6D268D6135BCE4900154550 /* NSString+OEAdditions.h in Headers */,
				82EE73E11443C1F700080CCB /* OEGameCore.h in Headers */,
				EF2FDBEE14D0025D002A64F2 /* OEPreferenceViewController.h in Headers */,
				8220233214F1C20E00902FB1 /* OESystemResponderClient.h in Headers */,
				8245FD0914F764D100C64574 /* TPCircularBuffer.h in Headers */,
				3DD90BA71500A6BF00FE5DFD /* OETimingUtils.h in Headers */,
			);
			runOnlyForDeploymentPostprocessing = 0;
		};
		C67117FA136367240034379A /* Headers */ = {
			isa = PBXHeadersBuildPhase;
			buildActionMask = 2147483647;
			files = (
				C671182C13636A300034379A /* OpenEmuSystem.h in Headers */,
				C67117FB136367240034379A /* OEHIDDeviceHandler.h in Headers */,
				C64CBD4F1363DC5100BEE4F3 /* OEMap.h in Headers */,
				C67117FC136367240034379A /* OEHIDManager.h in Headers */,
				C67117FD136367240034379A /* OEHIDEvent.h in Headers */,
				C67117FE136367240034379A /* OEHIDUsageToVK.h in Headers */,
				C67117FF136367240034379A /* OESystemController.h in Headers */,
				C6711800136367240034379A /* OESystemResponder.h in Headers */,
				C6E542C31363D96F0075BA8C /* OEBasicSystemResponder.h in Headers */,
				EF2FDBE514CFFBB8002A64F2 /* OEGameViewController.h in Headers */,
				EF2FDBF214D00AB3002A64F2 /* NSApplication+OEHIDAdditions.h in Headers */,
				EF2FDBF814D00BB6002A64F2 /* OESystemResponderClient.h in Headers */,
				EF2FDBFA14D00C22002A64F2 /* OELocalizationHelper.h in Headers */,
				C69259FC15045B03003E6FD3 /* OEEvent.h in Headers */,
			);
			runOnlyForDeploymentPostprocessing = 0;
		};
/* End PBXHeadersBuildPhase section */

/* Begin PBXNativeTarget section */
		1415540E1442B3B300A01683 /* N64 */ = {
			isa = PBXNativeTarget;
			buildConfigurationList = 1415541A1442B3B300A01683 /* Build configuration list for PBXNativeTarget "N64" */;
			buildPhases = (
				1415540B1442B3B300A01683 /* Sources */,
				1415540C1442B3B300A01683 /* Frameworks */,
				1415540D1442B3B300A01683 /* Resources */,
			);
			buildRules = (
			);
			dependencies = (
			);
			name = N64;
			productName = N64;
			productReference = 1415540F1442B3B300A01683 /* N64.oesystemplugin */;
			productType = "com.apple.product-type.bundle";
		};
		1BEF2A9311682A530090F72B /* OpenEmuHelperApp */ = {
			isa = PBXNativeTarget;
			buildConfigurationList = 1BEF2AC211682A980090F72B /* Build configuration list for PBXNativeTarget "OpenEmuHelperApp" */;
			buildPhases = (
				1BEF2A9111682A530090F72B /* Sources */,
				1BEF2A9211682A530090F72B /* Frameworks */,
			);
			buildRules = (
			);
			dependencies = (
				1BEF2C7511684D9E0090F72B /* PBXTargetDependency */,
			);
			name = OpenEmuHelperApp;
			productName = OpenEmuHelperApp;
			productReference = 1BEF2A9411682A530090F72B /* OpenEmuHelperApp */;
			productType = "com.apple.product-type.tool";
		};
		3887A7F51024D1F9000FC4CF /* OESaveStateQLPlugin */ = {
			isa = PBXNativeTarget;
			buildConfigurationList = 3887A7FB1024D1FA000FC4CF /* Build configuration list for PBXNativeTarget "OESaveStateQLPlugin" */;
			buildPhases = (
				3887AAED1024DDD6000FC4CF /* Headers */,
				3887A7F21024D1F9000FC4CF /* Resources */,
				3887A7F31024D1F9000FC4CF /* Sources */,
				3887A7F41024D1F9000FC4CF /* Frameworks */,
				3887AAE21024DD91000FC4CF /* Rez */,
				82DE41ED1024E7B7007184EB /* ShellScript */,
			);
			buildRules = (
			);
			dependencies = (
			);
			name = OESaveStateQLPlugin;
			productName = OESaveStateQLPlugin;
			productReference = 3887A7F61024D1F9000FC4CF /* OESaveStateQLPlugin.qlgenerator */;
			productType = "com.apple.product-type.bundle";
		};
		820EB7391483F9A2008EC398 /* NeoGeoPocket */ = {
			isa = PBXNativeTarget;
			buildConfigurationList = 820EB7471483F9A2008EC398 /* Build configuration list for PBXNativeTarget "NeoGeoPocket" */;
			buildPhases = (
				820EB73C1483F9A2008EC398 /* Sources */,
				820EB7401483F9A2008EC398 /* Frameworks */,
				820EB7431483F9A2008EC398 /* Resources */,
			);
			buildRules = (
			);
			dependencies = (
				820EB73A1483F9A2008EC398 /* PBXTargetDependency */,
			);
			name = NeoGeoPocket;
			productName = SegaMasterSystem;
			productReference = 820EB74A1483F9A2008EC398 /* NeoGeo Pocket.oesystemplugin */;
			productType = "com.apple.product-type.bundle";
		};
		8227753E148946DF00B19E27 /* GameGear */ = {
			isa = PBXNativeTarget;
			buildConfigurationList = 8227754C148946DF00B19E27 /* Build configuration list for PBXNativeTarget "GameGear" */;
			buildPhases = (
				82277541148946DF00B19E27 /* Sources */,
				82277545148946DF00B19E27 /* Frameworks */,
				82277548148946DF00B19E27 /* Resources */,
			);
			buildRules = (
			);
			dependencies = (
				8227753F148946DF00B19E27 /* PBXTargetDependency */,
			);
			name = GameGear;
			productName = SegaMasterSystem;
			productReference = 8227754F148946DF00B19E27 /* GameGear.oesystemplugin */;
			productType = "com.apple.product-type.bundle";
		};
		82444BA00F51256C007C171B /* OpenEmuBase */ = {
			isa = PBXNativeTarget;
			buildConfigurationList = 82444BA50F51256D007C171B /* Build configuration list for PBXNativeTarget "OpenEmuBase" */;
			buildPhases = (
				82444B9C0F51256C007C171B /* Headers */,
				82444B9D0F51256C007C171B /* Resources */,
				82444B9E0F51256C007C171B /* Sources */,
				82444B9F0F51256C007C171B /* Frameworks */,
			);
			buildRules = (
			);
			dependencies = (
			);
			name = OpenEmuBase;
			productName = OpenEmuBase;
			productReference = 82444BA10F51256C007C171B /* OpenEmuBase.framework */;
			productType = "com.apple.product-type.framework";
		};
		8D15AC270486D014006FF6A4 /* OpenEmu */ = {
			isa = PBXNativeTarget;
			buildConfigurationList = C05733C708A9546B00998B17 /* Build configuration list for PBXNativeTarget "OpenEmu" */;
			buildPhases = (
				8D15AC2B0486D014006FF6A4 /* Resources */,
				1B22406D100BD6C600F42067 /* Copy Filters Folder To App Resources */,
				C68624C91572528D00EFC972 /* Copy Systems Plugins */,
				8D15AC300486D014006FF6A4 /* Sources */,
				8D15AC330486D014006FF6A4 /* Frameworks */,
				828ED4F00E7D98F60059F397 /* Copy Frameworks to App Frameworks */,
				948E540C1571D739002D26E0 /* Copy System Plugins to App PlugIns */,
			);
			buildRules = (
			);
			dependencies = (
				3DAA589A14464890001C09A8 /* PBXTargetDependency */,
				C60FC00113522D9A00B53F64 /* PBXTargetDependency */,
				C6711809136367920034379A /* PBXTargetDependency */,
				1B6A25021430F8FB009F1CE1 /* PBXTargetDependency */,
				1BFC26CF116C1C9900B95689 /* PBXTargetDependency */,
			);
			name = OpenEmu;
			productInstallPath = "$(HOME)/Applications";
			productName = OpenEmu;
			productReference = 8D15AC370486D014006FF6A4 /* OpenEmu.app */;
			productType = "com.apple.product-type.application";
		};
		945E42FA1517F2B500057D08 /* Arcade */ = {
			isa = PBXNativeTarget;
			buildConfigurationList = 945E43061517F2B500057D08 /* Build configuration list for PBXNativeTarget "Arcade" */;
			buildPhases = (
				945E42F71517F2B500057D08 /* Sources */,
				945E42F81517F2B500057D08 /* Frameworks */,
				945E42F91517F2B500057D08 /* Resources */,
			);
			buildRules = (
			);
			dependencies = (
				945E431A1517F63B00057D08 /* PBXTargetDependency */,
			);
			name = Arcade;
			productName = Arcade;
			productReference = 945E42FB1517F2B500057D08 /* Arcade.oesystemplugin */;
			productType = "com.apple.product-type.bundle";
		};
		94D7E8C815073BA000FBDD85 /* NDS */ = {
			isa = PBXNativeTarget;
			buildConfigurationList = 94D7E8D415073BA000FBDD85 /* Build configuration list for PBXNativeTarget "NDS" */;
			buildPhases = (
				94D7E8C515073BA000FBDD85 /* Sources */,
				94D7E8C615073BA000FBDD85 /* Frameworks */,
				94D7E8C715073BA000FBDD85 /* Resources */,
			);
			buildRules = (
			);
			dependencies = (
				94D7E8E61507413400FBDD85 /* PBXTargetDependency */,
			);
			name = NDS;
			productName = NDS;
			productReference = 94D7E8C915073BA000FBDD85 /* NDS.oesystemplugin */;
			productType = "com.apple.product-type.bundle";
		};
		C646574713771F12002A4F70 /* GameBoy Advance */ = {
			isa = PBXNativeTarget;
			buildConfigurationList = C646575113771F12002A4F70 /* Build configuration list for PBXNativeTarget "GameBoy Advance" */;
			buildPhases = (
				C646574413771F12002A4F70 /* Sources */,
				C646574513771F12002A4F70 /* Frameworks */,
				C646574613771F12002A4F70 /* Resources */,
			);
			buildRules = (
			);
			dependencies = (
				C646575513771F2C002A4F70 /* PBXTargetDependency */,
			);
			name = "GameBoy Advance";
			productName = "GameBoy Advance";
			productReference = C646574813771F12002A4F70 /* GameBoy Advance.oesystemplugin */;
			productType = "com.apple.product-type.bundle";
		};
		C6480FC013648F670094FA33 /* SuperNES */ = {
			isa = PBXNativeTarget;
			buildConfigurationList = C6480FCA13648F670094FA33 /* Build configuration list for PBXNativeTarget "SuperNES" */;
			buildPhases = (
				C6480FBD13648F670094FA33 /* Sources */,
				C6480FBE13648F670094FA33 /* Frameworks */,
				C6480FBF13648F670094FA33 /* Resources */,
			);
			buildRules = (
			);
			dependencies = (
				C6480FCF13648F8C0094FA33 /* PBXTargetDependency */,
			);
			name = SuperNES;
			productName = SuperNES;
			productReference = C6480FC113648F670094FA33 /* SuperNES.oesystemplugin */;
			productType = "com.apple.product-type.bundle";
		};
		C64BB08C136478E600C1AB23 /* NES */ = {
			isa = PBXNativeTarget;
			buildConfigurationList = C64BB096136478E600C1AB23 /* Build configuration list for PBXNativeTarget "NES" */;
			buildPhases = (
				C64BB089136478E600C1AB23 /* Sources */,
				C64BB08A136478E600C1AB23 /* Frameworks */,
				C64BB08B136478E600C1AB23 /* Resources */,
			);
			buildRules = (
			);
			dependencies = (
				C64BB09A1364798900C1AB23 /* PBXTargetDependency */,
			);
			name = NES;
			productName = NES;
			productReference = C64BB08D136478E600C1AB23 /* NES.oesystemplugin */;
			productType = "com.apple.product-type.bundle";
		};
		C67117ED136367240034379A /* OpenEmuSystem */ = {
			isa = PBXNativeTarget;
			buildConfigurationList = C6711804136367240034379A /* Build configuration list for PBXNativeTarget "OpenEmuSystem" */;
			buildPhases = (
				C67117EE136367240034379A /* Sources */,
				C67117F5136367240034379A /* Frameworks */,
				C67117FA136367240034379A /* Headers */,
				C6711802136367240034379A /* Resources */,
			);
			buildRules = (
			);
			dependencies = (
			);
			name = OpenEmuSystem;
			productName = OpenEmuGameSystem;
			productReference = C6711807136367240034379A /* OpenEmuSystem.framework */;
			productType = "com.apple.product-type.framework";
		};
		C671180E136368330034379A /* SegaMasterSystem */ = {
			isa = PBXNativeTarget;
			buildConfigurationList = C671181D136368330034379A /* Build configuration list for PBXNativeTarget "SegaMasterSystem" */;
			buildPhases = (
				C671180B136368330034379A /* Sources */,
				C671180C136368330034379A /* Frameworks */,
				C671180D136368330034379A /* Resources */,
			);
			buildRules = (
			);
			dependencies = (
				C671182913636A020034379A /* PBXTargetDependency */,
			);
			name = SegaMasterSystem;
			productName = SegaMasterSystem;
			productReference = C671180F136368330034379A /* SegaMasterSystem.oesystemplugin */;
			productType = "com.apple.product-type.bundle";
		};
		C6B947AE1364ECA600A425F0 /* GameBoy */ = {
			isa = PBXNativeTarget;
			buildConfigurationList = C6B947BA1364ECA700A425F0 /* Build configuration list for PBXNativeTarget "GameBoy" */;
			buildPhases = (
				C6B947AB1364ECA600A425F0 /* Sources */,
				C6B947AC1364ECA600A425F0 /* Frameworks */,
				C6B947AD1364ECA600A425F0 /* Resources */,
			);
			buildRules = (
			);
			dependencies = (
				C6B947E01364FEAE00A425F0 /* PBXTargetDependency */,
			);
			name = GameBoy;
			productName = GameBoy;
			productReference = C6B947AF1364ECA600A425F0 /* GameBoy.oesystemplugin */;
			productType = "com.apple.product-type.bundle";
		};
		C6B947E51365080B00A425F0 /* Genesis */ = {
			isa = PBXNativeTarget;
			buildConfigurationList = C6B947EF1365080B00A425F0 /* Build configuration list for PBXNativeTarget "Genesis" */;
			buildPhases = (
				C6B947E21365080B00A425F0 /* Sources */,
				C6B947E31365080B00A425F0 /* Frameworks */,
				C6B947E41365080B00A425F0 /* Resources */,
			);
			buildRules = (
			);
			dependencies = (
				C6B94813136511DA00A425F0 /* PBXTargetDependency */,
			);
			name = Genesis;
			productName = Genesis;
			productReference = C6B947E61365080B00A425F0 /* Genesis.oesystemplugin */;
			productType = "com.apple.product-type.bundle";
		};
/* End PBXNativeTarget section */

/* Begin PBXProject section */
		2A37F4A9FDCFA73011CA2CEA /* Project object */ = {
			isa = PBXProject;
			attributes = {
				BuildIndependentTargetsInParallel = YES;
				LastUpgradeCheck = 0430;
			};
			buildConfigurationList = C05733CB08A9546B00998B17 /* Build configuration list for PBXProject "OpenEmu" */;
			compatibilityVersion = "Xcode 3.2";
			developmentRegion = English;
			hasScannedForEncodings = 1;
			knownRegions = (
				English,
				Japanese,
				French,
				German,
				en,
			);
			mainGroup = 2A37F4AAFDCFA73011CA2CEA /* OpenEmu */;
			projectDirPath = "";
			projectRoot = "";
			targets = (
				8D15AC270486D014006FF6A4 /* OpenEmu */,
				1BEF2A9311682A530090F72B /* OpenEmuHelperApp */,
				82444BA00F51256C007C171B /* OpenEmuBase */,
				C67117ED136367240034379A /* OpenEmuSystem */,
				3887A7F51024D1F9000FC4CF /* OESaveStateQLPlugin */,
				C671180E136368330034379A /* SegaMasterSystem */,
				C64BB08C136478E600C1AB23 /* NES */,
				C6480FC013648F670094FA33 /* SuperNES */,
				C6B947AE1364ECA600A425F0 /* GameBoy */,
				C6B947E51365080B00A425F0 /* Genesis */,
				C646574713771F12002A4F70 /* GameBoy Advance */,
				1415540E1442B3B300A01683 /* N64 */,
				820EB7391483F9A2008EC398 /* NeoGeoPocket */,
				8227753E148946DF00B19E27 /* GameGear */,
				94D7E8C815073BA000FBDD85 /* NDS */,
				945E42FA1517F2B500057D08 /* Arcade */,
				82C9C96F0F080C7F0071460B /* Distribution */,
				37C802FF101564A300356EF3 /* Build & Copy OpenEmuBase */,
				83F37141140BB166005A7353 /* Build SystemPlugins */,
			);
		};
/* End PBXProject section */

/* Begin PBXResourcesBuildPhase section */
		1415540D1442B3B300A01683 /* Resources */ = {
			isa = PBXResourcesBuildPhase;
			buildActionMask = 2147483647;
			files = (
				141554161442B3B300A01683 /* InfoPlist.strings in Resources */,
				141554291442C12200A01683 /* controller_n64.png in Resources */,
				C6252DB214E7566600350A13 /* Controller-Preferences-Info.plist in Resources */,
				83FBA37314F2C699001F1299 /* n64_library.png in Resources */,
			);
			runOnlyForDeploymentPostprocessing = 0;
		};
		3887A7F21024D1F9000FC4CF /* Resources */ = {
			isa = PBXResourcesBuildPhase;
			buildActionMask = 2147483647;
			files = (
			);
			runOnlyForDeploymentPostprocessing = 0;
		};
		820EB7431483F9A2008EC398 /* Resources */ = {
			isa = PBXResourcesBuildPhase;
			buildActionMask = 2147483647;
			files = (
				82C2909214840028007C0214 /* InfoPlist.strings in Resources */,
				82C290931484002F007C0214 /* controller_sms.png in Resources */,
				83F4DE2314E00FF100A82E36 /* controller_sms_mask.png in Resources */,
				C6252DAE14E7556800350A13 /* Controller-Preferences-Info.plist in Resources */,
				83FBA37114F2C672001F1299 /* neogeopocket_library.png in Resources */,
			);
			runOnlyForDeploymentPostprocessing = 0;
		};
		82277548148946DF00B19E27 /* Resources */ = {
			isa = PBXResourcesBuildPhase;
			buildActionMask = 2147483647;
			files = (
				822775651489471A00B19E27 /* InfoPlist.strings in Resources */,
				822775611489471A00B19E27 /* controller_sms.png in Resources */,
				83F4DE2014E00EE600A82E36 /* controller_sms_mask.png in Resources */,
				C6252DAC14E752E300350A13 /* Controller-Preferences-Info.plist in Resources */,
				83FBA36F14F2C62F001F1299 /* gamegear_library.png in Resources */,
			);
			runOnlyForDeploymentPostprocessing = 0;
		};
		82444B9D0F51256C007C171B /* Resources */ = {
			isa = PBXResourcesBuildPhase;
			buildActionMask = 2147483647;
			files = (
			);
			runOnlyForDeploymentPostprocessing = 0;
		};
		8D15AC2B0486D014006FF6A4 /* Resources */ = {
			isa = PBXResourcesBuildPhase;
			buildActionMask = 2147483647;
			files = (
				1B32151414DDD49E00C5B50A /* OE Startup.qtz in Resources */,
				1B32151514DDD49E00C5B50A /* OpenEmu.dae in Resources */,
				1B32151614DDD49E00C5B50A /* OpenEmuText.dae in Resources */,
				1BE3AB9F14DBB43D00D2F508 /* Scale2xBR.vert in Resources */,
				1BE3ABA014DBB43D00D2F508 /* Scale2xBR.frag in Resources */,
				1B2B6D7714DB659F000D0BF7 /* Scale4xBR.frag in Resources */,
				1B2B6D7814DB659F000D0BF7 /* Scale4xBR.vert in Resources */,
				1B4D77EE117A60ED0001F629 /* Scale4x.frag in Resources */,
				1B4D77EF117A60ED0001F629 /* Scale4x.vert in Resources */,
				1B4D77F0117A60ED0001F629 /* Scale4xHQ.frag in Resources */,
				1B4D77F1117A60ED0001F629 /* Scale4xHQ.vert in Resources */,
				1B4D77F4117A60ED0001F629 /* Scale2xHQ.frag in Resources */,
				1B4D77F5117A60ED0001F629 /* Scale2xHQ.vert in Resources */,
				1B4D77F6117A60ED0001F629 /* Scale2xPlus.frag in Resources */,
				1B4D77F7117A60ED0001F629 /* Scale2xPlus.vert in Resources */,
				1BFC26D0116C1CA300B95689 /* OpenEmuHelperApp in Resources */,
				1B7505140FEEB72700B0D0AF /* About.png in Resources */,
				8D15AC2C0486D014006FF6A4 /* Credits.rtf in Resources */,
				8D15AC2F0486D014006FF6A4 /* InfoPlist.strings in Resources */,
				828ED4DA0E7D98A10059F397 /* GameFilePicker.xib in Resources */,
				82C434130EE393530037C54B /* icon.icns in Resources */,
				82C9C96D0F080BD30071460B /* dsa_pub.pem in Resources */,
				C6BFB29F0F7CC8E700040FFA /* Localizable.strings in Resources */,
				C67A36AA0FE7F1F500A665E2 /* OECorePluginIcon.icns in Resources */,
				C69DCCED0FE99415009AE5A6 /* OEFilterPluginIcon.icns in Resources */,
				826844C51022A0630019C7B0 /* smaller.tif in Resources */,
				826844C61022A0630019C7B0 /* larger.tif in Resources */,
				82965F851041DC3200F30B74 /* OECorePicker.xib in Resources */,
				82C42C8610CAFB480046D1A3 /* download_arrow_down.png in Resources */,
				82C42C8710CAFB480046D1A3 /* download_arrow_up.png in Resources */,
				82DD29DB12369F1100B58A8F /* KeyboardUsages.plist in Resources */,
				53439B8913B936DA005C0CC8 /* CollectionView.xib in Resources */,
				53439B8B13B936E1005C0CC8 /* Library.xib in Resources */,
				53439B8D13B936EA005C0CC8 /* Preferences.xib in Resources */,
				53439BF213B93920005C0CC8 /* arrow_down.png in Resources */,
				53439BF313B93920005C0CC8 /* arrow_left.png in Resources */,
				53439BF413B93920005C0CC8 /* arrow_right.png in Resources */,
				53439BF513B93920005C0CC8 /* arrow_up.png in Resources */,
				53439BF613B93920005C0CC8 /* background_lighting.png in Resources */,
				53439BF713B93920005C0CC8 /* badge_1.png in Resources */,
				53439BF813B93920005C0CC8 /* badge_2.png in Resources */,
				53439BF913B93920005C0CC8 /* badge_3.png in Resources */,
				53439BFA13B93920005C0CC8 /* box_gloss.pdf in Resources */,
				53439BFB13B93920005C0CC8 /* collections.png in Resources */,
				53439BFD13B93920005C0CC8 /* hud_bar.png in Resources */,
				53439BFE13B93920005C0CC8 /* hud_button.png in Resources */,
				53439BFF13B93920005C0CC8 /* hud_close_button.png in Resources */,
				53439C0013B93920005C0CC8 /* hud_fullscreen_glyph.png in Resources */,
				53439C0113B93920005C0CC8 /* hud_glyphs.png in Resources */,
				53439C0213B93920005C0CC8 /* hud_slider_level.png in Resources */,
				53439C0313B93920005C0CC8 /* hud_slider_thumb.png in Resources */,
				53439C0413B93920005C0CC8 /* hud_slider_track.png in Resources */,
				53439C0513B93920005C0CC8 /* hud_volume.png in Resources */,
				53439C0613B93920005C0CC8 /* hud_window.png in Resources */,
				53439C0713B93920005C0CC8 /* grid_rating.png in Resources */,
				53439C0813B93920005C0CC8 /* grid_slider_large.png in Resources */,
				53439C0913B93920005C0CC8 /* grid_slider_small.png in Resources */,
				53439C0A13B93920005C0CC8 /* grid_slider_thumb.png in Resources */,
				53439C0B13B93920005C0CC8 /* grid_slider_track.png in Resources */,
				53439C0C13B93920005C0CC8 /* knob_horizontal.png in Resources */,
				53439C0D13B93920005C0CC8 /* knob_vertical.png in Resources */,
				53439C0E13B93920005C0CC8 /* list_indicators.png in Resources */,
				53439C0F13B93920005C0CC8 /* list_rating.png in Resources */,
				53439C1013B93920005C0CC8 /* missing_artwork.pdf in Resources */,
				53439C1113B93920005C0CC8 /* missing_rom.pdf in Resources */,
				53439C1213B93920005C0CC8 /* noise.png in Resources */,
				53439C1A13B93920005C0CC8 /* controls_background.jpg in Resources */,
				53439C1B13B93920005C0CC8 /* controls_tab_icon.png in Resources */,
				53439C1C13B93920005C0CC8 /* core_triangle.png in Resources */,
				53439C1D13B93920005C0CC8 /* cores_tab_icon.png in Resources */,
				53439C1E13B93920005C0CC8 /* dark_box.png in Resources */,
				53439C1F13B93920005C0CC8 /* dark_button.png in Resources */,
				53439C2013B93920005C0CC8 /* dark_checkbox.png in Resources */,
				53439C2113B93920005C0CC8 /* dark_inset_box.png in Resources */,
				53439C2413B93920005C0CC8 /* dark_popup_button.png in Resources */,
				53439C2613B93920005C0CC8 /* gameplay_tab_icon.png in Resources */,
				53439C2E13B93920005C0CC8 /* library_tab_icon.png in Resources */,
				53439C2F13B93920005C0CC8 /* mark_slider_thumb.png in Resources */,
				53439C3013B93920005C0CC8 /* mark_slider_track.png in Resources */,
				53439C3113B93920005C0CC8 /* tab_selector.png in Resources */,
				53439C3213B93920005C0CC8 /* wood_inset_box.png in Resources */,
				53439C3313B93920005C0CC8 /* wood_popup_button.png in Resources */,
				53439C3413B93920005C0CC8 /* resizer.png in Resources */,
				53439C3513B93920005C0CC8 /* scrollbar_corner.png in Resources */,
				53439C3613B93920005C0CC8 /* search_cancel.png in Resources */,
				53439C3713B93920005C0CC8 /* search_field.png in Resources */,
				53439C3813B93920005C0CC8 /* search_loupe.png in Resources */,
				53439C3913B93920005C0CC8 /* selector_ring.png in Resources */,
				53439C3A13B93920005C0CC8 /* sort_arrow.png in Resources */,
				53439C3B13B93920005C0CC8 /* spinner.pdf in Resources */,
				53439C3C13B93920005C0CC8 /* table_header.png in Resources */,
				53439C3D13B93920005C0CC8 /* toolbar_add_button.png in Resources */,
				53439C3E13B93920005C0CC8 /* toolbar_sidebar_button.png in Resources */,
				53439C3F13B93920005C0CC8 /* toolbar_view_buttons.png in Resources */,
				53439C4013B93920005C0CC8 /* track_horizontal.png in Resources */,
				53439C4113B93920005C0CC8 /* track_horizontal_spacer.png in Resources */,
				53439C4213B93920005C0CC8 /* track_vertical.png in Resources */,
				53439C4313B93920005C0CC8 /* track_vertical_spacer.png in Resources */,
				8382D23113C5C5BB00906221 /* OEPrefCoresController.xib in Resources */,
				8382D23213C5C5BB00906221 /* OEPrefGameplayController.xib in Resources */,
				8382D23313C5C5BB00906221 /* OEPrefLibraryController.xib in Resources */,
				8382D23513C5C5E100906221 /* OEPrefControlsController.xib in Resources */,
				8396CC52140687EE0096F791 /* wood_textfield.png in Resources */,
				83AEF939140B78B6007803D7 /* filter_effect_frame.png in Resources */,
				83703B43140E4F9100EC27A7 /* Linear.png in Resources */,
				83703B44140E4F9100EC27A7 /* Nearest Neighbor.png in Resources */,
				83703B45140E4F9100EC27A7 /* Scale2xHQ.png in Resources */,
				83703B46140E4F9100EC27A7 /* Scale2xPlus.png in Resources */,
				83703B47140E4F9100EC27A7 /* Scale4x.png in Resources */,
				83703B48140E4F9100EC27A7 /* Scale4xHQ.png in Resources */,
				83802E6A142F6FF900130517 /* controls_highlight.png in Resources */,
				1B98144E142F02FA00114A30 /* OESetupAssistant.xib in Resources */,
				83A9E152144723E20051AF1D /* hud_power_glyph.png in Resources */,
				831C2AE9144F453C009533C0 /* MainMenu.xib in Resources */,
				832D29431451ACF200BDF950 /* MainWindow.xib in Resources */,
				83AAC32F1458172C005ADD16 /* gloss_button.png in Resources */,
				83AAC3301458172C005ADD16 /* gloss_checkbox.png in Resources */,
				83AAC3311458172C005ADD16 /* installer_dark_inset_box.png in Resources */,
				83AAC3321458172C005ADD16 /* installer_gamepad_graphics.png in Resources */,
				83FFC069145819070077EC27 /* installer_backgroundSample.png in Resources */,
				83F298861458B66F00ECB4F4 /* installer_scrollview_box.png in Resources */,
				83025E63146BDD9400A06EF9 /* slim_dark_pill_button.png in Resources */,
				83025E69146BE71600A06EF9 /* install_progress_bar_track.png in Resources */,
				83025E6A146BE71600A06EF9 /* install_progress_bar.png in Resources */,
				83BF5292146C2F0A00B5F742 /* blank_slate_arrow.png in Resources */,
				83BF5295146C2F4000B5F742 /* blank_slate_box.png in Resources */,
				830EF6CC146C590D00B0C8B0 /* blank_slate_core_icon.png in Resources */,
				830EF6CF146C5D5D00B0C8B0 /* open_weblink_arrow.png in Resources */,
				836CFD6614709D3C00397683 /* wood_arrow_down.png in Resources */,
				836CFD6714709D3C00397683 /* wood_arrow_up.png in Resources */,
				836CFD6814709D3C00397683 /* wood_knob_vertical.png in Resources */,
				836CFD6914709D3C00397683 /* wood_track_vertical_spacer.png in Resources */,
				836CFD6A14709D3C00397683 /* wood_track_vertical.png in Resources */,
				83D435F214718891003FE856 /* closed_weblink_arrow.png in Resources */,
				837777BC147A8F6A0091A896 /* hud_progress_bar_track.png in Resources */,
				837777BD147A8F6A0091A896 /* hud_progress_bar.png in Resources */,
				83E25058147BC6BF0074EE14 /* hud_textfield.png in Resources */,
				83920CDD147E675C00D219EA /* hud_alert_window.png in Resources */,
				83CE3DC314C84EC10036DB28 /* beta_icon.png in Resources */,
				83C0B37414D6FC58007CAC00 /* sidebar_triangle.png in Resources */,
				8303BC0714E318C200FCD701 /* dark_arrows_menu_body.png in Resources */,
				8303BC0814E318C200FCD701 /* dark_menu_body.png in Resources */,
				8303BC0914E318C200FCD701 /* dark_menu_popover_arrow.png in Resources */,
				8303BC0A14E318C200FCD701 /* dark_submenu_body.png in Resources */,
				8303BC0B14E318C200FCD701 /* light_arrows_menu_body.png in Resources */,
				8303BC0C14E318C200FCD701 /* light_menu_body.png in Resources */,
				8303BC0D14E318C200FCD701 /* light_submenu_body.png in Resources */,
				8303BC0E14E318C200FCD701 /* tick_mark.png in Resources */,
				83753F1A14F5383F00D708A7 /* OEPrefDebugController.xib in Resources */,
				83B1E1C914FE734E00AA652F /* mixed_state.png in Resources */,
				8375696915125A1F00795226 /* dark_menu_scroll_arrows.png in Resources */,
				8375696A15125A1F00795226 /* light_menu_scroll_arrows.png in Resources */,
			);
			runOnlyForDeploymentPostprocessing = 0;
		};
		945E42F91517F2B500057D08 /* Resources */ = {
			isa = PBXResourcesBuildPhase;
			buildActionMask = 2147483647;
			files = (
				945E43021517F2B500057D08 /* InfoPlist.strings in Resources */,
				945E43141517F5BC00057D08 /* arcade_library.png in Resources */,
				945E43161517F5BC00057D08 /* controller_arcade_mask.png in Resources */,
				945E43171517F5BC00057D08 /* controller_arcade.png in Resources */,
				945E43181517F5BC00057D08 /* Controller-Preferences-Info.plist in Resources */,
			);
			runOnlyForDeploymentPostprocessing = 0;
		};
		94D7E8C715073BA000FBDD85 /* Resources */ = {
			isa = PBXResourcesBuildPhase;
			buildActionMask = 2147483647;
			files = (
				94D7E8D015073BA000FBDD85 /* InfoPlist.strings in Resources */,
				94D7E8DA15073DB000FBDD85 /* controller_nds_mask.png in Resources */,
				94D7E8DB15073DB000FBDD85 /* controller_nds.png in Resources */,
				94D7E8DC15073DB000FBDD85 /* Controller-Preferences-Info.plist in Resources */,
				94D7E8DD15073DB000FBDD85 /* nds_library.png in Resources */,
			);
			runOnlyForDeploymentPostprocessing = 0;
		};
		C646574613771F12002A4F70 /* Resources */ = {
			isa = PBXResourcesBuildPhase;
			buildActionMask = 2147483647;
			files = (
				C646574F13771F12002A4F70 /* InfoPlist.strings in Resources */,
				83DC1FCD147085C800F3D77A /* controller_gba.png in Resources */,
				830BC86C14D5F1DD000826E2 /* controller_gba_mask.png in Resources */,
				C6252DBE14E75AE700350A13 /* Controller-Preferences-Info.plist in Resources */,
				83FBA38314F2C870001F1299 /* gba_library.png in Resources */,
			);
			runOnlyForDeploymentPostprocessing = 0;
		};
		C6480FBF13648F670094FA33 /* Resources */ = {
			isa = PBXResourcesBuildPhase;
			buildActionMask = 2147483647;
			files = (
				C6480FC813648F670094FA33 /* InfoPlist.strings in Resources */,
				83977F641408FE4700175858 /* controller_snes_eu.png in Resources */,
				83977F651408FE4700175858 /* controller_snes_jap.png in Resources */,
				83977F661408FE4700175858 /* controller_snes_usa.png in Resources */,
				830BC86914D5E35A000826E2 /* controller_snes_mask.png in Resources */,
				C6252DB814E7590C00350A13 /* Controller-Preferences-Info.plist in Resources */,
				C6252DC114E79EFB00350A13 /* Controller-Preferences-Info-JAP.plist in Resources */,
				C6252DC214E79EFB00350A13 /* Controller-Preferences-Info-NA.plist in Resources */,
				83FBA37C14F2C7DB001F1299 /* snes_eujap_library.png in Resources */,
				83FBA37D14F2C7DB001F1299 /* snes_usa_library.png in Resources */,
			);
			runOnlyForDeploymentPostprocessing = 0;
		};
		C64BB08B136478E600C1AB23 /* Resources */ = {
			isa = PBXResourcesBuildPhase;
			buildActionMask = 2147483647;
			files = (
				83FBA38514F2C8A8001F1299 /* famicom_library.png in Resources */,
				83FBA38414F2C89F001F1299 /* nes_library.png in Resources */,
				C64BB094136478E600C1AB23 /* InfoPlist.strings in Resources */,
				C6252DA814E71D0500350A13 /* controller_fc.png in Resources */,
				83977F6C1408FE8E00175858 /* controller_nes.png in Resources */,
				83F4DE1714E005DB00A82E36 /* controller_fc_mask.png in Resources */,
				83F4DE1A14E0096F00A82E36 /* controller_nes_mask.png in Resources */,
				C6252DB614E7578D00350A13 /* Controller-Preferences-Info.plist in Resources */,
				C6252DC414E7A00000350A13 /* Controller-Preferences-Info-JAP.plist in Resources */,
			);
			runOnlyForDeploymentPostprocessing = 0;
		};
		C6711802136367240034379A /* Resources */ = {
			isa = PBXResourcesBuildPhase;
			buildActionMask = 2147483647;
			files = (
				C6711803136367240034379A /* InfoPlist.strings in Resources */,
			);
			runOnlyForDeploymentPostprocessing = 0;
		};
		C671180D136368330034379A /* Resources */ = {
			isa = PBXResourcesBuildPhase;
			buildActionMask = 2147483647;
			files = (
				C671181B136368330034379A /* InfoPlist.strings in Resources */,
				83977F6E1408FEA800175858 /* controller_sms.png in Resources */,
				83F4DE1D14E00C9800A82E36 /* controller_sms_mask.png in Resources */,
				C6252DB414E7572C00350A13 /* Controller-Preferences-Info.plist in Resources */,
				83FBA37914F2C795001F1299 /* sms_library.png in Resources */,
			);
			runOnlyForDeploymentPostprocessing = 0;
		};
		C6B947AD1364ECA600A425F0 /* Resources */ = {
			isa = PBXResourcesBuildPhase;
			buildActionMask = 2147483647;
			files = (
				C6B947B61364ECA700A425F0 /* InfoPlist.strings in Resources */,
				83977F681408FE6700175858 /* controller_gb.png in Resources */,
				83F4DE2614E0131800A82E36 /* controller_gb_mask.png in Resources */,
				C6252DBA14E759DB00350A13 /* Controller-Preferences-Info.plist in Resources */,
				83FBA37F14F2C81C001F1299 /* gameboy_library.png in Resources */,
			);
			runOnlyForDeploymentPostprocessing = 0;
		};
		C6B947E41365080B00A425F0 /* Resources */ = {
			isa = PBXResourcesBuildPhase;
			buildActionMask = 2147483647;
			files = (
				C6B947ED1365080B00A425F0 /* InfoPlist.strings in Resources */,
				83AE9F0D14B2725300E91BD8 /* controller_genesis.png in Resources */,
				83F4DE2914E0169900A82E36 /* controller_genesis_mask.png in Resources */,
				C6252DBC14E75A4800350A13 /* Controller-Preferences-Info.plist in Resources */,
				83FBA38114F2C857001F1299 /* genesis_library.png in Resources */,
			);
			runOnlyForDeploymentPostprocessing = 0;
		};
/* End PBXResourcesBuildPhase section */

/* Begin PBXRezBuildPhase section */
		3887AAE21024DD91000FC4CF /* Rez */ = {
			isa = PBXRezBuildPhase;
			buildActionMask = 2147483647;
			files = (
			);
			runOnlyForDeploymentPostprocessing = 0;
		};
/* End PBXRezBuildPhase section */

/* Begin PBXShellScriptBuildPhase section */
		37C80308101564B000356EF3 /* ShellScript */ = {
			isa = PBXShellScriptBuildPhase;
			buildActionMask = 2147483647;
			files = (
			);
			inputPaths = (
			);
			outputPaths = (
			);
			runOnlyForDeploymentPostprocessing = 0;
			shellPath = /bin/sh;
			shellScript = "rm -rf \"$USER_LIBRARY_DIR/Frameworks/OpenEmuBase.framework\"\ncp -R \"$BUILT_PRODUCTS_DIR/OpenEmuBase.framework\" \"$USER_LIBRARY_DIR/Frameworks/OpenEmuBase.framework\"";
		};
		82DE41ED1024E7B7007184EB /* ShellScript */ = {
			isa = PBXShellScriptBuildPhase;
			buildActionMask = 2147483647;
			files = (
			);
			inputPaths = (
			);
			outputPaths = (
			);
			runOnlyForDeploymentPostprocessing = 0;
			shellPath = /bin/sh;
			shellScript = "mkdir -p \"/Library/QuickLook\"\nrm -rf \"/Library/QuickLook/$PRODUCT_NAME.qlgenerator\"\ncp -rf \"$BUILT_PRODUCTS_DIR/$PRODUCT_NAME.qlgenerator\" \"/Library/QuickLook\"";
		};
/* End PBXShellScriptBuildPhase section */

/* Begin PBXSourcesBuildPhase section */
		1415540B1442B3B300A01683 /* Sources */ = {
			isa = PBXSourcesBuildPhase;
			buildActionMask = 2147483647;
			files = (
				1415541E1442B61700A01683 /* OEN64SystemController.m in Sources */,
				141554211442B7B100A01683 /* OEN64SystemResponder.m in Sources */,
			);
			runOnlyForDeploymentPostprocessing = 0;
		};
		1BEF2A9111682A530090F72B /* Sources */ = {
			isa = PBXSourcesBuildPhase;
			buildActionMask = 2147483647;
			files = (
				1BEF2DFE116860210090F72B /* NSString+UUID.m in Sources */,
				1BEF2CA011684E7E0090F72B /* OEGameAudio.m in Sources */,
				1BEF2C9D11684E600090F72B /* OEPlugin.m in Sources */,
				1BEF2C9811684E4C0090F72B /* OECorePlugin.m in Sources */,
				1BEF2A9C11682A5E0090F72B /* OpenEmuHelperApp.m in Sources */,
				1BEF2D15116855690090F72B /* OETaskWrapper.m in Sources */,
				C6AC9D391190C6490083DDFD /* OpenEmuHelperAppMain.m in Sources */,
			);
			runOnlyForDeploymentPostprocessing = 0;
		};
		3887A7F31024D1F9000FC4CF /* Sources */ = {
			isa = PBXSourcesBuildPhase;
			buildActionMask = 2147483647;
			files = (
				3887A8051024D2BC000FC4CF /* GenerateThumbnailForURL.m in Sources */,
				3887A8061024D2BC000FC4CF /* GeneratePreviewForURL.m in Sources */,
				3887A8071024D2BC000FC4CF /* main.c in Sources */,
			);
			runOnlyForDeploymentPostprocessing = 0;
		};
		820EB73C1483F9A2008EC398 /* Sources */ = {
			isa = PBXSourcesBuildPhase;
			buildActionMask = 2147483647;
			files = (
				82C2909014840024007C0214 /* OENGPSystemController.m in Sources */,
				82C2909114840024007C0214 /* OENGPSystemResponder.m in Sources */,
			);
			runOnlyForDeploymentPostprocessing = 0;
		};
		82277541148946DF00B19E27 /* Sources */ = {
			isa = PBXSourcesBuildPhase;
			buildActionMask = 2147483647;
			files = (
				822775691489471A00B19E27 /* OEGGSystemController.m in Sources */,
				8227756B1489471A00B19E27 /* OEGGSystemResponder.m in Sources */,
			);
			runOnlyForDeploymentPostprocessing = 0;
		};
		82444B9E0F51256C007C171B /* Sources */ = {
			isa = PBXSourcesBuildPhase;
			buildActionMask = 2147483647;
			files = (
				82F3629F0F51CC63001495F6 /* OEAbstractAdditions.m in Sources */,
				C6FC4C920FD2C5C3007CCD32 /* OEGameCore.m in Sources */,
				82AFA66A0FDDC03500531EE3 /* OERingBuffer.m in Sources */,
				1BEF2A68116826BC0090F72B /* NSString+UUID.m in Sources */,
				C6D268D7135BCE4900154550 /* NSString+OEAdditions.m in Sources */,
				EF2FDBEA14CFFD39002A64F2 /* OEGameCoreController.m in Sources */,
				EF2FDBEF14D00261002A64F2 /* OEPreferenceViewController.m in Sources */,
				8245FD0814F763E600C64574 /* TPCircularBuffer.c in Sources */,
				3D71183E1500650D0056E3BF /* PSYBlockTimer.m in Sources */,
				3DD90BA81500A6BF00FE5DFD /* OETimingUtils.m in Sources */,
			);
			runOnlyForDeploymentPostprocessing = 0;
		};
		8D15AC300486D014006FF6A4 /* Sources */ = {
			isa = PBXSourcesBuildPhase;
			buildActionMask = 2147483647;
			files = (
				C6252DC814E7A38000350A13 /* OEControlsSetupView.m in Sources */,
				83D7F2BA147E399B004419A6 /* OEDBRom.m in Sources */,
				1BFC2725116C1F6700B95689 /* OETaskWrapper.m in Sources */,
				8D15AC310486D014006FF6A4 /* OEGameDocument.m in Sources */,
				8D15AC320486D014006FF6A4 /* main.m in Sources */,
				829779340E743F2A00631240 /* OEGameAudio.m in Sources */,
				828ED4D70E7D98940059F397 /* OEGamePickerController.m in Sources */,
				829022AA0F47F90D00BB7AB7 /* OEGameQTRecorder.m in Sources */,
				C62F54710FE6ADC500DF15BA /* OEPlugin.m in Sources */,
				C62F549B0FE6CC1500DF15BA /* OECorePlugin.m in Sources */,
				C69DCD010FE994A5009AE5A6 /* OEPluginDocument.m in Sources */,
				82242D4F0FF7055000FBD432 /* NSAttributedString+Hyperlink.m in Sources */,
				C62D53050FFB51D6007C2649 /* OECompositionPlugin.m in Sources */,
				82FC495D102123D100408B4F /* OEFrameEncodeOperation.m in Sources */,
				82965F881041DC4600F30B74 /* OECorePickerController.m in Sources */,
				1E2F3DBB10DEAB4C0019AA84 /* OEVersionMigrationController.m in Sources */,
				C6953CA1117293760091276F /* OEGameView.m in Sources */,
				C6AC9D4D1190C9AE0083DDFD /* OEGameCoreManager.m in Sources */,
				C6AC9DEF1190E2C90083DDFD /* OpenEmuHelperApp.m in Sources */,
				1EA4404911973E9C001D71CA /* OEGameQuickLookDocument.m in Sources */,
				82C5EFAE1237E76C001262F7 /* AsyncUdpSocket.m in Sources */,
				82C5EFB31237E7E1001262F7 /* OENetServer.m in Sources */,
				53439A8C13B92C4A005C0CC8 /* OELibraryDatabase.m in Sources */,
				53439A9013B92C68005C0CC8 /* OEDBDataSourceAdditions.m in Sources */,
				53439A9A13B92C97005C0CC8 /* OEDBAllGamesCollection.m in Sources */,
				53439A9B13B92C97005C0CC8 /* OEDBCollection.m in Sources */,
				53439A9C13B92C97005C0CC8 /* OEDBCollectionFolder.m in Sources */,
				53439A9D13B92C97005C0CC8 /* OEDBSmartCollection.m in Sources */,
				53439AA213B92C9D005C0CC8 /* OEDBGame.m in Sources */,
				53439AA313B92C9D005C0CC8 /* OEDBSystem.m in Sources */,
				53439AA613B92CC7005C0CC8 /* OELibraryController.m in Sources */,
				53439AAB13B92CE6005C0CC8 /* OECollectionViewController.m in Sources */,
				53439AD713B92E23005C0CC8 /* OECoverGridForegroundLayer.m in Sources */,
				53439AE313B92E59005C0CC8 /* OERatingCell.m in Sources */,
				53439AE413B92E59005C0CC8 /* OETableCornerView.m in Sources */,
				53439AE513B92E59005C0CC8 /* OETableHeaderCell.m in Sources */,
				53439AE613B92E59005C0CC8 /* OETableHeaderView.m in Sources */,
				53439AE713B92E59005C0CC8 /* OETableView.m in Sources */,
				53439AEB13B92E91005C0CC8 /* OELibrarySplitView.m in Sources */,
				53439AEE13B92E9A005C0CC8 /* OEMainWindow.m in Sources */,
				53439AF113B92EA1005C0CC8 /* OEBackgroundColorView.m in Sources */,
				53439AF413B92EA8005C0CC8 /* OESearchFieldCell.m in Sources */,
				53439AF713B92EAD005C0CC8 /* OESlider.m in Sources */,
				53439AFA13B92EB3005C0CC8 /* OEImageButton.m in Sources */,
				53439AFD13B92EB9005C0CC8 /* OEScroller.m in Sources */,
				53439B0013B92EC1005C0CC8 /* OEScrollView.m in Sources */,
				53439B0313B92ED3005C0CC8 /* OECenteredTextFieldCell.m in Sources */,
				53439B0713B92EEC005C0CC8 /* OEGridViewFieldEditor.m in Sources */,
				53439B1713B92FFA005C0CC8 /* OESidebarCell.m in Sources */,
				53439B1813B92FFA005C0CC8 /* OESidebarController.m in Sources */,
				53439B1913B92FFA005C0CC8 /* OESidebarFieldEditor.m in Sources */,
				53439B1A13B92FFA005C0CC8 /* OESidebarGroupItem.m in Sources */,
				53439B1B13B92FFA005C0CC8 /* OESidebarOutlineView.m in Sources */,
				53439B2113B93078005C0CC8 /* OEMenu.m in Sources */,
				53439B2E13B930A1005C0CC8 /* OEPrefCoreSliderLabelCell.m in Sources */,
				53439B2F13B930A1005C0CC8 /* OEPrefCtrlHeadlineLabelCell.m in Sources */,
				53439B3013B930A1005C0CC8 /* OEPrefCtrlLabelCell.m in Sources */,
				53439B3113B930A1005C0CC8 /* OEPrefHeadlineLabelCell.m in Sources */,
				53439B3213B930A1005C0CC8 /* OEPrefLabelCell.m in Sources */,
				53439B3913B930E0005C0CC8 /* OEHorizontalLine.m in Sources */,
				53439B4013B93119005C0CC8 /* OECheckBox.m in Sources */,
				53439B4113B93119005C0CC8 /* OEPopupButton.m in Sources */,
				53439B4A13B93138005C0CC8 /* OECoreSliderCell.m in Sources */,
				53439B4B13B93138005C0CC8 /* OEControlsPopupButtonCell.m in Sources */,
				53439B4C13B93138005C0CC8 /* OEPopupButtonCell.m in Sources */,
				53439B4D13B93138005C0CC8 /* OEPreferencesButtonCell.m in Sources */,
				53439B5513B9316F005C0CC8 /* OEPreferencesControlsBox.m in Sources */,
				53439B5613B9316F005C0CC8 /* OEPreferencesDarkBox.m in Sources */,
				53439B5713B9316F005C0CC8 /* OEPreferencesPlainBox.m in Sources */,
				53439B5A13B93255005C0CC8 /* OEAttributedTextFieldCell.m in Sources */,
				53439B5D13B9326D005C0CC8 /* INAppStoreWindow.m in Sources */,
				53439B6113B93281005C0CC8 /* OEToolbarView.m in Sources */,
				53439B6613B932A1005C0CC8 /* OEBackgroundGradientView.m in Sources */,
				53439B6713B932A1005C0CC8 /* OEBackgroundImageView.m in Sources */,
				53439B6B13B932CE005C0CC8 /* OEPreferencesController.m in Sources */,
				53439B6E13B932DB005C0CC8 /* OEPrefLibraryController.m in Sources */,
				53439B7113B932ED005C0CC8 /* OEPrefGameplayController.m in Sources */,
				53439B7413B932FA005C0CC8 /* OEPrefControlsController.m in Sources */,
				53439B7713B93303005C0CC8 /* OEPrefCoresController.m in Sources */,
				53439B7A13B933B8005C0CC8 /* OEGameControlsBar.m in Sources */,
				53439B7E13B933D0005C0CC8 /* OEHUDSlider.m in Sources */,
				53439B8213B933E9005C0CC8 /* OEHUDWindow.m in Sources */,
				53439B8513B9342F005C0CC8 /* OEHUDButtonCell.m in Sources */,
				53439B9013B937DB005C0CC8 /* NSImage+OEHighlight.m in Sources */,
				53439B9313B937EA005C0CC8 /* NSImage+OEDrawingAdditions.m in Sources */,
				53439B9613B937F5005C0CC8 /* NSURL+OELibraryAdditions.m in Sources */,
				C6289C32135B215B00EEE97C /* OESystemPlugin.m in Sources */,
				8310447113BE419000B283B0 /* OEHorizontalSplitView.m in Sources */,
				83F688C013C6433600AA0F83 /* OEGridScrollView.m in Sources */,
				8328D9E513C75CAE0026D2A7 /* OEDBImage.m in Sources */,
				83199722142741790068C865 /* OEROMImporter.m in Sources */,
				83507247142F6029005D9033 /* OEControllerImageView.m in Sources */,
				1B47F105142F01E700EBC55B /* OESetupAssistant.m in Sources */,
				83CD082D143DEF9A00B6A2E8 /* OEDBSaveState.m in Sources */,
				83DB70E01442F40B00850CD8 /* OEControlsKeyHeadlineCell.m in Sources */,
				3DFAB00D144644D4005EF0C3 /* OEGameShader.m in Sources */,
				839CA80414477DD8006AF845 /* OEMenuItem.m in Sources */,
				83C68ED114483579000F720A /* OEHUDAlert.m in Sources */,
				831C2AE4144F41E4009533C0 /* OEApplicationDelegate.m in Sources */,
				832D29401451A68700BDF950 /* OEMainWindowController.m in Sources */,
				832FA8801455526E00BBBD94 /* NSControl+OEAdditions.m in Sources */,
				8301557B1456BF7A0093D681 /* OEGameViewController.m in Sources */,
				83AAC32914581699005ADD16 /* OESetupAssistantBackgroundView.m in Sources */,
				83FFC06D1458194E0077EC27 /* OESetupAssistantBox.m in Sources */,
				83FFC078145823B00077EC27 /* OEGlossButton.m in Sources */,
				838FE6831458277B00185117 /* OEGlossCheckBox.m in Sources */,
				838FE6871458342600185117 /* OESetupAssistantKeyMapView.m in Sources */,
				83BABBEE1458978B0097F6B2 /* OESetupAssistantTableView.m in Sources */,
				83F2988A1458B6DC00ECB4F4 /* OESetupAssistantScrollView.m in Sources */,
				83025E60146BDD5E00A06EF9 /* OECoreTableButtonCell.m in Sources */,
				83025E66146BE68E00A06EF9 /* OECoreTableProgressCell.m in Sources */,
				83BF5298146C370A00B5F742 /* OEGridBlankSlateView.m in Sources */,
				831E95D814705D8C008487A6 /* OEControlsScrollView.m in Sources */,
				83D435EF147187AB003FE856 /* OECenteredTextFieldWithWeblinkCell.m in Sources */,
				8375E14F1477FC0D0018DA1F /* OECoreUpdater.m in Sources */,
				839310BC147802380020058E /* OECoreDownload.m in Sources */,
				837777B9147A8E730091A896 /* OEHUDProgressbar.m in Sources */,
				83CAD4D4147BB641004C0E9B /* NSClipView+OEAnimatedScrolling.m in Sources */,
				831C9926147BBDAE00F422A5 /* OEHUDTextFieldCell.m in Sources */,
				83D7F2F9147E3FEB004419A6 /* OEHUDTextFieldEditor.m in Sources */,
				83920CDB147E5BA300D219EA /* OESidebarScrollView.m in Sources */,
				83691817147FE3EF00F28231 /* NSWindow+OECustomWindow.m in Sources */,
				EF2FDBEB14CFFE06002A64F2 /* OEControlsKeyButton.m in Sources */,
				EF2FDBEC14CFFE11002A64F2 /* OEControlsKeyLabelCell.m in Sources */,
				EF2FDBED14CFFE1B002A64F2 /* OEControlsKeySeparatorView.m in Sources */,
				83C0B37114D6EF02007CAC00 /* OESidebarOutlineButtonCell.m in Sources */,
				1B6DA4A914DDE6A40067F7F6 /* OESetupAssistantQCOpenGLLayer.m in Sources */,
				83F4DE1314DFF9C200A82E36 /* OEInputLimitFormatter.m in Sources */,
				3D15428114E20E22009C3DEE /* OENonARCHacks.m in Sources */,
				C6D6FA7E14E2264C0083C75D /* NSViewController+OEAdditions.m in Sources */,
				83096F0314E98FC000F7EBC2 /* NSFileManager+OEHashingAdditions.m in Sources */,
				EFBD5D7814EFE19A00FBD1E0 /* NSColor+OEAdditions.m in Sources */,
				EFBD5D7E14EFE26300FBD1E0 /* OEGridLayer.m in Sources */,
				EFBD5D7F14EFE26300FBD1E0 /* OEGridView.m in Sources */,
				EFBD5D8314EFE27500FBD1E0 /* OEGridViewCell.m in Sources */,
				EFBD5D8614EFE27F00FBD1E0 /* OEGridViewLayoutManager.m in Sources */,
				EFBD5D8B14EFE29500FBD1E0 /* OECoverGridViewCell.m in Sources */,
				EFBD5D8C14EFE29500FBD1E0 /* OECoverGridViewCellRatingLayer.m in Sources */,
				EFBD5D8F14F1398400FBD1E0 /* OECoverGridViewCellIndicationLayer.m in Sources */,
				83753F1714F537C400D708A7 /* OEPrefDebugController.m in Sources */,
				83B72F5115024B1E0052BCA0 /* OEAppStoreWindow.m in Sources */,
				836291FE1515F30700192116 /* OEFSWatcher.m in Sources */,
				83BC345E1516456000F05A2B /* OEHUDAlert+DefaultAlertsAdditions.m in Sources */,
				C68A54E61516AD3C001053F2 /* OEDatabase.xcdatamodeld in Sources */,
				8343CD011553E2C30080A6BE /* OEDBImageThumbnail.m in Sources */,
				8314A98C155410EF00DF13B5 /* OEDBItem.m in Sources */,
				8304D0AE155C28FC000E3B1B /* ArchiveVG.m in Sources */,
				8304D0B4155C3D63000E3B1B /* ArchiveVGXMLParser.m in Sources */,
				83AF88C2155C616400428BD5 /* ArchiveVGJSONParser.m in Sources */,
				83AF88C5155C618400428BD5 /* ArchiveVGYAMLParser.m in Sources */,
				83CC7C2F155DCC7A00E9FFB1 /* ArchiveVGThrottling.m in Sources */,
				8353CE781561C0DE0045A3DD /* OEWiimoteHandler.m in Sources */,
				83E8E82A156A84060027B7A9 /* OEHIDWiimoteEvent.m in Sources */,
				8322D74D156A99CB00FC0E81 /* Wiimote.m in Sources */,
				8322D74E156A99CB00FC0E81 /* WiimoteBrowser.m in Sources */,
				83DDEE83156CDEEB009EB43D /* NSView+FadeImage.m in Sources */,
				83DDEE87156CE2F0009EB43D /* OEFadeView.m in Sources */,
				83DDEE8A156CFFE1009EB43D /* OEDistantViewController.m in Sources */,
				83DDEE8D156CFFF2009EB43D /* OEDistantView.m in Sources */,
			);
			runOnlyForDeploymentPostprocessing = 0;
		};
		945E42F71517F2B500057D08 /* Sources */ = {
			isa = PBXSourcesBuildPhase;
			buildActionMask = 2147483647;
			files = (
				945E430D1517F59900057D08 /* OEArcadeSystemController.m in Sources */,
				945E430E1517F59900057D08 /* OEArcadeSystemResponder.m in Sources */,
			);
			runOnlyForDeploymentPostprocessing = 0;
		};
		94D7E8C515073BA000FBDD85 /* Sources */ = {
			isa = PBXSourcesBuildPhase;
			buildActionMask = 2147483647;
			files = (
				94D7E8E315073E3900FBDD85 /* OENDSSystemController.m in Sources */,
				94D7E8E415073E3900FBDD85 /* OENDSSystemResponder.m in Sources */,
			);
			runOnlyForDeploymentPostprocessing = 0;
		};
		C646574413771F12002A4F70 /* Sources */ = {
			isa = PBXSourcesBuildPhase;
			buildActionMask = 2147483647;
			files = (
				C6465764137721D5002A4F70 /* OEGBASystemController.m in Sources */,
				C646576713772251002A4F70 /* OEGBASystemResponder.m in Sources */,
			);
			runOnlyForDeploymentPostprocessing = 0;
		};
		C6480FBD13648F670094FA33 /* Sources */ = {
			isa = PBXSourcesBuildPhase;
			buildActionMask = 2147483647;
			files = (
				C6480FD4136490250094FA33 /* OESNESSystemController.m in Sources */,
				C6480FD5136490250094FA33 /* OESNESSystemResponder.m in Sources */,
			);
			runOnlyForDeploymentPostprocessing = 0;
		};
		C64BB089136478E600C1AB23 /* Sources */ = {
			isa = PBXSourcesBuildPhase;
			buildActionMask = 2147483647;
			files = (
				C64BB09E13647AEF00C1AB23 /* OENESSystemController.m in Sources */,
				C64BB0A113647B3500C1AB23 /* OENESSystemResponder.m in Sources */,
			);
			runOnlyForDeploymentPostprocessing = 0;
		};
		C67117EE136367240034379A /* Sources */ = {
			isa = PBXSourcesBuildPhase;
			buildActionMask = 2147483647;
			files = (
				C67117EF136367240034379A /* OEHIDDeviceHandler.m in Sources */,
				C67117F0136367240034379A /* OEHIDManager.m in Sources */,
				C67117F1136367240034379A /* OEHIDEvent.m in Sources */,
				C6E542C51363D9BD0075BA8C /* OEMap.m in Sources */,
				C67117F2136367240034379A /* OESystemController.m in Sources */,
				C67117F3136367240034379A /* OESystemResponder.m in Sources */,
				C6E542C41363D9760075BA8C /* OEBasicSystemResponder.m in Sources */,
				C6640E031363F04100ECCAA5 /* NSUserDefaultsController+OEEventAdditions.m in Sources */,
				EF2FDBF314D00AB9002A64F2 /* NSApplication+OEHIDAdditions.m in Sources */,
				EF2FDBF914D00C1C002A64F2 /* OELocalizationHelper.m in Sources */,
				C69259FD15045B03003E6FD3 /* OEEvent.m in Sources */,
			);
			runOnlyForDeploymentPostprocessing = 0;
		};
		C671180B136368330034379A /* Sources */ = {
			isa = PBXSourcesBuildPhase;
			buildActionMask = 2147483647;
			files = (
				C6711824136369020034379A /* OESMSSystemController.m in Sources */,
				C64CBD551363E40B00BEE4F3 /* OESMSSystemResponder.m in Sources */,
			);
			runOnlyForDeploymentPostprocessing = 0;
		};
		C6B947AB1364ECA600A425F0 /* Sources */ = {
			isa = PBXSourcesBuildPhase;
			buildActionMask = 2147483647;
			files = (
				C6B947C01364EE6C00A425F0 /* OEGBSystemResponder.m in Sources */,
				C6B947C11364EE6C00A425F0 /* OEGBSystemController.m in Sources */,
			);
			runOnlyForDeploymentPostprocessing = 0;
		};
		C6B947E21365080B00A425F0 /* Sources */ = {
			isa = PBXSourcesBuildPhase;
			buildActionMask = 2147483647;
			files = (
				C6B948101365096800A425F0 /* OEGenesisSystemResponder.m in Sources */,
				C6B948111365096800A425F0 /* OEGenesisSystemController.m in Sources */,
			);
			runOnlyForDeploymentPostprocessing = 0;
		};
/* End PBXSourcesBuildPhase section */

/* Begin PBXTargetDependency section */
		1415542B1442C4B700A01683 /* PBXTargetDependency */ = {
			isa = PBXTargetDependency;
			target = 1415540E1442B3B300A01683 /* N64 */;
			targetProxy = 1415542A1442C4B700A01683 /* PBXContainerItemProxy */;
		};
		1B6A25021430F8FB009F1CE1 /* PBXTargetDependency */ = {
			isa = PBXTargetDependency;
			target = 83F37141140BB166005A7353 /* Build SystemPlugins */;
			targetProxy = 1B6A25011430F8FB009F1CE1 /* PBXContainerItemProxy */;
		};
		1BEF2C7511684D9E0090F72B /* PBXTargetDependency */ = {
			isa = PBXTargetDependency;
			target = 82444BA00F51256C007C171B /* OpenEmuBase */;
			targetProxy = 3DFAAFD514464234005EF0C3 /* PBXContainerItemProxy */;
		};
		1BFC26CF116C1C9900B95689 /* PBXTargetDependency */ = {
			isa = PBXTargetDependency;
			target = 82444BA00F51256C007C171B /* OpenEmuBase */;
			targetProxy = 1BFC26CE116C1C9900B95689 /* PBXContainerItemProxy */;
		};
		37C80305101564A800356EF3 /* PBXTargetDependency */ = {
			isa = PBXTargetDependency;
			target = 82444BA00F51256C007C171B /* OpenEmuBase */;
			targetProxy = 37C80304101564A800356EF3 /* PBXContainerItemProxy */;
		};
		3DAA589A14464890001C09A8 /* PBXTargetDependency */ = {
			isa = PBXTargetDependency;
			target = 1BEF2A9311682A530090F72B /* OpenEmuHelperApp */;
			targetProxy = 3DAA589914464890001C09A8 /* PBXContainerItemProxy */;
		};
		820EB73A1483F9A2008EC398 /* PBXTargetDependency */ = {
			isa = PBXTargetDependency;
			target = C67117ED136367240034379A /* OpenEmuSystem */;
			targetProxy = 820EB73B1483F9A2008EC398 /* PBXContainerItemProxy */;
		};
		820EB7631483FBEF008EC398 /* PBXTargetDependency */ = {
			isa = PBXTargetDependency;
			target = 820EB7391483F9A2008EC398 /* NeoGeoPocket */;
			targetProxy = 820EB7621483FBEF008EC398 /* PBXContainerItemProxy */;
		};
		8227753F148946DF00B19E27 /* PBXTargetDependency */ = {
			isa = PBXTargetDependency;
			target = C67117ED136367240034379A /* OpenEmuSystem */;
			targetProxy = 82277540148946DF00B19E27 /* PBXContainerItemProxy */;
		};
		8227756F14894A2100B19E27 /* PBXTargetDependency */ = {
			isa = PBXTargetDependency;
			target = 8227753E148946DF00B19E27 /* GameGear */;
			targetProxy = 8227756E14894A2100B19E27 /* PBXContainerItemProxy */;
		};
		8291C4E0148958F500A72540 /* PBXTargetDependency */ = {
			isa = PBXTargetDependency;
			target = C671180E136368330034379A /* SegaMasterSystem */;
			targetProxy = 8291C4DF148958F500A72540 /* PBXContainerItemProxy */;
		};
		82C9C97E0F080C920071460B /* PBXTargetDependency */ = {
			isa = PBXTargetDependency;
			target = 8D15AC270486D014006FF6A4 /* OpenEmu */;
			targetProxy = 82C9C97D0F080C920071460B /* PBXContainerItemProxy */;
		};
		83F37149140BB177005A7353 /* PBXTargetDependency */ = {
			isa = PBXTargetDependency;
			target = C64BB08C136478E600C1AB23 /* NES */;
			targetProxy = 83F37148140BB177005A7353 /* PBXContainerItemProxy */;
		};
		83F3714B140BB179005A7353 /* PBXTargetDependency */ = {
			isa = PBXTargetDependency;
			target = C6480FC013648F670094FA33 /* SuperNES */;
			targetProxy = 83F3714A140BB179005A7353 /* PBXContainerItemProxy */;
		};
		83F3714D140BB17A005A7353 /* PBXTargetDependency */ = {
			isa = PBXTargetDependency;
			target = C6B947E51365080B00A425F0 /* Genesis */;
			targetProxy = 83F3714C140BB17A005A7353 /* PBXContainerItemProxy */;
		};
		83F3714F140BB17B005A7353 /* PBXTargetDependency */ = {
			isa = PBXTargetDependency;
			target = C6B947AE1364ECA600A425F0 /* GameBoy */;
			targetProxy = 83F3714E140BB17B005A7353 /* PBXContainerItemProxy */;
		};
		83F37151140BB17C005A7353 /* PBXTargetDependency */ = {
			isa = PBXTargetDependency;
			target = C646574713771F12002A4F70 /* GameBoy Advance */;
			targetProxy = 83F37150140BB17C005A7353 /* PBXContainerItemProxy */;
		};
		945E431A1517F63B00057D08 /* PBXTargetDependency */ = {
			isa = PBXTargetDependency;
			target = C67117ED136367240034379A /* OpenEmuSystem */;
			targetProxy = 945E43191517F63B00057D08 /* PBXContainerItemProxy */;
		};
		945E431F1517F75B00057D08 /* PBXTargetDependency */ = {
			isa = PBXTargetDependency;
			target = 945E42FA1517F2B500057D08 /* Arcade */;
			targetProxy = 945E431E1517F75B00057D08 /* PBXContainerItemProxy */;
		};
		94D7E8E61507413400FBDD85 /* PBXTargetDependency */ = {
			isa = PBXTargetDependency;
			target = C67117ED136367240034379A /* OpenEmuSystem */;
			targetProxy = 94D7E8E51507413400FBDD85 /* PBXContainerItemProxy */;
		};
		94D7E8E9150741B500FBDD85 /* PBXTargetDependency */ = {
			isa = PBXTargetDependency;
			target = 94D7E8C815073BA000FBDD85 /* NDS */;
			targetProxy = 94D7E8E8150741B500FBDD85 /* PBXContainerItemProxy */;
		};
		C60FC00113522D9A00B53F64 /* PBXTargetDependency */ = {
			isa = PBXTargetDependency;
			target = 82444BA00F51256C007C171B /* OpenEmuBase */;
			targetProxy = C60FC00013522D9A00B53F64 /* PBXContainerItemProxy */;
		};
		C646575513771F2C002A4F70 /* PBXTargetDependency */ = {
			isa = PBXTargetDependency;
			target = C67117ED136367240034379A /* OpenEmuSystem */;
			targetProxy = C646575413771F2C002A4F70 /* PBXContainerItemProxy */;
		};
		C6480FCF13648F8C0094FA33 /* PBXTargetDependency */ = {
			isa = PBXTargetDependency;
			target = C67117ED136367240034379A /* OpenEmuSystem */;
			targetProxy = C6480FCE13648F8C0094FA33 /* PBXContainerItemProxy */;
		};
		C64BB09A1364798900C1AB23 /* PBXTargetDependency */ = {
			isa = PBXTargetDependency;
			target = C67117ED136367240034379A /* OpenEmuSystem */;
			targetProxy = C64BB0991364798900C1AB23 /* PBXContainerItemProxy */;
		};
		C6711809136367920034379A /* PBXTargetDependency */ = {
			isa = PBXTargetDependency;
			target = C67117ED136367240034379A /* OpenEmuSystem */;
			targetProxy = C6711808136367920034379A /* PBXContainerItemProxy */;
		};
		C671182913636A020034379A /* PBXTargetDependency */ = {
			isa = PBXTargetDependency;
			target = C67117ED136367240034379A /* OpenEmuSystem */;
			targetProxy = C671182813636A020034379A /* PBXContainerItemProxy */;
		};
		C6B947E01364FEAE00A425F0 /* PBXTargetDependency */ = {
			isa = PBXTargetDependency;
			target = C67117ED136367240034379A /* OpenEmuSystem */;
			targetProxy = C6B947DF1364FEAE00A425F0 /* PBXContainerItemProxy */;
		};
		C6B94813136511DA00A425F0 /* PBXTargetDependency */ = {
			isa = PBXTargetDependency;
			target = C67117ED136367240034379A /* OpenEmuSystem */;
			targetProxy = C6B94812136511DA00A425F0 /* PBXContainerItemProxy */;
		};
/* End PBXTargetDependency section */

/* Begin PBXVariantGroup section */
		089C165FFE840EACC02AAC07 /* InfoPlist.strings */ = {
			isa = PBXVariantGroup;
			children = (
				089C1660FE840EACC02AAC07 /* English */,
			);
			name = InfoPlist.strings;
			sourceTree = "<group>";
		};
		141554141442B3B300A01683 /* InfoPlist.strings */ = {
			isa = PBXVariantGroup;
			children = (
				141554151442B3B300A01683 /* en */,
			);
			name = InfoPlist.strings;
			sourceTree = "<group>";
		};
		2A37F4B9FDCFA73011CA2CEA /* Credits.rtf */ = {
			isa = PBXVariantGroup;
			children = (
				2A37F4BAFDCFA73011CA2CEA /* English */,
			);
			name = Credits.rtf;
			sourceTree = "<group>";
		};
		820EB7501483F9D3008EC398 /* InfoPlist.strings */ = {
			isa = PBXVariantGroup;
			children = (
				820EB7511483F9D3008EC398 /* en */,
			);
			name = InfoPlist.strings;
			sourceTree = "<group>";
		};
		822775551489471A00B19E27 /* InfoPlist.strings */ = {
			isa = PBXVariantGroup;
			children = (
				822775561489471A00B19E27 /* en */,
			);
			name = InfoPlist.strings;
			sourceTree = "<group>";
		};
		828ED4D80E7D98A10059F397 /* GameFilePicker.xib */ = {
			isa = PBXVariantGroup;
			children = (
				828ED4D90E7D98A10059F397 /* English */,
			);
			name = GameFilePicker.xib;
			sourceTree = "<group>";
		};
		945E43001517F2B500057D08 /* InfoPlist.strings */ = {
			isa = PBXVariantGroup;
			children = (
				945E43011517F2B500057D08 /* en */,
			);
			name = InfoPlist.strings;
			sourceTree = "<group>";
		};
		94D7E8CE15073BA000FBDD85 /* InfoPlist.strings */ = {
			isa = PBXVariantGroup;
			children = (
				94D7E8CF15073BA000FBDD85 /* en */,
			);
			name = InfoPlist.strings;
			sourceTree = "<group>";
		};
		C646574D13771F12002A4F70 /* InfoPlist.strings */ = {
			isa = PBXVariantGroup;
			children = (
				C646574E13771F12002A4F70 /* en */,
			);
			name = InfoPlist.strings;
			sourceTree = "<group>";
		};
		C6480FC613648F670094FA33 /* InfoPlist.strings */ = {
			isa = PBXVariantGroup;
			children = (
				C6480FC713648F670094FA33 /* en */,
			);
			name = InfoPlist.strings;
			sourceTree = "<group>";
		};
		C64BB092136478E600C1AB23 /* InfoPlist.strings */ = {
			isa = PBXVariantGroup;
			children = (
				C64BB093136478E600C1AB23 /* en */,
			);
			name = InfoPlist.strings;
			sourceTree = "<group>";
		};
		C6711819136368330034379A /* InfoPlist.strings */ = {
			isa = PBXVariantGroup;
			children = (
				C671181A136368330034379A /* en */,
			);
			name = InfoPlist.strings;
			sourceTree = "<group>";
		};
		C67B0CB81363370B00F18A5D /* InfoPlist.strings */ = {
			isa = PBXVariantGroup;
			children = (
				C67B0CB91363370B00F18A5D /* en */,
			);
			name = InfoPlist.strings;
			sourceTree = "<group>";
		};
		C6B947B41364ECA700A425F0 /* InfoPlist.strings */ = {
			isa = PBXVariantGroup;
			children = (
				C6B947B51364ECA700A425F0 /* en */,
			);
			name = InfoPlist.strings;
			sourceTree = "<group>";
		};
		C6B947EB1365080B00A425F0 /* InfoPlist.strings */ = {
			isa = PBXVariantGroup;
			children = (
				C6B947EC1365080B00A425F0 /* en */,
			);
			name = InfoPlist.strings;
			sourceTree = "<group>";
		};
		C6BFB29E0F7CC8E700040FFA /* Localizable.strings */ = {
			isa = PBXVariantGroup;
			children = (
				C6BFB29C0F7CC8A600040FFA /* English */,
			);
			name = Localizable.strings;
			sourceTree = "<group>";
		};
/* End PBXVariantGroup section */

/* Begin XCBuildConfiguration section */
		141554181442B3B300A01683 /* Debug */ = {
			isa = XCBuildConfiguration;
			buildSettings = {
				ALWAYS_SEARCH_USER_PATHS = NO;
				CLANG_ENABLE_OBJC_ARC = YES;
				DEBUG_INFORMATION_FORMAT = "dwarf-with-dsym";
				GCC_C_LANGUAGE_STANDARD = gnu99;
				GCC_DYNAMIC_NO_PIC = NO;
				GCC_ENABLE_OBJC_EXCEPTIONS = YES;
				GCC_PREPROCESSOR_DEFINITIONS = (
					"DEBUG=1",
					"$(inherited)",
				);
				GCC_SYMBOLS_PRIVATE_EXTERN = NO;
				GCC_WARN_64_TO_32_BIT_CONVERSION = YES;
				INFOPLIST_FILE = "N64/N64-Info.plist";
				INSTALL_PATH = "$(LOCAL_LIBRARY_DIR)/Bundles";
				ONLY_ACTIVE_ARCH = YES;
				PRODUCT_NAME = "$(TARGET_NAME)";
				VALID_ARCHS = x86_64;
				WRAPPER_EXTENSION = oesystemplugin;
			};
			name = Debug;
		};
		141554191442B3B300A01683 /* Release */ = {
			isa = XCBuildConfiguration;
			buildSettings = {
				ALWAYS_SEARCH_USER_PATHS = NO;
				CLANG_ENABLE_OBJC_ARC = YES;
				COPY_PHASE_STRIP = YES;
				DEBUG_INFORMATION_FORMAT = "dwarf-with-dsym";
				GCC_C_LANGUAGE_STANDARD = gnu99;
				GCC_ENABLE_OBJC_EXCEPTIONS = YES;
				GCC_WARN_64_TO_32_BIT_CONVERSION = YES;
				INFOPLIST_FILE = "N64/N64-Info.plist";
				INSTALL_PATH = "$(LOCAL_LIBRARY_DIR)/Bundles";
				PRODUCT_NAME = "$(TARGET_NAME)";
				VALID_ARCHS = x86_64;
				WRAPPER_EXTENSION = oesystemplugin;
			};
			name = Release;
		};
		1BEF2A9611682A530090F72B /* Debug */ = {
			isa = XCBuildConfiguration;
			buildSettings = {
				CLANG_ENABLE_OBJC_ARC = YES;
				GCC_PREFIX_HEADER = OpenEmu_Prefix.pch;
				INSTALL_PATH = /usr/local/bin;
				LD_RUNPATH_SEARCH_PATHS = "@executable_path/../Frameworks";
				PRODUCT_NAME = OpenEmuHelperApp;
				VALID_ARCHS = x86_64;
			};
			name = Debug;
		};
		1BEF2A9711682A530090F72B /* Release */ = {
			isa = XCBuildConfiguration;
			buildSettings = {
				CLANG_ENABLE_OBJC_ARC = YES;
				DEBUG_INFORMATION_FORMAT = "dwarf-with-dsym";
				GCC_PREFIX_HEADER = OpenEmu_Prefix.pch;
				INSTALL_PATH = /usr/local/bin;
				LD_RUNPATH_SEARCH_PATHS = "@executable_path/../Frameworks";
				PRODUCT_NAME = OpenEmuHelperApp;
				VALID_ARCHS = x86_64;
			};
			name = Release;
		};
		37C80302101564A300356EF3 /* Debug */ = {
			isa = XCBuildConfiguration;
			buildSettings = {
				PRODUCT_NAME = "Build & Copy OpenEmuBase";
			};
			name = Debug;
		};
		37C80303101564A300356EF3 /* Release */ = {
			isa = XCBuildConfiguration;
			buildSettings = {
				PRODUCT_NAME = "Build & Copy OpenEmuBase";
			};
			name = Release;
		};
		3887A7F81024D1FA000FC4CF /* Debug */ = {
			isa = XCBuildConfiguration;
			buildSettings = {
				INFOPLIST_FILE = "OESaveStateQLPlugin-Info.plist";
				INSTALL_PATH = /Library/QuickLook;
				PRODUCT_NAME = OESaveStateQLPlugin;
				WRAPPER_EXTENSION = qlgenerator;
			};
			name = Debug;
		};
		3887A7F91024D1FA000FC4CF /* Release */ = {
			isa = XCBuildConfiguration;
			buildSettings = {
				INFOPLIST_FILE = "OESaveStateQLPlugin-Info.plist";
				INSTALL_PATH = /Library/QuickLook;
				PRODUCT_NAME = OESaveStateQLPlugin;
				WRAPPER_EXTENSION = qlgenerator;
			};
			name = Release;
		};
		820EB7481483F9A2008EC398 /* Debug */ = {
			isa = XCBuildConfiguration;
			buildSettings = {
				ALWAYS_SEARCH_USER_PATHS = NO;
				CLANG_ENABLE_OBJC_ARC = YES;
				COPY_PHASE_STRIP = NO;
				GCC_C_LANGUAGE_STANDARD = gnu99;
				GCC_DYNAMIC_NO_PIC = NO;
				GCC_ENABLE_OBJC_EXCEPTIONS = YES;
				GCC_PREPROCESSOR_DEFINITIONS = "DEBUG=1";
				GCC_SYMBOLS_PRIVATE_EXTERN = NO;
				GCC_WARN_64_TO_32_BIT_CONVERSION = YES;
				INFOPLIST_FILE = "NeoGeoPocket/NeoGeoPocket-Info.plist";
				INSTALL_PATH = "$(LOCAL_LIBRARY_DIR)/Bundles";
				ONLY_ACTIVE_ARCH = YES;
				PRODUCT_NAME = "NeoGeo Pocket";
				VALID_ARCHS = x86_64;
				WRAPPER_EXTENSION = oesystemplugin;
			};
			name = Debug;
		};
		820EB7491483F9A2008EC398 /* Release */ = {
			isa = XCBuildConfiguration;
			buildSettings = {
				ALWAYS_SEARCH_USER_PATHS = NO;
				CLANG_ENABLE_OBJC_ARC = YES;
				COPY_PHASE_STRIP = YES;
				DEBUG_INFORMATION_FORMAT = "dwarf-with-dsym";
				GCC_C_LANGUAGE_STANDARD = gnu99;
				GCC_ENABLE_OBJC_EXCEPTIONS = YES;
				GCC_WARN_64_TO_32_BIT_CONVERSION = YES;
				INFOPLIST_FILE = "NeoGeoPocket/NeoGeoPocket-Info.plist";
				INSTALL_PATH = "$(LOCAL_LIBRARY_DIR)/Bundles";
				PRODUCT_NAME = "NeoGeo Pocket";
				VALID_ARCHS = x86_64;
				WRAPPER_EXTENSION = oesystemplugin;
			};
			name = Release;
		};
		8227754D148946DF00B19E27 /* Debug */ = {
			isa = XCBuildConfiguration;
			buildSettings = {
				ALWAYS_SEARCH_USER_PATHS = NO;
				CLANG_ENABLE_OBJC_ARC = YES;
				COPY_PHASE_STRIP = NO;
				GCC_C_LANGUAGE_STANDARD = gnu99;
				GCC_DYNAMIC_NO_PIC = NO;
				GCC_ENABLE_OBJC_EXCEPTIONS = YES;
				GCC_PREPROCESSOR_DEFINITIONS = "DEBUG=1";
				GCC_SYMBOLS_PRIVATE_EXTERN = NO;
				GCC_WARN_64_TO_32_BIT_CONVERSION = YES;
				INFOPLIST_FILE = "GameGear/GameGear-Info.plist";
				INSTALL_PATH = "$(LOCAL_LIBRARY_DIR)/Bundles";
				ONLY_ACTIVE_ARCH = YES;
				PRODUCT_NAME = GameGear;
				VALID_ARCHS = x86_64;
				WRAPPER_EXTENSION = oesystemplugin;
			};
			name = Debug;
		};
		8227754E148946DF00B19E27 /* Release */ = {
			isa = XCBuildConfiguration;
			buildSettings = {
				ALWAYS_SEARCH_USER_PATHS = NO;
				CLANG_ENABLE_OBJC_ARC = YES;
				COPY_PHASE_STRIP = YES;
				DEBUG_INFORMATION_FORMAT = "dwarf-with-dsym";
				GCC_C_LANGUAGE_STANDARD = gnu99;
				GCC_ENABLE_OBJC_EXCEPTIONS = YES;
				GCC_WARN_64_TO_32_BIT_CONVERSION = YES;
				INFOPLIST_FILE = "GameGear/GameGear-Info.plist";
				INSTALL_PATH = "$(LOCAL_LIBRARY_DIR)/Bundles";
				PRODUCT_NAME = GameGear;
				VALID_ARCHS = x86_64;
				WRAPPER_EXTENSION = oesystemplugin;
			};
			name = Release;
		};
		82444BA30F51256D007C171B /* Debug */ = {
			isa = XCBuildConfiguration;
			buildSettings = {
				CLANG_ENABLE_OBJC_ARC = YES;
				"CLANG_ENABLE_OBJC_EXPERIMENTAL[arch=i386]" = NO;
				DYLIB_COMPATIBILITY_VERSION = 1;
				DYLIB_CURRENT_VERSION = 1;
				FRAMEWORK_VERSION = A;
				GCC_PREFIX_HEADER = OpenEmu_Prefix.pch;
				INFOPLIST_FILE = "OpenEmuBase-Info.plist";
				INSTALL_PATH = "@rpath";
				LD_RUNPATH_SEARCH_PATHS = "@loader_path/../Frameworks/";
				PRODUCT_NAME = OpenEmuBase;
				VALID_ARCHS = x86_64;
			};
			name = Debug;
		};
		82444BA40F51256D007C171B /* Release */ = {
			isa = XCBuildConfiguration;
			buildSettings = {
				CLANG_ENABLE_OBJC_ARC = YES;
				"CLANG_ENABLE_OBJC_EXPERIMENTAL[arch=i386]" = NO;
				DYLIB_COMPATIBILITY_VERSION = 1;
				DYLIB_CURRENT_VERSION = 1;
				FRAMEWORK_VERSION = A;
				GCC_PREFIX_HEADER = OpenEmu_Prefix.pch;
				INFOPLIST_FILE = "OpenEmuBase-Info.plist";
				INSTALL_PATH = "@rpath";
				LD_RUNPATH_SEARCH_PATHS = "@loader_path/../Frameworks/";
				PRODUCT_NAME = OpenEmuBase;
				VALID_ARCHS = x86_64;
			};
			name = Release;
		};
		82C9C9700F080C800071460B /* Debug */ = {
			isa = XCBuildConfiguration;
			buildSettings = {
				ARCHS = x86_64;
				PRODUCT_NAME = Disribution;
			};
			name = Debug;
		};
		82C9C9710F080C800071460B /* Release */ = {
			isa = XCBuildConfiguration;
			buildSettings = {
				ARCHS = x86_64;
				PRODUCT_NAME = Disribution;
			};
			name = Release;
		};
		83F37142140BB166005A7353 /* Debug */ = {
			isa = XCBuildConfiguration;
			buildSettings = {
				CLANG_ENABLE_OBJC_ARC = YES;
				PRODUCT_NAME = "$(TARGET_NAME)";
			};
			name = Debug;
		};
		83F37143140BB166005A7353 /* Release */ = {
			isa = XCBuildConfiguration;
			buildSettings = {
				CLANG_ENABLE_OBJC_ARC = YES;
				PRODUCT_NAME = "$(TARGET_NAME)";
			};
			name = Release;
		};
		945E43041517F2B500057D08 /* Debug */ = {
			isa = XCBuildConfiguration;
			buildSettings = {
				CLANG_ENABLE_OBJC_ARC = YES;
				GCC_DYNAMIC_NO_PIC = NO;
				GCC_ENABLE_OBJC_EXCEPTIONS = YES;
				GCC_PRECOMPILE_PREFIX_HEADER = NO;
				GCC_PREPROCESSOR_DEFINITIONS = (
					"DEBUG=1",
					"$(inherited)",
				);
				GCC_SYMBOLS_PRIVATE_EXTERN = NO;
				GCC_WARN_64_TO_32_BIT_CONVERSION = YES;
				GCC_WARN_UNINITIALIZED_AUTOS = YES;
				INFOPLIST_FILE = "Arcade/Arcade-Info.plist";
				INSTALL_PATH = "$(LOCAL_LIBRARY_DIR)/Bundles";
				ONLY_ACTIVE_ARCH = YES;
				PRODUCT_NAME = "$(TARGET_NAME)";
				WRAPPER_EXTENSION = oesystemplugin;
			};
			name = Debug;
		};
		945E43051517F2B500057D08 /* Release */ = {
			isa = XCBuildConfiguration;
			buildSettings = {
				CLANG_ENABLE_OBJC_ARC = YES;
				COPY_PHASE_STRIP = YES;
				GCC_ENABLE_OBJC_EXCEPTIONS = YES;
				GCC_PRECOMPILE_PREFIX_HEADER = NO;
				GCC_WARN_64_TO_32_BIT_CONVERSION = YES;
				GCC_WARN_UNINITIALIZED_AUTOS = YES;
				INFOPLIST_FILE = "Arcade/Arcade-Info.plist";
				INSTALL_PATH = "$(LOCAL_LIBRARY_DIR)/Bundles";
				PRODUCT_NAME = "$(TARGET_NAME)";
				WRAPPER_EXTENSION = oesystemplugin;
			};
			name = Release;
		};
		94D7E8D215073BA000FBDD85 /* Debug */ = {
			isa = XCBuildConfiguration;
			buildSettings = {
				CLANG_ENABLE_OBJC_ARC = YES;
				GCC_DYNAMIC_NO_PIC = NO;
				GCC_ENABLE_OBJC_EXCEPTIONS = YES;
				GCC_PRECOMPILE_PREFIX_HEADER = NO;
				GCC_PREFIX_HEADER = "";
				GCC_PREPROCESSOR_DEFINITIONS = (
					"DEBUG=1",
					"$(inherited)",
				);
				GCC_SYMBOLS_PRIVATE_EXTERN = NO;
				GCC_WARN_64_TO_32_BIT_CONVERSION = YES;
				GCC_WARN_UNINITIALIZED_AUTOS = YES;
				INFOPLIST_FILE = "NDS/NDS-Info.plist";
				INSTALL_PATH = "$(LOCAL_LIBRARY_DIR)/Bundles";
				ONLY_ACTIVE_ARCH = YES;
				PRODUCT_NAME = "$(TARGET_NAME)";
				WRAPPER_EXTENSION = oesystemplugin;
			};
			name = Debug;
		};
		94D7E8D315073BA000FBDD85 /* Release */ = {
			isa = XCBuildConfiguration;
			buildSettings = {
				CLANG_ENABLE_OBJC_ARC = YES;
				COPY_PHASE_STRIP = YES;
				GCC_ENABLE_OBJC_EXCEPTIONS = YES;
				GCC_PRECOMPILE_PREFIX_HEADER = NO;
				GCC_PREFIX_HEADER = "";
				GCC_WARN_64_TO_32_BIT_CONVERSION = YES;
				GCC_WARN_UNINITIALIZED_AUTOS = YES;
				INFOPLIST_FILE = "NDS/NDS-Info.plist";
				INSTALL_PATH = "$(LOCAL_LIBRARY_DIR)/Bundles";
				PRODUCT_NAME = "$(TARGET_NAME)";
				WRAPPER_EXTENSION = oesystemplugin;
			};
			name = Release;
		};
		C05733C808A9546B00998B17 /* Debug */ = {
			isa = XCBuildConfiguration;
			buildSettings = {
				CLANG_ENABLE_OBJC_ARC = YES;
				CLANG_ENABLE_OBJC_EXPERIMENTAL = YES;
				COPY_PHASE_STRIP = NO;
				FRAMEWORK_SEARCH_PATHS = (
					"$(inherited)",
					"\"$(SRCROOT)\"",
					"\"$(SYSTEM_LIBRARY_DIR)/Frameworks/Quartz.framework/Versions/A/Frameworks\"",
				);
				GCC_PREFIX_HEADER = OpenEmu_Prefix.pch;
				INFOPLIST_FILE = "OpenEmu-Info.plist";
				INSTALL_PATH = "$(HOME)/Applications";
				LD_RUNPATH_SEARCH_PATHS = "@loader_path/../Frameworks /Library/Frameworks ~/Library/Frameworks";
				OTHER_CFLAGS = "-DUSE_SCALE_RANDOMWRITE";
				PRODUCT_NAME = OpenEmu;
				VALID_ARCHS = x86_64;
			};
			name = Debug;
		};
		C05733C908A9546B00998B17 /* Release */ = {
			isa = XCBuildConfiguration;
			buildSettings = {
				CLANG_ENABLE_OBJC_ARC = YES;
				CLANG_ENABLE_OBJC_EXPERIMENTAL = YES;
				FRAMEWORK_SEARCH_PATHS = (
					"$(inherited)",
					"\"$(SRCROOT)\"",
					"\"$(SYSTEM_LIBRARY_DIR)/Frameworks/Quartz.framework/Versions/A/Frameworks\"",
				);
				GCC_PREFIX_HEADER = OpenEmu_Prefix.pch;
				INFOPLIST_FILE = "OpenEmu-Info.plist";
				INSTALL_PATH = "$(HOME)/Applications";
				LD_RUNPATH_SEARCH_PATHS = "@loader_path/../Frameworks /Library/Frameworks ~/Library/Frameworks";
				OTHER_CFLAGS = "-DUSE_SCALE_RANDOMWRITE";
				PRODUCT_NAME = OpenEmu;
				VALID_ARCHS = x86_64;
			};
			name = Release;
		};
		C05733CC08A9546B00998B17 /* Debug */ = {
			isa = XCBuildConfiguration;
			buildSettings = {
				ALWAYS_SEARCH_USER_PATHS = NO;
				ARCHS = "$(ARCHS_STANDARD_64_BIT)";
				CLANG_ENABLE_OBJC_EXPERIMENTAL = YES;
				COPY_PHASE_STRIP = NO;
				DEBUG_INFORMATION_FORMAT = "dwarf-with-dsym";
				GCC_C_LANGUAGE_STANDARD = gnu99;
				GCC_INCREASE_PRECOMPILED_HEADER_SHARING = YES;
				GCC_OPTIMIZATION_LEVEL = 0;
				GCC_PREPROCESSOR_DEFINITIONS = (
					DEBUG_PRINT,
					NS_BUILD_32_LIKE_64,
				);
				GCC_PREPROCESSOR_DEFINITIONS_NOT_USED_IN_PRECOMPS = "";
				GCC_VERSION = com.apple.compilers.llvm.clang.1_0;
				GCC_WARN_ABOUT_MISSING_PROTOTYPES = YES;
				GCC_WARN_ABOUT_RETURN_TYPE = YES;
				GCC_WARN_UNUSED_VARIABLE = YES;
				LLVM_LTO = NO;
				MACOSX_DEPLOYMENT_TARGET = 10.7;
				ONLY_ACTIVE_ARCH = NO;
				SDKROOT = macosx;
			};
			name = Debug;
		};
		C05733CD08A9546B00998B17 /* Release */ = {
			isa = XCBuildConfiguration;
			buildSettings = {
				ALWAYS_SEARCH_USER_PATHS = NO;
				ARCHS = "$(ARCHS_STANDARD_64_BIT)";
				CLANG_ENABLE_OBJC_EXPERIMENTAL = YES;
				COPY_PHASE_STRIP = NO;
				DEBUG_INFORMATION_FORMAT = "dwarf-with-dsym";
				GCC_C_LANGUAGE_STANDARD = gnu99;
				GCC_INCREASE_PRECOMPILED_HEADER_SHARING = YES;
				GCC_PREPROCESSOR_DEFINITIONS = NS_BUILD_32_LIKE_64;
				GCC_VERSION = com.apple.compilers.llvm.clang.1_0;
				GCC_WARN_ABOUT_MISSING_PROTOTYPES = YES;
				GCC_WARN_ABOUT_RETURN_TYPE = YES;
				GCC_WARN_UNUSED_VARIABLE = YES;
				LLVM_LTO = NO;
				MACOSX_DEPLOYMENT_TARGET = 10.7;
				SDKROOT = macosx;
			};
			name = Release;
		};
		C646575213771F12002A4F70 /* Debug */ = {
			isa = XCBuildConfiguration;
			buildSettings = {
				ALWAYS_SEARCH_USER_PATHS = NO;
				CLANG_ENABLE_OBJC_ARC = YES;
				COPY_PHASE_STRIP = NO;
				GCC_DYNAMIC_NO_PIC = NO;
				GCC_ENABLE_OBJC_EXCEPTIONS = YES;
				GCC_PREPROCESSOR_DEFINITIONS = "DEBUG=1";
				GCC_SYMBOLS_PRIVATE_EXTERN = NO;
				GCC_WARN_64_TO_32_BIT_CONVERSION = YES;
				GCC_WARN_ABOUT_MISSING_PROTOTYPES = YES;
				INFOPLIST_FILE = "GameBoy Advance/GameBoy Advance-Info.plist";
				INSTALL_PATH = "$(LOCAL_LIBRARY_DIR)/Bundles";
				ONLY_ACTIVE_ARCH = YES;
				PRODUCT_NAME = "$(TARGET_NAME)";
				VALID_ARCHS = x86_64;
				WRAPPER_EXTENSION = oesystemplugin;
			};
			name = Debug;
		};
		C646575313771F12002A4F70 /* Release */ = {
			isa = XCBuildConfiguration;
			buildSettings = {
				ALWAYS_SEARCH_USER_PATHS = NO;
				CLANG_ENABLE_OBJC_ARC = YES;
				COPY_PHASE_STRIP = YES;
				DEBUG_INFORMATION_FORMAT = "dwarf-with-dsym";
				GCC_ENABLE_OBJC_EXCEPTIONS = YES;
				GCC_WARN_64_TO_32_BIT_CONVERSION = YES;
				GCC_WARN_ABOUT_MISSING_PROTOTYPES = YES;
				INFOPLIST_FILE = "GameBoy Advance/GameBoy Advance-Info.plist";
				INSTALL_PATH = "$(LOCAL_LIBRARY_DIR)/Bundles";
				PRODUCT_NAME = "$(TARGET_NAME)";
				VALID_ARCHS = x86_64;
				WRAPPER_EXTENSION = oesystemplugin;
			};
			name = Release;
		};
		C6480FCB13648F670094FA33 /* Debug */ = {
			isa = XCBuildConfiguration;
			buildSettings = {
				ALWAYS_SEARCH_USER_PATHS = NO;
				CLANG_ENABLE_OBJC_ARC = YES;
				COPY_PHASE_STRIP = NO;
				GCC_C_LANGUAGE_STANDARD = gnu99;
				GCC_DYNAMIC_NO_PIC = NO;
				GCC_ENABLE_OBJC_EXCEPTIONS = YES;
				GCC_PREPROCESSOR_DEFINITIONS = "DEBUG=1";
				GCC_SYMBOLS_PRIVATE_EXTERN = NO;
				GCC_WARN_64_TO_32_BIT_CONVERSION = YES;
				INFOPLIST_FILE = "SuperNES/SuperNES-Info.plist";
				INSTALL_PATH = "$(LOCAL_LIBRARY_DIR)/Bundles";
				ONLY_ACTIVE_ARCH = YES;
				PRODUCT_NAME = "$(TARGET_NAME)";
				VALID_ARCHS = x86_64;
				WRAPPER_EXTENSION = oesystemplugin;
			};
			name = Debug;
		};
		C6480FCC13648F670094FA33 /* Release */ = {
			isa = XCBuildConfiguration;
			buildSettings = {
				ALWAYS_SEARCH_USER_PATHS = NO;
				CLANG_ENABLE_OBJC_ARC = YES;
				COPY_PHASE_STRIP = YES;
				DEBUG_INFORMATION_FORMAT = "dwarf-with-dsym";
				GCC_C_LANGUAGE_STANDARD = gnu99;
				GCC_ENABLE_OBJC_EXCEPTIONS = YES;
				GCC_WARN_64_TO_32_BIT_CONVERSION = YES;
				INFOPLIST_FILE = "SuperNES/SuperNES-Info.plist";
				INSTALL_PATH = "$(LOCAL_LIBRARY_DIR)/Bundles";
				PRODUCT_NAME = "$(TARGET_NAME)";
				VALID_ARCHS = x86_64;
				WRAPPER_EXTENSION = oesystemplugin;
			};
			name = Release;
		};
		C64BB097136478E600C1AB23 /* Debug */ = {
			isa = XCBuildConfiguration;
			buildSettings = {
				ALWAYS_SEARCH_USER_PATHS = NO;
				CLANG_ENABLE_OBJC_ARC = YES;
				COPY_PHASE_STRIP = NO;
				GCC_C_LANGUAGE_STANDARD = gnu99;
				GCC_DYNAMIC_NO_PIC = NO;
				GCC_ENABLE_OBJC_EXCEPTIONS = YES;
				GCC_PREPROCESSOR_DEFINITIONS = "DEBUG=1";
				GCC_SYMBOLS_PRIVATE_EXTERN = NO;
				GCC_WARN_64_TO_32_BIT_CONVERSION = YES;
				INFOPLIST_FILE = "NES/NES-Info.plist";
				INSTALL_PATH = "$(LOCAL_LIBRARY_DIR)/Bundles";
				ONLY_ACTIVE_ARCH = YES;
				PRODUCT_NAME = "$(TARGET_NAME)";
				VALID_ARCHS = x86_64;
				WRAPPER_EXTENSION = oesystemplugin;
			};
			name = Debug;
		};
		C64BB098136478E600C1AB23 /* Release */ = {
			isa = XCBuildConfiguration;
			buildSettings = {
				ALWAYS_SEARCH_USER_PATHS = NO;
				CLANG_ENABLE_OBJC_ARC = YES;
				COPY_PHASE_STRIP = YES;
				DEBUG_INFORMATION_FORMAT = "dwarf-with-dsym";
				GCC_C_LANGUAGE_STANDARD = gnu99;
				GCC_ENABLE_OBJC_EXCEPTIONS = YES;
				GCC_WARN_64_TO_32_BIT_CONVERSION = YES;
				INFOPLIST_FILE = "NES/NES-Info.plist";
				INSTALL_PATH = "$(LOCAL_LIBRARY_DIR)/Bundles";
				PRODUCT_NAME = "$(TARGET_NAME)";
				VALID_ARCHS = x86_64;
				WRAPPER_EXTENSION = oesystemplugin;
			};
			name = Release;
		};
		C6711805136367240034379A /* Debug */ = {
			isa = XCBuildConfiguration;
			buildSettings = {
				ALWAYS_SEARCH_USER_PATHS = NO;
				CLANG_ENABLE_OBJC_ARC = YES;
				COPY_PHASE_STRIP = NO;
				DYLIB_COMPATIBILITY_VERSION = 1;
				DYLIB_CURRENT_VERSION = 1;
				FRAMEWORK_VERSION = A;
				GCC_C_LANGUAGE_STANDARD = gnu99;
				GCC_DYNAMIC_NO_PIC = NO;
				GCC_ENABLE_OBJC_EXCEPTIONS = YES;
				GCC_PREPROCESSOR_DEFINITIONS = "DEBUG=1";
				GCC_SYMBOLS_PRIVATE_EXTERN = NO;
				GCC_WARN_64_TO_32_BIT_CONVERSION = YES;
				INFOPLIST_FILE = "OpenEmuGameSystem/OpenEmuGameSystem-Info.plist";
				INSTALL_PATH = "@rpath";
				ONLY_ACTIVE_ARCH = YES;
				PRODUCT_NAME = OpenEmuSystem;
				VALID_ARCHS = x86_64;
				WRAPPER_EXTENSION = framework;
			};
			name = Debug;
		};
		C6711806136367240034379A /* Release */ = {
			isa = XCBuildConfiguration;
			buildSettings = {
				ALWAYS_SEARCH_USER_PATHS = NO;
				CLANG_ENABLE_OBJC_ARC = YES;
				COPY_PHASE_STRIP = YES;
				DEBUG_INFORMATION_FORMAT = "dwarf-with-dsym";
				DYLIB_COMPATIBILITY_VERSION = 1;
				DYLIB_CURRENT_VERSION = 1;
				FRAMEWORK_VERSION = A;
				GCC_C_LANGUAGE_STANDARD = gnu99;
				GCC_ENABLE_OBJC_EXCEPTIONS = YES;
				GCC_WARN_64_TO_32_BIT_CONVERSION = YES;
				INFOPLIST_FILE = "OpenEmuGameSystem/OpenEmuGameSystem-Info.plist";
				INSTALL_PATH = "@rpath";
				PRODUCT_NAME = OpenEmuSystem;
				VALID_ARCHS = x86_64;
				WRAPPER_EXTENSION = framework;
			};
			name = Release;
		};
		C671181E136368330034379A /* Debug */ = {
			isa = XCBuildConfiguration;
			buildSettings = {
				ALWAYS_SEARCH_USER_PATHS = NO;
				CLANG_ENABLE_OBJC_ARC = YES;
				COPY_PHASE_STRIP = NO;
				GCC_C_LANGUAGE_STANDARD = gnu99;
				GCC_DYNAMIC_NO_PIC = NO;
				GCC_ENABLE_OBJC_EXCEPTIONS = YES;
				GCC_PREPROCESSOR_DEFINITIONS = "DEBUG=1";
				GCC_SYMBOLS_PRIVATE_EXTERN = NO;
				GCC_WARN_64_TO_32_BIT_CONVERSION = YES;
				INFOPLIST_FILE = "SegaMasterSystem/SegaMasterSystem-Info.plist";
				INSTALL_PATH = "$(LOCAL_LIBRARY_DIR)/Bundles";
				ONLY_ACTIVE_ARCH = YES;
				PRODUCT_NAME = "$(TARGET_NAME)";
				VALID_ARCHS = x86_64;
				WRAPPER_EXTENSION = oesystemplugin;
			};
			name = Debug;
		};
		C671181F136368330034379A /* Release */ = {
			isa = XCBuildConfiguration;
			buildSettings = {
				ALWAYS_SEARCH_USER_PATHS = NO;
				CLANG_ENABLE_OBJC_ARC = YES;
				COPY_PHASE_STRIP = YES;
				DEBUG_INFORMATION_FORMAT = "dwarf-with-dsym";
				GCC_C_LANGUAGE_STANDARD = gnu99;
				GCC_ENABLE_OBJC_EXCEPTIONS = YES;
				GCC_WARN_64_TO_32_BIT_CONVERSION = YES;
				INFOPLIST_FILE = "SegaMasterSystem/SegaMasterSystem-Info.plist";
				INSTALL_PATH = "$(LOCAL_LIBRARY_DIR)/Bundles";
				PRODUCT_NAME = "$(TARGET_NAME)";
				VALID_ARCHS = x86_64;
				WRAPPER_EXTENSION = oesystemplugin;
			};
			name = Release;
		};
		C6B947B81364ECA700A425F0 /* Debug */ = {
			isa = XCBuildConfiguration;
			buildSettings = {
				ALWAYS_SEARCH_USER_PATHS = NO;
				CLANG_ENABLE_OBJC_ARC = YES;
				COPY_PHASE_STRIP = NO;
				GCC_C_LANGUAGE_STANDARD = gnu99;
				GCC_DYNAMIC_NO_PIC = NO;
				GCC_ENABLE_OBJC_EXCEPTIONS = YES;
				GCC_PREPROCESSOR_DEFINITIONS = "DEBUG=1";
				GCC_SYMBOLS_PRIVATE_EXTERN = NO;
				GCC_WARN_64_TO_32_BIT_CONVERSION = YES;
				INFOPLIST_FILE = "GameBoy/GameBoy-Info.plist";
				INSTALL_PATH = "$(LOCAL_LIBRARY_DIR)/Bundles";
				ONLY_ACTIVE_ARCH = YES;
				PRODUCT_NAME = "$(TARGET_NAME)";
				VALID_ARCHS = x86_64;
				WRAPPER_EXTENSION = oesystemplugin;
			};
			name = Debug;
		};
		C6B947B91364ECA700A425F0 /* Release */ = {
			isa = XCBuildConfiguration;
			buildSettings = {
				ALWAYS_SEARCH_USER_PATHS = NO;
				CLANG_ENABLE_OBJC_ARC = YES;
				COPY_PHASE_STRIP = YES;
				DEBUG_INFORMATION_FORMAT = "dwarf-with-dsym";
				GCC_C_LANGUAGE_STANDARD = gnu99;
				GCC_ENABLE_OBJC_EXCEPTIONS = YES;
				GCC_WARN_64_TO_32_BIT_CONVERSION = YES;
				INFOPLIST_FILE = "GameBoy/GameBoy-Info.plist";
				INSTALL_PATH = "$(LOCAL_LIBRARY_DIR)/Bundles";
				PRODUCT_NAME = "$(TARGET_NAME)";
				VALID_ARCHS = x86_64;
				WRAPPER_EXTENSION = oesystemplugin;
			};
			name = Release;
		};
		C6B947F01365080B00A425F0 /* Debug */ = {
			isa = XCBuildConfiguration;
			buildSettings = {
				ALWAYS_SEARCH_USER_PATHS = NO;
				CLANG_ENABLE_OBJC_ARC = YES;
				COPY_PHASE_STRIP = NO;
				GCC_C_LANGUAGE_STANDARD = gnu99;
				GCC_DYNAMIC_NO_PIC = NO;
				GCC_ENABLE_OBJC_EXCEPTIONS = YES;
				GCC_PREPROCESSOR_DEFINITIONS = "DEBUG=1";
				GCC_SYMBOLS_PRIVATE_EXTERN = NO;
				GCC_WARN_64_TO_32_BIT_CONVERSION = YES;
				INFOPLIST_FILE = "Genesis/Genesis-Info.plist";
				INSTALL_PATH = "$(LOCAL_LIBRARY_DIR)/Bundles";
				ONLY_ACTIVE_ARCH = YES;
				PRODUCT_NAME = "$(TARGET_NAME)";
				VALID_ARCHS = x86_64;
				WRAPPER_EXTENSION = oesystemplugin;
			};
			name = Debug;
		};
		C6B947F11365080B00A425F0 /* Release */ = {
			isa = XCBuildConfiguration;
			buildSettings = {
				ALWAYS_SEARCH_USER_PATHS = NO;
				CLANG_ENABLE_OBJC_ARC = YES;
				COPY_PHASE_STRIP = YES;
				DEBUG_INFORMATION_FORMAT = "dwarf-with-dsym";
				GCC_C_LANGUAGE_STANDARD = gnu99;
				GCC_ENABLE_OBJC_EXCEPTIONS = YES;
				GCC_WARN_64_TO_32_BIT_CONVERSION = YES;
				INFOPLIST_FILE = "Genesis/Genesis-Info.plist";
				INSTALL_PATH = "$(LOCAL_LIBRARY_DIR)/Bundles";
				PRODUCT_NAME = "$(TARGET_NAME)";
				VALID_ARCHS = x86_64;
				WRAPPER_EXTENSION = oesystemplugin;
			};
			name = Release;
		};
/* End XCBuildConfiguration section */

/* Begin XCConfigurationList section */
		1415541A1442B3B300A01683 /* Build configuration list for PBXNativeTarget "N64" */ = {
			isa = XCConfigurationList;
			buildConfigurations = (
				141554181442B3B300A01683 /* Debug */,
				141554191442B3B300A01683 /* Release */,
			);
			defaultConfigurationIsVisible = 0;
			defaultConfigurationName = Release;
		};
		1BEF2AC211682A980090F72B /* Build configuration list for PBXNativeTarget "OpenEmuHelperApp" */ = {
			isa = XCConfigurationList;
			buildConfigurations = (
				1BEF2A9611682A530090F72B /* Debug */,
				1BEF2A9711682A530090F72B /* Release */,
			);
			defaultConfigurationIsVisible = 0;
			defaultConfigurationName = Release;
		};
		37C80315101564C000356EF3 /* Build configuration list for PBXAggregateTarget "Build & Copy OpenEmuBase" */ = {
			isa = XCConfigurationList;
			buildConfigurations = (
				37C80302101564A300356EF3 /* Debug */,
				37C80303101564A300356EF3 /* Release */,
			);
			defaultConfigurationIsVisible = 0;
			defaultConfigurationName = Release;
		};
		3887A7FB1024D1FA000FC4CF /* Build configuration list for PBXNativeTarget "OESaveStateQLPlugin" */ = {
			isa = XCConfigurationList;
			buildConfigurations = (
				3887A7F81024D1FA000FC4CF /* Debug */,
				3887A7F91024D1FA000FC4CF /* Release */,
			);
			defaultConfigurationIsVisible = 0;
			defaultConfigurationName = Release;
		};
		820EB7471483F9A2008EC398 /* Build configuration list for PBXNativeTarget "NeoGeoPocket" */ = {
			isa = XCConfigurationList;
			buildConfigurations = (
				820EB7481483F9A2008EC398 /* Debug */,
				820EB7491483F9A2008EC398 /* Release */,
			);
			defaultConfigurationIsVisible = 0;
			defaultConfigurationName = Release;
		};
		8227754C148946DF00B19E27 /* Build configuration list for PBXNativeTarget "GameGear" */ = {
			isa = XCConfigurationList;
			buildConfigurations = (
				8227754D148946DF00B19E27 /* Debug */,
				8227754E148946DF00B19E27 /* Release */,
			);
			defaultConfigurationIsVisible = 0;
			defaultConfigurationName = Release;
		};
		82444BA50F51256D007C171B /* Build configuration list for PBXNativeTarget "OpenEmuBase" */ = {
			isa = XCConfigurationList;
			buildConfigurations = (
				82444BA30F51256D007C171B /* Debug */,
				82444BA40F51256D007C171B /* Release */,
			);
			defaultConfigurationIsVisible = 0;
			defaultConfigurationName = Release;
		};
		82C9C97C0F080C810071460B /* Build configuration list for PBXAggregateTarget "Distribution" */ = {
			isa = XCConfigurationList;
			buildConfigurations = (
				82C9C9700F080C800071460B /* Debug */,
				82C9C9710F080C800071460B /* Release */,
			);
			defaultConfigurationIsVisible = 0;
			defaultConfigurationName = Release;
		};
		83F37144140BB166005A7353 /* Build configuration list for PBXAggregateTarget "Build SystemPlugins" */ = {
			isa = XCConfigurationList;
			buildConfigurations = (
				83F37142140BB166005A7353 /* Debug */,
				83F37143140BB166005A7353 /* Release */,
			);
			defaultConfigurationIsVisible = 0;
			defaultConfigurationName = Release;
		};
		945E43061517F2B500057D08 /* Build configuration list for PBXNativeTarget "Arcade" */ = {
			isa = XCConfigurationList;
			buildConfigurations = (
				945E43041517F2B500057D08 /* Debug */,
				945E43051517F2B500057D08 /* Release */,
			);
			defaultConfigurationIsVisible = 0;
			defaultConfigurationName = Release;
		};
		94D7E8D415073BA000FBDD85 /* Build configuration list for PBXNativeTarget "NDS" */ = {
			isa = XCConfigurationList;
			buildConfigurations = (
				94D7E8D215073BA000FBDD85 /* Debug */,
				94D7E8D315073BA000FBDD85 /* Release */,
			);
			defaultConfigurationIsVisible = 0;
			defaultConfigurationName = Release;
		};
		C05733C708A9546B00998B17 /* Build configuration list for PBXNativeTarget "OpenEmu" */ = {
			isa = XCConfigurationList;
			buildConfigurations = (
				C05733C808A9546B00998B17 /* Debug */,
				C05733C908A9546B00998B17 /* Release */,
			);
			defaultConfigurationIsVisible = 0;
			defaultConfigurationName = Release;
		};
		C05733CB08A9546B00998B17 /* Build configuration list for PBXProject "OpenEmu" */ = {
			isa = XCConfigurationList;
			buildConfigurations = (
				C05733CC08A9546B00998B17 /* Debug */,
				C05733CD08A9546B00998B17 /* Release */,
			);
			defaultConfigurationIsVisible = 0;
			defaultConfigurationName = Release;
		};
		C646575113771F12002A4F70 /* Build configuration list for PBXNativeTarget "GameBoy Advance" */ = {
			isa = XCConfigurationList;
			buildConfigurations = (
				C646575213771F12002A4F70 /* Debug */,
				C646575313771F12002A4F70 /* Release */,
			);
			defaultConfigurationIsVisible = 0;
			defaultConfigurationName = Release;
		};
		C6480FCA13648F670094FA33 /* Build configuration list for PBXNativeTarget "SuperNES" */ = {
			isa = XCConfigurationList;
			buildConfigurations = (
				C6480FCB13648F670094FA33 /* Debug */,
				C6480FCC13648F670094FA33 /* Release */,
			);
			defaultConfigurationIsVisible = 0;
			defaultConfigurationName = Release;
		};
		C64BB096136478E600C1AB23 /* Build configuration list for PBXNativeTarget "NES" */ = {
			isa = XCConfigurationList;
			buildConfigurations = (
				C64BB097136478E600C1AB23 /* Debug */,
				C64BB098136478E600C1AB23 /* Release */,
			);
			defaultConfigurationIsVisible = 0;
			defaultConfigurationName = Release;
		};
		C6711804136367240034379A /* Build configuration list for PBXNativeTarget "OpenEmuSystem" */ = {
			isa = XCConfigurationList;
			buildConfigurations = (
				C6711805136367240034379A /* Debug */,
				C6711806136367240034379A /* Release */,
			);
			defaultConfigurationIsVisible = 0;
			defaultConfigurationName = Release;
		};
		C671181D136368330034379A /* Build configuration list for PBXNativeTarget "SegaMasterSystem" */ = {
			isa = XCConfigurationList;
			buildConfigurations = (
				C671181E136368330034379A /* Debug */,
				C671181F136368330034379A /* Release */,
			);
			defaultConfigurationIsVisible = 0;
			defaultConfigurationName = Release;
		};
		C6B947BA1364ECA700A425F0 /* Build configuration list for PBXNativeTarget "GameBoy" */ = {
			isa = XCConfigurationList;
			buildConfigurations = (
				C6B947B81364ECA700A425F0 /* Debug */,
				C6B947B91364ECA700A425F0 /* Release */,
			);
			defaultConfigurationIsVisible = 0;
			defaultConfigurationName = Release;
		};
		C6B947EF1365080B00A425F0 /* Build configuration list for PBXNativeTarget "Genesis" */ = {
			isa = XCConfigurationList;
			buildConfigurations = (
				C6B947F01365080B00A425F0 /* Debug */,
				C6B947F11365080B00A425F0 /* Release */,
			);
			defaultConfigurationIsVisible = 0;
			defaultConfigurationName = Release;
		};
/* End XCConfigurationList section */

/* Begin XCVersionGroup section */
		C68A54E41516AD3C001053F2 /* OEDatabase.xcdatamodeld */ = {
			isa = XCVersionGroup;
			children = (
				C68A54E51516AD3C001053F2 /* OEDatabase.xcdatamodel */,
			);
			currentVersion = C68A54E51516AD3C001053F2 /* OEDatabase.xcdatamodel */;
			path = OEDatabase.xcdatamodeld;
			sourceTree = "<group>";
			versionGroupType = wrapper.xcdatamodel;
		};
/* End XCVersionGroup section */
	};
	rootObject = 2A37F4A9FDCFA73011CA2CEA /* Project object */;
}<|MERGE_RESOLUTION|>--- conflicted
+++ resolved
@@ -458,8 +458,6 @@
 		945E43171517F5BC00057D08 /* controller_arcade.png in Resources */ = {isa = PBXBuildFile; fileRef = 945E43121517F5BC00057D08 /* controller_arcade.png */; };
 		945E43181517F5BC00057D08 /* Controller-Preferences-Info.plist in Resources */ = {isa = PBXBuildFile; fileRef = 945E43131517F5BC00057D08 /* Controller-Preferences-Info.plist */; };
 		945E431B1517F64800057D08 /* OpenEmuSystem.framework in Frameworks */ = {isa = PBXBuildFile; fileRef = C6711807136367240034379A /* OpenEmuSystem.framework */; };
-<<<<<<< HEAD
-=======
 		945E43201517F76800057D08 /* Arcade.oesystemplugin in Copy Files */ = {isa = PBXBuildFile; fileRef = 945E42FB1517F2B500057D08 /* Arcade.oesystemplugin */; };
 		948E540E1571D78D002D26E0 /* SegaMasterSystem.oesystemplugin in Copy System Plugins to App PlugIns */ = {isa = PBXBuildFile; fileRef = C671180F136368330034379A /* SegaMasterSystem.oesystemplugin */; };
 		948E540F1571D78D002D26E0 /* NES.oesystemplugin in Copy System Plugins to App PlugIns */ = {isa = PBXBuildFile; fileRef = C64BB08D136478E600C1AB23 /* NES.oesystemplugin */; };
@@ -469,7 +467,6 @@
 		948E54131571D78D002D26E0 /* GameBoy Advance.oesystemplugin in Copy System Plugins to App PlugIns */ = {isa = PBXBuildFile; fileRef = C646574813771F12002A4F70 /* GameBoy Advance.oesystemplugin */; };
 		948E54141571D78D002D26E0 /* NeoGeo Pocket.oesystemplugin in Copy System Plugins to App PlugIns */ = {isa = PBXBuildFile; fileRef = 820EB74A1483F9A2008EC398 /* NeoGeo Pocket.oesystemplugin */; };
 		948E54151571D78D002D26E0 /* GameGear.oesystemplugin in Copy System Plugins to App PlugIns */ = {isa = PBXBuildFile; fileRef = 8227754F148946DF00B19E27 /* GameGear.oesystemplugin */; };
->>>>>>> ca6f74c8
 		94D7E8CA15073BA000FBDD85 /* Cocoa.framework in Frameworks */ = {isa = PBXBuildFile; fileRef = C6711810136368330034379A /* Cocoa.framework */; };
 		94D7E8D015073BA000FBDD85 /* InfoPlist.strings in Resources */ = {isa = PBXBuildFile; fileRef = 94D7E8CE15073BA000FBDD85 /* InfoPlist.strings */; };
 		94D7E8DA15073DB000FBDD85 /* controller_nds_mask.png in Resources */ = {isa = PBXBuildFile; fileRef = 94D7E8D615073DB000FBDD85 /* controller_nds_mask.png */; };
@@ -900,19 +897,11 @@
 			dstPath = "~/Library/Application Support/OpenEmu/Systems";
 			dstSubfolderSpec = 0;
 			files = (
-<<<<<<< HEAD
 				C6862573157268A500EFC972 /* N64.oesystemplugin in Copy Plugins To Application Support */,
 				C6862574157268A500EFC972 /* NDS.oesystemplugin in Copy Plugins To Application Support */,
 				C6862575157268A500EFC972 /* Arcade.oesystemplugin in Copy Plugins To Application Support */,
 			);
 			name = "Copy Plugins To Application Support";
-=======
-				945E43201517F76800057D08 /* Arcade.oesystemplugin in Copy Files */,
-				94D7E8EA1507426A00FBDD85 /* NDS.oesystemplugin in Copy Files */,
-				1415542C1442C52500A01683 /* N64.oesystemplugin in Copy Files */,
-			);
-			name = "Copy Files";
->>>>>>> ca6f74c8
 			runOnlyForDeploymentPostprocessing = 0;
 		};
 		948E540C1571D739002D26E0 /* Copy System Plugins to App PlugIns */ = {

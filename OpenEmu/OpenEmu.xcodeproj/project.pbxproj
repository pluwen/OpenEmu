// !$*UTF8*$!
{
	archiveVersion = 1;
	classes = {
	};
	objectVersion = 46;
	objects = {

/* Begin PBXAggregateTarget section */
		37C802FF101564A300356EF3 /* Build & Copy OpenEmuBase */ = {
			isa = PBXAggregateTarget;
			buildConfigurationList = 37C80315101564C000356EF3 /* Build configuration list for PBXAggregateTarget "Build & Copy OpenEmuBase" */;
			buildPhases = (
				37C80308101564B000356EF3 /* ShellScript */,
			);
			dependencies = (
				37C80305101564A800356EF3 /* PBXTargetDependency */,
			);
			name = "Build & Copy OpenEmuBase";
			productName = "Build & Copy OpenEmuBase";
		};
<<<<<<< HEAD
=======
		8264159913EDC0A600591582 /* Build & Copy SegaMasterSystem Plugin */ = {
			isa = PBXAggregateTarget;
			buildConfigurationList = 8264159C13EDC0A600591582 /* Build configuration list for PBXAggregateTarget "Build & Copy SegaMasterSystem Plugin" */;
			buildPhases = (
				826415A013EDC0B700591582 /* ShellScript */,
			);
			dependencies = (
				8264159F13EDC0B200591582 /* PBXTargetDependency */,
			);
			name = "Build & Copy SegaMasterSystem Plugin";
			productName = "Build & Copy SegaMasterSystem Plugin";
		};
		826415A113EDC24600591582 /* Build & Copy NES Plugin */ = {
			isa = PBXAggregateTarget;
			buildConfigurationList = 826415A213EDC24600591582 /* Build configuration list for PBXAggregateTarget "Build & Copy NES Plugin" */;
			buildPhases = (
				826415A713EDC26B00591582 /* ShellScript */,
			);
			dependencies = (
				826415A613EDC26900591582 /* PBXTargetDependency */,
			);
			name = "Build & Copy NES Plugin";
			productName = "Build & Copy NES Plugin";
		};
		826415A813EDC28900591582 /* Build & Copy SuperNES Plugin */ = {
			isa = PBXAggregateTarget;
			buildConfigurationList = 826415A913EDC28900591582 /* Build configuration list for PBXAggregateTarget "Build & Copy SuperNES Plugin" */;
			buildPhases = (
				826415AE13EDC29300591582 /* ShellScript */,
			);
			dependencies = (
				826415AD13EDC29000591582 /* PBXTargetDependency */,
			);
			name = "Build & Copy SuperNES Plugin";
			productName = "Build & Copy SuperNES Plugin";
		};
		826415AF13EDC2B100591582 /* Build & Copy Gameboy Plugin */ = {
			isa = PBXAggregateTarget;
			buildConfigurationList = 826415B013EDC2B100591582 /* Build configuration list for PBXAggregateTarget "Build & Copy Gameboy Plugin" */;
			buildPhases = (
				826415B513EDC2BC00591582 /* ShellScript */,
			);
			dependencies = (
				826415B413EDC2B900591582 /* PBXTargetDependency */,
			);
			name = "Build & Copy Gameboy Plugin";
			productName = "Build & Copy Gameboy Plugin";
		};
		826415B613EDC2DC00591582 /* Build & Copy Genesis Plugin */ = {
			isa = PBXAggregateTarget;
			buildConfigurationList = 826415B713EDC2DC00591582 /* Build configuration list for PBXAggregateTarget "Build & Copy Genesis Plugin" */;
			buildPhases = (
				826415BC13EDC2E900591582 /* ShellScript */,
			);
			dependencies = (
				826415BB13EDC2E700591582 /* PBXTargetDependency */,
			);
			name = "Build & Copy Genesis Plugin";
			productName = "Build & Copy Genesis Plugin";
		};
		826415BD13EDC30700591582 /* Build & Copy GameBoy Advance Plugin */ = {
			isa = PBXAggregateTarget;
			buildConfigurationList = 826415BE13EDC30700591582 /* Build configuration list for PBXAggregateTarget "Build & Copy GameBoy Advance Plugin" */;
			buildPhases = (
				826415C313EDC31000591582 /* ShellScript */,
			);
			dependencies = (
				826415C213EDC30E00591582 /* PBXTargetDependency */,
			);
			name = "Build & Copy GameBoy Advance Plugin";
			productName = "Build & Copy GameBoy Advance Plugin";
		};
>>>>>>> 73db4be3
		82C9C96F0F080C7F0071460B /* Distribution */ = {
			isa = PBXAggregateTarget;
			buildConfigurationList = 82C9C97C0F080C810071460B /* Build configuration list for PBXAggregateTarget "Distribution" */;
			buildPhases = (
				82CAFBAA0FEDAA1C00CCDC7E /* CopyFiles */,
			);
			dependencies = (
				82C9C97E0F080C920071460B /* PBXTargetDependency */,
			);
			name = Distribution;
			productName = Disribution;
		};
		83F37141140BB166005A7353 /* Build SystemPlugins */ = {
			isa = PBXAggregateTarget;
			buildConfigurationList = 83F37144140BB166005A7353 /* Build configuration list for PBXAggregateTarget "Build SystemPlugins" */;
			buildPhases = (
				83F37152140BB197005A7353 /* CopyFiles */,
			);
			dependencies = (
				1415542B1442C4B700A01683 /* PBXTargetDependency */,
				83F3714F140BB17B005A7353 /* PBXTargetDependency */,
				83F37151140BB17C005A7353 /* PBXTargetDependency */,
				83F37149140BB177005A7353 /* PBXTargetDependency */,
				83F37147140BB176005A7353 /* PBXTargetDependency */,
				83F3714D140BB17A005A7353 /* PBXTargetDependency */,
				83F3714B140BB179005A7353 /* PBXTargetDependency */,
			);
			name = "Build SystemPlugins";
			productName = "Build SystemPlugins";
		};
/* End PBXAggregateTarget section */

/* Begin PBXBuildFile section */
		141554101442B3B300A01683 /* Cocoa.framework in Frameworks */ = {isa = PBXBuildFile; fileRef = C6711810136368330034379A /* Cocoa.framework */; };
		141554161442B3B300A01683 /* InfoPlist.strings in Resources */ = {isa = PBXBuildFile; fileRef = 141554141442B3B300A01683 /* InfoPlist.strings */; };
		1415541E1442B61700A01683 /* OEN64SystemController.m in Sources */ = {isa = PBXBuildFile; fileRef = 1415541D1442B61700A01683 /* OEN64SystemController.m */; };
		141554211442B7B100A01683 /* OEN64SystemResponder.m in Sources */ = {isa = PBXBuildFile; fileRef = 141554201442B7B100A01683 /* OEN64SystemResponder.m */; };
		141554251442BA1E00A01683 /* OEN64PreferenceView.m in Sources */ = {isa = PBXBuildFile; fileRef = 141554241442BA1E00A01683 /* OEN64PreferenceView.m */; };
		141554271442BB2300A01683 /* ControlsPreference.xib in Resources */ = {isa = PBXBuildFile; fileRef = 141554261442BB2200A01683 /* ControlsPreference.xib */; };
		141554291442C12200A01683 /* controller_n64.png in Resources */ = {isa = PBXBuildFile; fileRef = 141554281442C12200A01683 /* controller_n64.png */; };
		1415542C1442C52500A01683 /* N64.oesystemplugin in CopyFiles */ = {isa = PBXBuildFile; fileRef = 1415540F1442B3B300A01683 /* N64.oesystemplugin */; };
		1415542D1442C84B00A01683 /* OpenEmuSystem.framework in Frameworks */ = {isa = PBXBuildFile; fileRef = C6711807136367240034379A /* OpenEmuSystem.framework */; };
		14598A1012E151670001EBD0 /* OECoreInstaller.m in Sources */ = {isa = PBXBuildFile; fileRef = 14598A0D12E151670001EBD0 /* OECoreInstaller.m */; };
		14598A1112E151670001EBD0 /* OECoreUpdater.m in Sources */ = {isa = PBXBuildFile; fileRef = 14598A0F12E151670001EBD0 /* OECoreUpdater.m */; };
<<<<<<< HEAD
		1B224085100BD77800F42067 /* OpenEmuBase.framework in Copy Frameworks to App Frameworks */ = {isa = PBXBuildFile; fileRef = 82444BA10F51256C007C171B /* OpenEmuBase.framework */; };
		1B42C66D1429510A004691D7 /* Syphon.framework in Frameworks */ = {isa = PBXBuildFile; fileRef = 1B42C66C1429510A004691D7 /* Syphon.framework */; };
		1B42C66F14295130004691D7 /* Syphon.framework in Copy Frameworks to App Frameworks */ = {isa = PBXBuildFile; fileRef = 1B42C66C1429510A004691D7 /* Syphon.framework */; };
		1B47F105142F01E700EBC55B /* OESetupAssistant.m in Sources */ = {isa = PBXBuildFile; fileRef = 1B47F104142F01E700EBC55B /* OESetupAssistant.m */; };
		1B4D77EB117A5FFD0001F629 /* OEGameShader.m in Sources */ = {isa = PBXBuildFile; fileRef = 1BA788FE0FF9C95A007CE5DB /* OEGameShader.m */; };
=======
		1B224028100BD67F00F42067 /* Debug.qtz in Copy Filters Folder To App Resources */ = {isa = PBXBuildFile; fileRef = 1B224006100BD61D00F42067 /* Debug.qtz */; };
		1B224082100BD76D00F42067 /* Sparkle.framework in Copy Frameworks to App Frameworks */ = {isa = PBXBuildFile; fileRef = 82C9C9540F0804A20071460B /* Sparkle.framework */; };
		1B224085100BD77800F42067 /* OpenEmuBase.framework in Copy Frameworks to App Frameworks */ = {isa = PBXBuildFile; fileRef = 82444BA10F51256C007C171B /* OpenEmuBase.framework */; };
		1B224175100C049000F42067 /* CRT.qtz in Copy Filters Folder To App Resources */ = {isa = PBXBuildFile; fileRef = 1B224174100C049000F42067 /* CRT.qtz */; };
		1B224177100C049E00F42067 /* TV.qtz in Copy Filters Folder To App Resources */ = {isa = PBXBuildFile; fileRef = 1B224176100C049E00F42067 /* TV.qtz */; };
>>>>>>> 73db4be3
		1B4D77EE117A60ED0001F629 /* Scale4x.frag in Resources */ = {isa = PBXBuildFile; fileRef = 1B885EC00F08A13500770B6D /* Scale4x.frag */; };
		1B4D77EF117A60ED0001F629 /* Scale4x.vert in Resources */ = {isa = PBXBuildFile; fileRef = 1B885EC10F08A13500770B6D /* Scale4x.vert */; };
		1B4D77F0117A60ED0001F629 /* Scale4xHQ.frag in Resources */ = {isa = PBXBuildFile; fileRef = 1B885E920F089F8A00770B6D /* Scale4xHQ.frag */; };
		1B4D77F1117A60ED0001F629 /* Scale4xHQ.vert in Resources */ = {isa = PBXBuildFile; fileRef = 1B885E910F089F8A00770B6D /* Scale4xHQ.vert */; };
		1B4D77F4117A60ED0001F629 /* Scale2xHQ.frag in Resources */ = {isa = PBXBuildFile; fileRef = 1B885E3A0F089A4400770B6D /* Scale2xHQ.frag */; };
		1B4D77F5117A60ED0001F629 /* Scale2xHQ.vert in Resources */ = {isa = PBXBuildFile; fileRef = 1B885E3B0F089A4400770B6D /* Scale2xHQ.vert */; };
		1B4D77F6117A60ED0001F629 /* Scale2xPlus.frag in Resources */ = {isa = PBXBuildFile; fileRef = 1B885E080F085EA500770B6D /* Scale2xPlus.frag */; };
		1B4D77F7117A60ED0001F629 /* Scale2xPlus.vert in Resources */ = {isa = PBXBuildFile; fileRef = 1B885E090F085EA500770B6D /* Scale2xPlus.vert */; };
<<<<<<< HEAD
		1B6A24FF143072B0009F1CE1 /* TV.qtz in Copy Filters Folder To App Resources */ = {isa = PBXBuildFile; fileRef = 1B224176100C049E00F42067 /* TV.qtz */; };
		1B7505140FEEB72700B0D0AF /* About.png in Resources */ = {isa = PBXBuildFile; fileRef = 1B7505100FEEB4F600B0D0AF /* About.png */; };
		1B98144E142F02FA00114A30 /* OESetupAssistant.xib in Resources */ = {isa = PBXBuildFile; fileRef = 1B98144D142F02FA00114A30 /* OESetupAssistant.xib */; };
=======
		1B7505140FEEB72700B0D0AF /* About.png in Resources */ = {isa = PBXBuildFile; fileRef = 1B7505100FEEB4F600B0D0AF /* About.png */; };
		1B88026E142830F300E022E2 /* OEGameShader.m in Sources */ = {isa = PBXBuildFile; fileRef = 1B88026D142830F300E022E2 /* OEGameShader.m */; };
		1B8802711428318B00E022E2 /* Syphon.framework in Frameworks */ = {isa = PBXBuildFile; fileRef = 1B8802701428318B00E022E2 /* Syphon.framework */; };
		1B880272142831C300E022E2 /* Syphon.framework in Copy Frameworks to App Frameworks */ = {isa = PBXBuildFile; fileRef = 1B8802701428318B00E022E2 /* Syphon.framework */; };
		1B88931B0FF9267C00F86F00 /* Quartz.framework in Frameworks */ = {isa = PBXBuildFile; fileRef = 828E65D60E8467AA00B1860B /* Quartz.framework */; };
>>>>>>> 73db4be3
		1BEF2A67116826BC0090F72B /* NSString+UUID.h in Headers */ = {isa = PBXBuildFile; fileRef = 1BEF2A65116826BC0090F72B /* NSString+UUID.h */; settings = {ATTRIBUTES = (Public, ); }; };
		1BEF2A68116826BC0090F72B /* NSString+UUID.m in Sources */ = {isa = PBXBuildFile; fileRef = 1BEF2A66116826BC0090F72B /* NSString+UUID.m */; };
		1BEF2A9C11682A5E0090F72B /* OpenEmuHelperApp.m in Sources */ = {isa = PBXBuildFile; fileRef = 1BEF2A7411682A330090F72B /* OpenEmuHelperApp.m */; };
		1BEF2AC411682AEB0090F72B /* IOSurface.framework in Frameworks */ = {isa = PBXBuildFile; fileRef = 1BEF2AC311682A9D0090F72B /* IOSurface.framework */; };
		1BEF2C8011684DB00090F72B /* OpenEmuBase.framework in Frameworks */ = {isa = PBXBuildFile; fileRef = 82444BA10F51256C007C171B /* OpenEmuBase.framework */; };
		1BEF2C9811684E4C0090F72B /* OECorePlugin.m in Sources */ = {isa = PBXBuildFile; fileRef = C62F549A0FE6CC1500DF15BA /* OECorePlugin.m */; };
		1BEF2C9D11684E600090F72B /* OEPlugin.m in Sources */ = {isa = PBXBuildFile; fileRef = C62F54700FE6ADC500DF15BA /* OEPlugin.m */; };
		1BEF2CA011684E7E0090F72B /* OEGameAudio.m in Sources */ = {isa = PBXBuildFile; fileRef = 829779330E743F2A00631240 /* OEGameAudio.m */; };
<<<<<<< HEAD
=======
		1BEF2CC511684EA70090F72B /* AudioUnit.framework in Frameworks */ = {isa = PBXBuildFile; fileRef = 820376250F3974FD00EC2F97 /* AudioUnit.framework */; };
		1BEF2CC611684EA70090F72B /* AudioToolbox.framework in Frameworks */ = {isa = PBXBuildFile; fileRef = 829779350E743F3A00631240 /* AudioToolbox.framework */; };
>>>>>>> 73db4be3
		1BEF2D15116855690090F72B /* OETaskWrapper.m in Sources */ = {isa = PBXBuildFile; fileRef = 1BEF2D14116855690090F72B /* OETaskWrapper.m */; };
		1BEF2DFE116860210090F72B /* NSString+UUID.m in Sources */ = {isa = PBXBuildFile; fileRef = 1BEF2A66116826BC0090F72B /* NSString+UUID.m */; };
		1BFC26D0116C1CA300B95689 /* OpenEmuHelperApp in Resources */ = {isa = PBXBuildFile; fileRef = 1BEF2A9411682A530090F72B /* OpenEmuHelperApp */; };
		1BFC26D9116C1CB800B95689 /* IOSurface.framework in Frameworks */ = {isa = PBXBuildFile; fileRef = 1BEF2AC311682A9D0090F72B /* IOSurface.framework */; };
		1BFC2725116C1F6700B95689 /* OETaskWrapper.m in Sources */ = {isa = PBXBuildFile; fileRef = 1BEF2D14116855690090F72B /* OETaskWrapper.m */; };
		1DDD582D0DA1D0D100B32029 /* MainMenu.xib in Resources */ = {isa = PBXBuildFile; fileRef = 1DDD582A0DA1D0D100B32029 /* MainMenu.xib */; };
		1E2F3DBB10DEAB4C0019AA84 /* OEVersionMigrationController.m in Sources */ = {isa = PBXBuildFile; fileRef = 1E2F3DBA10DEAB4C0019AA84 /* OEVersionMigrationController.m */; };
		1E9F7349103755900072EED6 /* OEROMFile.m in Sources */ = {isa = PBXBuildFile; fileRef = 1E9F7348103755900072EED6 /* OEROMFile.m */; };
		1EA4404911973E9C001D71CA /* OEGameQuickLookDocument.m in Sources */ = {isa = PBXBuildFile; fileRef = 1EA4404811973E9C001D71CA /* OEGameQuickLookDocument.m */; };
<<<<<<< HEAD
=======
		1EDFCD241050BEC900568AA5 /* OESaveState.m in Sources */ = {isa = PBXBuildFile; fileRef = 1EDFCD231050BEC900568AA5 /* OESaveState.m */; };
		1EE941E01050EBBF00509E78 /* ROMFile.xcdatamodel in Sources */ = {isa = PBXBuildFile; fileRef = 1EE941DF1050EBBF00509E78 /* ROMFile.xcdatamodel */; };
		1EE941FC1050EC8E00509E78 /* SaveState.xcdatamodel in Sources */ = {isa = PBXBuildFile; fileRef = 1EE941FB1050EC8E00509E78 /* SaveState.xcdatamodel */; };
>>>>>>> 73db4be3
		3887A8051024D2BC000FC4CF /* GenerateThumbnailForURL.m in Sources */ = {isa = PBXBuildFile; fileRef = 3887A8021024D2BC000FC4CF /* GenerateThumbnailForURL.m */; };
		3887A8061024D2BC000FC4CF /* GeneratePreviewForURL.m in Sources */ = {isa = PBXBuildFile; fileRef = 3887A8031024D2BC000FC4CF /* GeneratePreviewForURL.m */; };
		3887A8071024D2BC000FC4CF /* main.c in Sources */ = {isa = PBXBuildFile; fileRef = 3887A8041024D2BC000FC4CF /* main.c */; };
		3887A8971024D796000FC4CF /* QuickLook.framework in Frameworks */ = {isa = PBXBuildFile; fileRef = 3887A8961024D796000FC4CF /* QuickLook.framework */; };
<<<<<<< HEAD
		3D928A5F11F1B8F700CD6CAE /* OESaveStateQLPlugin-Info.plist in Resources */ = {isa = PBXBuildFile; fileRef = 3887A80D1024D377000FC4CF /* OESaveStateQLPlugin-Info.plist */; };
		53439A8C13B92C4A005C0CC8 /* OELibraryDatabase.m in Sources */ = {isa = PBXBuildFile; fileRef = 53439A8B13B92C4A005C0CC8 /* OELibraryDatabase.m */; };
		53439A9013B92C68005C0CC8 /* OEDBDataSourceAdditions.m in Sources */ = {isa = PBXBuildFile; fileRef = 53439A8F13B92C68005C0CC8 /* OEDBDataSourceAdditions.m */; };
		53439A9A13B92C97005C0CC8 /* OEDBAllGamesCollection.m in Sources */ = {isa = PBXBuildFile; fileRef = 53439A9313B92C97005C0CC8 /* OEDBAllGamesCollection.m */; };
		53439A9B13B92C97005C0CC8 /* OEDBCollection.m in Sources */ = {isa = PBXBuildFile; fileRef = 53439A9513B92C97005C0CC8 /* OEDBCollection.m */; };
		53439A9C13B92C97005C0CC8 /* OEDBCollectionFolder.m in Sources */ = {isa = PBXBuildFile; fileRef = 53439A9713B92C97005C0CC8 /* OEDBCollectionFolder.m */; };
		53439A9D13B92C97005C0CC8 /* OEDBSmartCollection.m in Sources */ = {isa = PBXBuildFile; fileRef = 53439A9913B92C97005C0CC8 /* OEDBSmartCollection.m */; };
		53439AA213B92C9D005C0CC8 /* OEDBGame.m in Sources */ = {isa = PBXBuildFile; fileRef = 53439A9F13B92C9D005C0CC8 /* OEDBGame.m */; };
		53439AA313B92C9D005C0CC8 /* OEDBSystem.m in Sources */ = {isa = PBXBuildFile; fileRef = 53439AA113B92C9D005C0CC8 /* OEDBSystem.m */; };
		53439AA613B92CC7005C0CC8 /* OELibraryController.m in Sources */ = {isa = PBXBuildFile; fileRef = 53439AA513B92CC7005C0CC8 /* OELibraryController.m */; };
		53439AAB13B92CE6005C0CC8 /* OECollectionViewController.m in Sources */ = {isa = PBXBuildFile; fileRef = 53439AA913B92CE5005C0CC8 /* OECollectionViewController.m */; };
		53439AB913B92DD4005C0CC8 /* OECoverGridItemLayer.m in Sources */ = {isa = PBXBuildFile; fileRef = 53439AB613B92DD4005C0CC8 /* OECoverGridItemLayer.m */; };
		53439ABA13B92DD4005C0CC8 /* IKSGridItemLayer.m in Sources */ = {isa = PBXBuildFile; fileRef = 53439AB813B92DD4005C0CC8 /* IKSGridItemLayer.m */; };
		53439AC613B92DF0005C0CC8 /* OECoverGridGlossLayer.m in Sources */ = {isa = PBXBuildFile; fileRef = 53439ABD13B92DF0005C0CC8 /* OECoverGridGlossLayer.m */; };
		53439AC713B92DF0005C0CC8 /* OECoverGridIndicationLayer.m in Sources */ = {isa = PBXBuildFile; fileRef = 53439ABF13B92DF0005C0CC8 /* OECoverGridIndicationLayer.m */; };
		53439AC813B92DF0005C0CC8 /* OECoverGridNoArtworkLayer.m in Sources */ = {isa = PBXBuildFile; fileRef = 53439AC113B92DF0005C0CC8 /* OECoverGridNoArtworkLayer.m */; };
		53439AC913B92DF0005C0CC8 /* OECoverGridRatingLayer.m in Sources */ = {isa = PBXBuildFile; fileRef = 53439AC313B92DF0005C0CC8 /* OECoverGridRatingLayer.m */; };
		53439ACA13B92DF0005C0CC8 /* OECoverGridSelectionLayer.m in Sources */ = {isa = PBXBuildFile; fileRef = 53439AC513B92DF0005C0CC8 /* OECoverGridSelectionLayer.m */; };
		53439ACF13B92E02005C0CC8 /* IKSGridLayoutManager.m in Sources */ = {isa = PBXBuildFile; fileRef = 53439ACC13B92E01005C0CC8 /* IKSGridLayoutManager.m */; };
		53439AD013B92E02005C0CC8 /* IKSGridView.m in Sources */ = {isa = PBXBuildFile; fileRef = 53439ACE13B92E01005C0CC8 /* IKSGridView.m */; };
		53439AD713B92E23005C0CC8 /* OECoverGridForegroundLayer.m in Sources */ = {isa = PBXBuildFile; fileRef = 53439AD513B92E23005C0CC8 /* OECoverGridForegroundLayer.m */; };
		53439AE313B92E59005C0CC8 /* OERatingCell.m in Sources */ = {isa = PBXBuildFile; fileRef = 53439ADA13B92E59005C0CC8 /* OERatingCell.m */; };
		53439AE413B92E59005C0CC8 /* OETableCornerView.m in Sources */ = {isa = PBXBuildFile; fileRef = 53439ADC13B92E59005C0CC8 /* OETableCornerView.m */; };
		53439AE513B92E59005C0CC8 /* OETableHeaderCell.m in Sources */ = {isa = PBXBuildFile; fileRef = 53439ADE13B92E59005C0CC8 /* OETableHeaderCell.m */; };
		53439AE613B92E59005C0CC8 /* OETableHeaderView.m in Sources */ = {isa = PBXBuildFile; fileRef = 53439AE013B92E59005C0CC8 /* OETableHeaderView.m */; };
		53439AE713B92E59005C0CC8 /* OETableView.m in Sources */ = {isa = PBXBuildFile; fileRef = 53439AE213B92E59005C0CC8 /* OETableView.m */; };
		53439AEB13B92E91005C0CC8 /* OELibrarySplitView.m in Sources */ = {isa = PBXBuildFile; fileRef = 53439AEA13B92E91005C0CC8 /* OELibrarySplitView.m */; };
		53439AEE13B92E9A005C0CC8 /* OELibraryWindow.m in Sources */ = {isa = PBXBuildFile; fileRef = 53439AED13B92E9A005C0CC8 /* OELibraryWindow.m */; };
		53439AF113B92EA1005C0CC8 /* OEBackgroundColorView.m in Sources */ = {isa = PBXBuildFile; fileRef = 53439AF013B92EA1005C0CC8 /* OEBackgroundColorView.m */; };
		53439AF413B92EA8005C0CC8 /* OESearchFieldCell.m in Sources */ = {isa = PBXBuildFile; fileRef = 53439AF313B92EA8005C0CC8 /* OESearchFieldCell.m */; };
		53439AF713B92EAD005C0CC8 /* OESlider.m in Sources */ = {isa = PBXBuildFile; fileRef = 53439AF613B92EAD005C0CC8 /* OESlider.m */; };
		53439AFA13B92EB3005C0CC8 /* OEImageButton.m in Sources */ = {isa = PBXBuildFile; fileRef = 53439AF913B92EB3005C0CC8 /* OEImageButton.m */; };
		53439AFD13B92EB9005C0CC8 /* OEScroller.m in Sources */ = {isa = PBXBuildFile; fileRef = 53439AFC13B92EB9005C0CC8 /* OEScroller.m */; };
		53439B0013B92EC1005C0CC8 /* OEScrollView.m in Sources */ = {isa = PBXBuildFile; fileRef = 53439AFF13B92EC1005C0CC8 /* OEScrollView.m */; };
		53439B0313B92ED3005C0CC8 /* OECenteredTextFieldCell.m in Sources */ = {isa = PBXBuildFile; fileRef = 53439B0213B92ED3005C0CC8 /* OECenteredTextFieldCell.m */; };
		53439B0713B92EEC005C0CC8 /* OEFieldEditor.m in Sources */ = {isa = PBXBuildFile; fileRef = 53439B0613B92EEC005C0CC8 /* OEFieldEditor.m */; };
		53439B0A13B92EF2005C0CC8 /* OEUIDrawingUtils.m in Sources */ = {isa = PBXBuildFile; fileRef = 53439B0913B92EF2005C0CC8 /* OEUIDrawingUtils.m */; };
		53439B1713B92FFA005C0CC8 /* OESidebarCell.m in Sources */ = {isa = PBXBuildFile; fileRef = 53439B0D13B92FFA005C0CC8 /* OESidebarCell.m */; };
		53439B1813B92FFA005C0CC8 /* OESidebarController.m in Sources */ = {isa = PBXBuildFile; fileRef = 53439B0F13B92FFA005C0CC8 /* OESidebarController.m */; };
		53439B1913B92FFA005C0CC8 /* OESidebarFieldEditor.m in Sources */ = {isa = PBXBuildFile; fileRef = 53439B1213B92FFA005C0CC8 /* OESidebarFieldEditor.m */; };
		53439B1A13B92FFA005C0CC8 /* OESidebarGroupItem.m in Sources */ = {isa = PBXBuildFile; fileRef = 53439B1413B92FFA005C0CC8 /* OESidebarGroupItem.m */; };
		53439B1B13B92FFA005C0CC8 /* OESidebarOutlineView.m in Sources */ = {isa = PBXBuildFile; fileRef = 53439B1613B92FFA005C0CC8 /* OESidebarOutlineView.m */; };
		53439B2113B93078005C0CC8 /* OEMenu.m in Sources */ = {isa = PBXBuildFile; fileRef = 53439B1E13B93078005C0CC8 /* OEMenu.m */; };
		53439B2E13B930A1005C0CC8 /* OEPrefCoreSliderLabelCell.m in Sources */ = {isa = PBXBuildFile; fileRef = 53439B2513B930A1005C0CC8 /* OEPrefCoreSliderLabelCell.m */; };
		53439B2F13B930A1005C0CC8 /* OEPrefCtrlHeadlineLabelCell.m in Sources */ = {isa = PBXBuildFile; fileRef = 53439B2713B930A1005C0CC8 /* OEPrefCtrlHeadlineLabelCell.m */; };
		53439B3013B930A1005C0CC8 /* OEPrefCtrlLabelCell.m in Sources */ = {isa = PBXBuildFile; fileRef = 53439B2913B930A1005C0CC8 /* OEPrefCtrlLabelCell.m */; };
		53439B3113B930A1005C0CC8 /* OEPrefHeadlineLabelCell.m in Sources */ = {isa = PBXBuildFile; fileRef = 53439B2B13B930A1005C0CC8 /* OEPrefHeadlineLabelCell.m */; };
		53439B3213B930A1005C0CC8 /* OEPrefLabelCell.m in Sources */ = {isa = PBXBuildFile; fileRef = 53439B2D13B930A1005C0CC8 /* OEPrefLabelCell.m */; };
		53439B3613B930D9005C0CC8 /* OECoreView.m in Sources */ = {isa = PBXBuildFile; fileRef = 53439B3513B930D9005C0CC8 /* OECoreView.m */; };
		53439B3913B930E0005C0CC8 /* OEHorizontalLine.m in Sources */ = {isa = PBXBuildFile; fileRef = 53439B3813B930E0005C0CC8 /* OEHorizontalLine.m */; };
		53439B4013B93119005C0CC8 /* OECheckBox.m in Sources */ = {isa = PBXBuildFile; fileRef = 53439B3D13B93119005C0CC8 /* OECheckBox.m */; };
		53439B4113B93119005C0CC8 /* OEControlsPopupButton.m in Sources */ = {isa = PBXBuildFile; fileRef = 53439B3F13B93119005C0CC8 /* OEControlsPopupButton.m */; };
		53439B4A13B93138005C0CC8 /* OECoreSliderCell.m in Sources */ = {isa = PBXBuildFile; fileRef = 53439B4313B93138005C0CC8 /* OECoreSliderCell.m */; };
		53439B4B13B93138005C0CC8 /* OECtrlPopUpButtonCell.m in Sources */ = {isa = PBXBuildFile; fileRef = 53439B4513B93138005C0CC8 /* OECtrlPopUpButtonCell.m */; };
		53439B4C13B93138005C0CC8 /* OEPopUpButtonCell.m in Sources */ = {isa = PBXBuildFile; fileRef = 53439B4713B93138005C0CC8 /* OEPopUpButtonCell.m */; };
		53439B4D13B93138005C0CC8 /* OEPrefButtonCell.m in Sources */ = {isa = PBXBuildFile; fileRef = 53439B4913B93138005C0CC8 /* OEPrefButtonCell.m */; };
		53439B5513B9316F005C0CC8 /* OEPrefBoxControls.m in Sources */ = {isa = PBXBuildFile; fileRef = 53439B5013B9316F005C0CC8 /* OEPrefBoxControls.m */; };
		53439B5613B9316F005C0CC8 /* OEPrefBoxDark.m in Sources */ = {isa = PBXBuildFile; fileRef = 53439B5213B9316F005C0CC8 /* OEPrefBoxDark.m */; };
		53439B5713B9316F005C0CC8 /* OEPrefBoxPlain.m in Sources */ = {isa = PBXBuildFile; fileRef = 53439B5413B9316F005C0CC8 /* OEPrefBoxPlain.m */; };
		53439B5A13B93255005C0CC8 /* OEAttributedTextFieldCell.m in Sources */ = {isa = PBXBuildFile; fileRef = 53439B5913B93255005C0CC8 /* OEAttributedTextFieldCell.m */; };
		53439B5D13B9326D005C0CC8 /* INAppStoreWindow.m in Sources */ = {isa = PBXBuildFile; fileRef = 53439B5C13B9326D005C0CC8 /* INAppStoreWindow.m */; };
		53439B6113B93281005C0CC8 /* OEToolbarView.m in Sources */ = {isa = PBXBuildFile; fileRef = 53439B6013B93281005C0CC8 /* OEToolbarView.m */; };
		53439B6613B932A1005C0CC8 /* OEBackgroundGradientView.m in Sources */ = {isa = PBXBuildFile; fileRef = 53439B6313B932A1005C0CC8 /* OEBackgroundGradientView.m */; };
		53439B6713B932A1005C0CC8 /* OEBackgroundImageView.m in Sources */ = {isa = PBXBuildFile; fileRef = 53439B6513B932A1005C0CC8 /* OEBackgroundImageView.m */; };
		53439B6B13B932CE005C0CC8 /* OEPreferencesController.m in Sources */ = {isa = PBXBuildFile; fileRef = 53439B6A13B932CE005C0CC8 /* OEPreferencesController.m */; };
		53439B6E13B932DB005C0CC8 /* OEPrefLibraryController.m in Sources */ = {isa = PBXBuildFile; fileRef = 53439B6D13B932DB005C0CC8 /* OEPrefLibraryController.m */; };
		53439B7113B932ED005C0CC8 /* OEPrefGameplayController.m in Sources */ = {isa = PBXBuildFile; fileRef = 53439B7013B932ED005C0CC8 /* OEPrefGameplayController.m */; };
		53439B7413B932FA005C0CC8 /* OEPrefControlsController.m in Sources */ = {isa = PBXBuildFile; fileRef = 53439B7313B932FA005C0CC8 /* OEPrefControlsController.m */; };
		53439B7713B93303005C0CC8 /* OEPrefCoresController.m in Sources */ = {isa = PBXBuildFile; fileRef = 53439B7613B93303005C0CC8 /* OEPrefCoresController.m */; };
		53439B7A13B933B8005C0CC8 /* OEHUDControls.m in Sources */ = {isa = PBXBuildFile; fileRef = 53439B7913B933B8005C0CC8 /* OEHUDControls.m */; };
		53439B7E13B933D0005C0CC8 /* OEHUDSlider.m in Sources */ = {isa = PBXBuildFile; fileRef = 53439B7D13B933D0005C0CC8 /* OEHUDSlider.m */; };
		53439B8213B933E9005C0CC8 /* OEHUDWindow.m in Sources */ = {isa = PBXBuildFile; fileRef = 53439B8113B933E9005C0CC8 /* OEHUDWindow.m */; };
		53439B8513B9342F005C0CC8 /* OEHUDButtonCell.m in Sources */ = {isa = PBXBuildFile; fileRef = 53439B8413B9342F005C0CC8 /* OEHUDButtonCell.m */; };
		53439B8713B934DB005C0CC8 /* ImageKit.framework in Frameworks */ = {isa = PBXBuildFile; fileRef = 53439B8613B934DB005C0CC8 /* ImageKit.framework */; };
		53439B8913B936DA005C0CC8 /* CollectionViewController.xib in Resources */ = {isa = PBXBuildFile; fileRef = 53439B8813B936DA005C0CC8 /* CollectionViewController.xib */; };
		53439B8B13B936E1005C0CC8 /* Library.xib in Resources */ = {isa = PBXBuildFile; fileRef = 53439B8A13B936E1005C0CC8 /* Library.xib */; };
		53439B8D13B936EA005C0CC8 /* Preferences.xib in Resources */ = {isa = PBXBuildFile; fileRef = 53439B8C13B936EA005C0CC8 /* Preferences.xib */; };
		53439B9013B937DB005C0CC8 /* NSImage+OEHighlight.m in Sources */ = {isa = PBXBuildFile; fileRef = 53439B8F13B937DB005C0CC8 /* NSImage+OEHighlight.m */; };
		53439B9313B937EA005C0CC8 /* NSImage+OEDrawingAdditions.m in Sources */ = {isa = PBXBuildFile; fileRef = 53439B9213B937EA005C0CC8 /* NSImage+OEDrawingAdditions.m */; };
		53439B9613B937F5005C0CC8 /* NSURL+OELibraryAdditions.m in Sources */ = {isa = PBXBuildFile; fileRef = 53439B9513B937F5005C0CC8 /* NSURL+OELibraryAdditions.m */; };
		53439B9913B937FD005C0CC8 /* NSColor+IKSAdditions.m in Sources */ = {isa = PBXBuildFile; fileRef = 53439B9813B937FD005C0CC8 /* NSColor+IKSAdditions.m */; };
		53439B9C13B9380D005C0CC8 /* DelayedBlockExecution.m in Sources */ = {isa = PBXBuildFile; fileRef = 53439B9B13B9380D005C0CC8 /* DelayedBlockExecution.m */; };
		53439BF213B93920005C0CC8 /* arrow_down.png in Resources */ = {isa = PBXBuildFile; fileRef = 53439B9E13B93920005C0CC8 /* arrow_down.png */; };
		53439BF313B93920005C0CC8 /* arrow_left.png in Resources */ = {isa = PBXBuildFile; fileRef = 53439B9F13B93920005C0CC8 /* arrow_left.png */; };
		53439BF413B93920005C0CC8 /* arrow_right.png in Resources */ = {isa = PBXBuildFile; fileRef = 53439BA013B93920005C0CC8 /* arrow_right.png */; };
		53439BF513B93920005C0CC8 /* arrow_up.png in Resources */ = {isa = PBXBuildFile; fileRef = 53439BA113B93920005C0CC8 /* arrow_up.png */; };
		53439BF613B93920005C0CC8 /* background_lighting.pdf in Resources */ = {isa = PBXBuildFile; fileRef = 53439BA213B93920005C0CC8 /* background_lighting.pdf */; };
		53439BF713B93920005C0CC8 /* badge_1.png in Resources */ = {isa = PBXBuildFile; fileRef = 53439BA313B93920005C0CC8 /* badge_1.png */; };
		53439BF813B93920005C0CC8 /* badge_2.png in Resources */ = {isa = PBXBuildFile; fileRef = 53439BA413B93920005C0CC8 /* badge_2.png */; };
		53439BF913B93920005C0CC8 /* badge_3.png in Resources */ = {isa = PBXBuildFile; fileRef = 53439BA513B93920005C0CC8 /* badge_3.png */; };
		53439BFA13B93920005C0CC8 /* box_gloss.pdf in Resources */ = {isa = PBXBuildFile; fileRef = 53439BA613B93920005C0CC8 /* box_gloss.pdf */; };
		53439BFB13B93920005C0CC8 /* collections.png in Resources */ = {isa = PBXBuildFile; fileRef = 53439BA713B93920005C0CC8 /* collections.png */; };
		53439BFC13B93920005C0CC8 /* consoles.png in Resources */ = {isa = PBXBuildFile; fileRef = 53439BA813B93920005C0CC8 /* consoles.png */; };
		53439BFD13B93920005C0CC8 /* hud_bar.png in Resources */ = {isa = PBXBuildFile; fileRef = 53439BAA13B93920005C0CC8 /* hud_bar.png */; };
		53439BFE13B93920005C0CC8 /* hud_button.png in Resources */ = {isa = PBXBuildFile; fileRef = 53439BAB13B93920005C0CC8 /* hud_button.png */; };
		53439BFF13B93920005C0CC8 /* hud_close_button.png in Resources */ = {isa = PBXBuildFile; fileRef = 53439BAC13B93920005C0CC8 /* hud_close_button.png */; };
		53439C0013B93920005C0CC8 /* hud_fullscreen_glyph.png in Resources */ = {isa = PBXBuildFile; fileRef = 53439BAD13B93920005C0CC8 /* hud_fullscreen_glyph.png */; };
		53439C0113B93920005C0CC8 /* hud_glyphs.png in Resources */ = {isa = PBXBuildFile; fileRef = 53439BAE13B93920005C0CC8 /* hud_glyphs.png */; };
		53439C0213B93920005C0CC8 /* hud_slider_level.png in Resources */ = {isa = PBXBuildFile; fileRef = 53439BAF13B93920005C0CC8 /* hud_slider_level.png */; };
		53439C0313B93920005C0CC8 /* hud_slider_thumb.png in Resources */ = {isa = PBXBuildFile; fileRef = 53439BB013B93920005C0CC8 /* hud_slider_thumb.png */; };
		53439C0413B93920005C0CC8 /* hud_slider_track.png in Resources */ = {isa = PBXBuildFile; fileRef = 53439BB113B93920005C0CC8 /* hud_slider_track.png */; };
		53439C0513B93920005C0CC8 /* hud_volume.png in Resources */ = {isa = PBXBuildFile; fileRef = 53439BB213B93920005C0CC8 /* hud_volume.png */; };
		53439C0613B93920005C0CC8 /* hud_window.png in Resources */ = {isa = PBXBuildFile; fileRef = 53439BB313B93920005C0CC8 /* hud_window.png */; };
		53439C0713B93920005C0CC8 /* grid_rating.png in Resources */ = {isa = PBXBuildFile; fileRef = 53439BB413B93920005C0CC8 /* grid_rating.png */; };
		53439C0813B93920005C0CC8 /* grid_slider_large.png in Resources */ = {isa = PBXBuildFile; fileRef = 53439BB513B93920005C0CC8 /* grid_slider_large.png */; };
		53439C0913B93920005C0CC8 /* grid_slider_small.png in Resources */ = {isa = PBXBuildFile; fileRef = 53439BB613B93920005C0CC8 /* grid_slider_small.png */; };
		53439C0A13B93920005C0CC8 /* grid_slider_thumb.png in Resources */ = {isa = PBXBuildFile; fileRef = 53439BB713B93920005C0CC8 /* grid_slider_thumb.png */; };
		53439C0B13B93920005C0CC8 /* grid_slider_track.png in Resources */ = {isa = PBXBuildFile; fileRef = 53439BB813B93920005C0CC8 /* grid_slider_track.png */; };
		53439C0C13B93920005C0CC8 /* knob_horizontal.png in Resources */ = {isa = PBXBuildFile; fileRef = 53439BB913B93920005C0CC8 /* knob_horizontal.png */; };
		53439C0D13B93920005C0CC8 /* knob_vertical.png in Resources */ = {isa = PBXBuildFile; fileRef = 53439BBA13B93920005C0CC8 /* knob_vertical.png */; };
		53439C0E13B93920005C0CC8 /* list_indicators.png in Resources */ = {isa = PBXBuildFile; fileRef = 53439BBB13B93920005C0CC8 /* list_indicators.png */; };
		53439C0F13B93920005C0CC8 /* list_rating.png in Resources */ = {isa = PBXBuildFile; fileRef = 53439BBC13B93920005C0CC8 /* list_rating.png */; };
		53439C1013B93920005C0CC8 /* missing_artwork.pdf in Resources */ = {isa = PBXBuildFile; fileRef = 53439BBD13B93920005C0CC8 /* missing_artwork.pdf */; };
		53439C1113B93920005C0CC8 /* missing_rom.pdf in Resources */ = {isa = PBXBuildFile; fileRef = 53439BBE13B93920005C0CC8 /* missing_rom.pdf */; };
		53439C1213B93920005C0CC8 /* noise.png in Resources */ = {isa = PBXBuildFile; fileRef = 53439BBF13B93920005C0CC8 /* noise.png */; };
		53439C1A13B93920005C0CC8 /* controls_background.jpg in Resources */ = {isa = PBXBuildFile; fileRef = 53439BC813B93920005C0CC8 /* controls_background.jpg */; };
		53439C1B13B93920005C0CC8 /* controls_tab_icon.png in Resources */ = {isa = PBXBuildFile; fileRef = 53439BC913B93920005C0CC8 /* controls_tab_icon.png */; };
		53439C1C13B93920005C0CC8 /* core_triangle.png in Resources */ = {isa = PBXBuildFile; fileRef = 53439BCA13B93920005C0CC8 /* core_triangle.png */; };
		53439C1D13B93920005C0CC8 /* cores_tab_icon.png in Resources */ = {isa = PBXBuildFile; fileRef = 53439BCB13B93920005C0CC8 /* cores_tab_icon.png */; };
		53439C1E13B93920005C0CC8 /* dark_box.png in Resources */ = {isa = PBXBuildFile; fileRef = 53439BCC13B93920005C0CC8 /* dark_box.png */; };
		53439C1F13B93920005C0CC8 /* dark_button.png in Resources */ = {isa = PBXBuildFile; fileRef = 53439BCD13B93920005C0CC8 /* dark_button.png */; };
		53439C2013B93920005C0CC8 /* dark_checkbox.png in Resources */ = {isa = PBXBuildFile; fileRef = 53439BCE13B93920005C0CC8 /* dark_checkbox.png */; };
		53439C2113B93920005C0CC8 /* dark_inset_box.png in Resources */ = {isa = PBXBuildFile; fileRef = 53439BCF13B93920005C0CC8 /* dark_inset_box.png */; };
		53439C2213B93920005C0CC8 /* dark_menu_body.png in Resources */ = {isa = PBXBuildFile; fileRef = 53439BD013B93920005C0CC8 /* dark_menu_body.png */; };
		53439C2313B93920005C0CC8 /* dark_menu_popover_arrow.png in Resources */ = {isa = PBXBuildFile; fileRef = 53439BD113B93920005C0CC8 /* dark_menu_popover_arrow.png */; };
		53439C2413B93920005C0CC8 /* dark_popup_button.png in Resources */ = {isa = PBXBuildFile; fileRef = 53439BD213B93920005C0CC8 /* dark_popup_button.png */; };
		53439C2513B93920005C0CC8 /* dark_submenu_body.png in Resources */ = {isa = PBXBuildFile; fileRef = 53439BD313B93920005C0CC8 /* dark_submenu_body.png */; };
		53439C2613B93920005C0CC8 /* gameplay_tab_icon.png in Resources */ = {isa = PBXBuildFile; fileRef = 53439BD413B93920005C0CC8 /* gameplay_tab_icon.png */; };
		53439C2E13B93920005C0CC8 /* library_tab_icon.png in Resources */ = {isa = PBXBuildFile; fileRef = 53439BDC13B93920005C0CC8 /* library_tab_icon.png */; };
		53439C2F13B93920005C0CC8 /* mark_slider_thumb.png in Resources */ = {isa = PBXBuildFile; fileRef = 53439BDD13B93920005C0CC8 /* mark_slider_thumb.png */; };
		53439C3013B93920005C0CC8 /* mark_slider_track.png in Resources */ = {isa = PBXBuildFile; fileRef = 53439BDE13B93920005C0CC8 /* mark_slider_track.png */; };
		53439C3113B93920005C0CC8 /* tab_selector.png in Resources */ = {isa = PBXBuildFile; fileRef = 53439BDF13B93920005C0CC8 /* tab_selector.png */; };
		53439C3213B93920005C0CC8 /* wood_inset_box.png in Resources */ = {isa = PBXBuildFile; fileRef = 53439BE013B93920005C0CC8 /* wood_inset_box.png */; };
		53439C3313B93920005C0CC8 /* wood_popup_button.png in Resources */ = {isa = PBXBuildFile; fileRef = 53439BE113B93920005C0CC8 /* wood_popup_button.png */; };
		53439C3413B93920005C0CC8 /* resizer.png in Resources */ = {isa = PBXBuildFile; fileRef = 53439BE213B93920005C0CC8 /* resizer.png */; };
		53439C3513B93920005C0CC8 /* scrollbar_corner.png in Resources */ = {isa = PBXBuildFile; fileRef = 53439BE313B93920005C0CC8 /* scrollbar_corner.png */; };
		53439C3613B93920005C0CC8 /* search_cancel.png in Resources */ = {isa = PBXBuildFile; fileRef = 53439BE413B93920005C0CC8 /* search_cancel.png */; };
		53439C3713B93920005C0CC8 /* search_field.png in Resources */ = {isa = PBXBuildFile; fileRef = 53439BE513B93920005C0CC8 /* search_field.png */; };
		53439C3813B93920005C0CC8 /* search_loupe.png in Resources */ = {isa = PBXBuildFile; fileRef = 53439BE613B93920005C0CC8 /* search_loupe.png */; };
		53439C3913B93920005C0CC8 /* selector_ring.png in Resources */ = {isa = PBXBuildFile; fileRef = 53439BE713B93920005C0CC8 /* selector_ring.png */; };
		53439C3A13B93920005C0CC8 /* sort_arrow.png in Resources */ = {isa = PBXBuildFile; fileRef = 53439BE813B93920005C0CC8 /* sort_arrow.png */; };
		53439C3B13B93920005C0CC8 /* spinner.pdf in Resources */ = {isa = PBXBuildFile; fileRef = 53439BE913B93920005C0CC8 /* spinner.pdf */; };
		53439C3C13B93920005C0CC8 /* table_header.png in Resources */ = {isa = PBXBuildFile; fileRef = 53439BEA13B93920005C0CC8 /* table_header.png */; };
		53439C3D13B93920005C0CC8 /* toolbar_add_button.png in Resources */ = {isa = PBXBuildFile; fileRef = 53439BEB13B93920005C0CC8 /* toolbar_add_button.png */; };
		53439C3E13B93920005C0CC8 /* toolbar_sidebar_button.png in Resources */ = {isa = PBXBuildFile; fileRef = 53439BEC13B93920005C0CC8 /* toolbar_sidebar_button.png */; };
		53439C3F13B93920005C0CC8 /* toolbar_view_buttons.png in Resources */ = {isa = PBXBuildFile; fileRef = 53439BED13B93920005C0CC8 /* toolbar_view_buttons.png */; };
		53439C4013B93920005C0CC8 /* track_horizontal.png in Resources */ = {isa = PBXBuildFile; fileRef = 53439BEE13B93920005C0CC8 /* track_horizontal.png */; };
		53439C4113B93920005C0CC8 /* track_horizontal_spacer.png in Resources */ = {isa = PBXBuildFile; fileRef = 53439BEF13B93920005C0CC8 /* track_horizontal_spacer.png */; };
		53439C4213B93920005C0CC8 /* track_vertical.png in Resources */ = {isa = PBXBuildFile; fileRef = 53439BF013B93920005C0CC8 /* track_vertical.png */; };
		53439C4313B93920005C0CC8 /* track_vertical_spacer.png in Resources */ = {isa = PBXBuildFile; fileRef = 53439BF113B93920005C0CC8 /* track_vertical_spacer.png */; };
		53439C4513B93A89005C0CC8 /* DefaultSystems.plist in Resources */ = {isa = PBXBuildFile; fileRef = 53439C4413B93A89005C0CC8 /* DefaultSystems.plist */; };
		53439CB913B9503D005C0CC8 /* OEDatabase.xcdatamodeld in Sources */ = {isa = PBXBuildFile; fileRef = 53439CB713B9503D005C0CC8 /* OEDatabase.xcdatamodeld */; };
		5380E82213B9595800E76DEF /* Cocoa.framework in Frameworks */ = {isa = PBXBuildFile; fileRef = C6711810136368330034379A /* Cocoa.framework */; };
		5380E82413B9596500E76DEF /* IOKit.framework in Frameworks */ = {isa = PBXBuildFile; fileRef = 5380E82313B9596500E76DEF /* IOKit.framework */; };
		5380E82E13B95C5C00E76DEF /* Cocoa.framework in Frameworks */ = {isa = PBXBuildFile; fileRef = C6711810136368330034379A /* Cocoa.framework */; };
		5380E82F13B95C5C00E76DEF /* IOKit.framework in Frameworks */ = {isa = PBXBuildFile; fileRef = 5380E82313B9596500E76DEF /* IOKit.framework */; };
		53D32E2B13B95D6200A6ACE0 /* ForceFeedback.framework in Frameworks */ = {isa = PBXBuildFile; fileRef = C67B0CD01363389A00F18A5D /* ForceFeedback.framework */; };
		53D32E2D13B95DCE00A6ACE0 /* Carbon.framework in Frameworks */ = {isa = PBXBuildFile; fileRef = 82DD2B1D1236CF0200B58A8F /* Carbon.framework */; };
		53D32E2E13B95DE600A6ACE0 /* Carbon.framework in Frameworks */ = {isa = PBXBuildFile; fileRef = 82DD2B1D1236CF0200B58A8F /* Carbon.framework */; };
		53D32E3013B95E2000A6ACE0 /* Cocoa.framework in Frameworks */ = {isa = PBXBuildFile; fileRef = C6711810136368330034379A /* Cocoa.framework */; };
		53D32E3513B95E4100A6ACE0 /* AudioUnit.framework in Frameworks */ = {isa = PBXBuildFile; fileRef = 53D32E3113B95E2800A6ACE0 /* AudioUnit.framework */; };
		53D32E3613B95E4300A6ACE0 /* CoreAudio.framework in Frameworks */ = {isa = PBXBuildFile; fileRef = 53D32E3213B95E2800A6ACE0 /* CoreAudio.framework */; };
		53D32E3713B95E5600A6ACE0 /* OpenGL.framework in Frameworks */ = {isa = PBXBuildFile; fileRef = 5380E83013B95C7C00E76DEF /* OpenGL.framework */; };
		53D32E3A13B95E6F00A6ACE0 /* CoreVideo.framework in Frameworks */ = {isa = PBXBuildFile; fileRef = 53D32E3813B95E6500A6ACE0 /* CoreVideo.framework */; };
		53D32E3D13B95EB500A6ACE0 /* AudioToolbox.framework in Frameworks */ = {isa = PBXBuildFile; fileRef = 53D32E3B13B95EAB00A6ACE0 /* AudioToolbox.framework */; };
		53D32E4813B95F2700A6ACE0 /* Cocoa.framework in Frameworks */ = {isa = PBXBuildFile; fileRef = C6711810136368330034379A /* Cocoa.framework */; };
		53D32E4913B95F3C00A6ACE0 /* OpenGL.framework in Frameworks */ = {isa = PBXBuildFile; fileRef = 5380E83013B95C7C00E76DEF /* OpenGL.framework */; };
		53D32E4A13B95F4000A6ACE0 /* Quartz.framework in Frameworks */ = {isa = PBXBuildFile; fileRef = 53D32E4513B95F0800A6ACE0 /* Quartz.framework */; };
		53D32E4D13B95F6200A6ACE0 /* QTKit.framework in Frameworks */ = {isa = PBXBuildFile; fileRef = 53D32E4B13B95F5400A6ACE0 /* QTKit.framework */; };
		53D32E4E13B95F9A00A6ACE0 /* AudioUnit.framework in Frameworks */ = {isa = PBXBuildFile; fileRef = 53D32E3113B95E2800A6ACE0 /* AudioUnit.framework */; };
		53D32E4F13B95F9A00A6ACE0 /* AudioToolbox.framework in Frameworks */ = {isa = PBXBuildFile; fileRef = 53D32E3B13B95EAB00A6ACE0 /* AudioToolbox.framework */; };
		82242D4F0FF7055000FBD432 /* NSAttributedString+Hyperlink.m in Sources */ = {isa = PBXBuildFile; fileRef = 82242D4E0FF7055000FBD432 /* NSAttributedString+Hyperlink.m */; };
=======
		3887AAE91024DDD5000FC4CF /* ApplicationServices.framework in Frameworks */ = {isa = PBXBuildFile; fileRef = 3887AAE81024DDD5000FC4CF /* ApplicationServices.framework */; };
		3887AAF11024DDE4000FC4CF /* CoreServices.framework in Frameworks */ = {isa = PBXBuildFile; fileRef = 3887AAF01024DDE4000FC4CF /* CoreServices.framework */; };
		3887AAF61024DDEB000FC4CF /* CoreFoundation.framework in Frameworks */ = {isa = PBXBuildFile; fileRef = 3887AAF51024DDEB000FC4CF /* CoreFoundation.framework */; };
		3D92856C11F17F3400CD6CAE /* Cocoa.framework in Frameworks */ = {isa = PBXBuildFile; fileRef = 828E65D20E8467A400B1860B /* Cocoa.framework */; };
		3D92858211F180BD00CD6CAE /* Cocoa.framework in Frameworks */ = {isa = PBXBuildFile; fileRef = 828E65D20E8467A400B1860B /* Cocoa.framework */; };
		820376260F3974FD00EC2F97 /* AudioUnit.framework in Frameworks */ = {isa = PBXBuildFile; fileRef = 820376250F3974FD00EC2F97 /* AudioUnit.framework */; };
		82242D4F0FF7055000FBD432 /* NSAttributedString+Hyperlink.m in Sources */ = {isa = PBXBuildFile; fileRef = 82242D4E0FF7055000FBD432 /* NSAttributedString+Hyperlink.m */; };
		82444BA80F51259A007C171B /* OEGameCore.h in Headers */ = {isa = PBXBuildFile; fileRef = 828389A80E6CF3A500A96E2C /* OEGameCore.h */; settings = {ATTRIBUTES = (Public, ); }; };
		8268432A1022606B0019C7B0 /* SaveState.m in Sources */ = {isa = PBXBuildFile; fileRef = 826843291022606B0019C7B0 /* SaveState.m */; };
>>>>>>> 73db4be3
		826844C51022A0630019C7B0 /* smaller.tif in Resources */ = {isa = PBXBuildFile; fileRef = 826844C31022A0630019C7B0 /* smaller.tif */; };
		826844C61022A0630019C7B0 /* larger.tif in Resources */ = {isa = PBXBuildFile; fileRef = 826844C41022A0630019C7B0 /* larger.tif */; };
		8283882C0E6CE13C00A96E2C /* OEGameDocumentController.m in Sources */ = {isa = PBXBuildFile; fileRef = 8283882B0E6CE13C00A96E2C /* OEGameDocumentController.m */; };
		8288A0F61027E16600671FE1 /* OEDownloadCell.m in Sources */ = {isa = PBXBuildFile; fileRef = 8288A0F51027E16600671FE1 /* OEDownloadCell.m */; };
		828CF1850FD1D7C80041311B /* OEMap.m in Sources */ = {isa = PBXBuildFile; fileRef = 82AD1B300FD1BD2A00B3A8A9 /* OEMap.m */; };
		828CF1A30FD1D8530041311B /* OEMap.h in Headers */ = {isa = PBXBuildFile; fileRef = 82AD1B2F0FD1BD2A00B3A8A9 /* OEMap.h */; };
		828CF1A40FD1D86A0041311B /* OEPreferenceViewController.h in Headers */ = {isa = PBXBuildFile; fileRef = C67DCEF00FC5FB5A0038A56E /* OEPreferenceViewController.h */; settings = {ATTRIBUTES = (Public, ); }; };
		828ED4D70E7D98940059F397 /* OEGamePickerController.m in Sources */ = {isa = PBXBuildFile; fileRef = 828ED4D60E7D98940059F397 /* OEGamePickerController.m */; };
		828ED4DA0E7D98A10059F397 /* GameFilePicker.xib in Resources */ = {isa = PBXBuildFile; fileRef = 828ED4D80E7D98A10059F397 /* GameFilePicker.xib */; };
		829022AA0F47F90D00BB7AB7 /* OEGameQTRecorder.m in Sources */ = {isa = PBXBuildFile; fileRef = 829022A90F47F90D00BB7AB7 /* OEGameQTRecorder.m */; };
		82965F851041DC3200F30B74 /* OECorePicker.xib in Resources */ = {isa = PBXBuildFile; fileRef = 82965F841041DC3200F30B74 /* OECorePicker.xib */; };
		82965F881041DC4600F30B74 /* OECorePickerController.m in Sources */ = {isa = PBXBuildFile; fileRef = 82965F871041DC4600F30B74 /* OECorePickerController.m */; };
		829779340E743F2A00631240 /* OEGameAudio.m in Sources */ = {isa = PBXBuildFile; fileRef = 829779330E743F2A00631240 /* OEGameAudio.m */; };
		82AFA6690FDDC03500531EE3 /* OERingBuffer.h in Headers */ = {isa = PBXBuildFile; fileRef = 82AFA6670FDDC03500531EE3 /* OERingBuffer.h */; settings = {ATTRIBUTES = (Public, ); }; };
		82AFA66A0FDDC03500531EE3 /* OERingBuffer.m in Sources */ = {isa = PBXBuildFile; fileRef = 82AFA6680FDDC03500531EE3 /* OERingBuffer.m */; };
		82C42C8610CAFB480046D1A3 /* download_arrow_down.png in Resources */ = {isa = PBXBuildFile; fileRef = 82C42C8410CAFB480046D1A3 /* download_arrow_down.png */; };
		82C42C8710CAFB480046D1A3 /* download_arrow_up.png in Resources */ = {isa = PBXBuildFile; fileRef = 82C42C8510CAFB480046D1A3 /* download_arrow_up.png */; };
		82C434130EE393530037C54B /* icon.icns in Resources */ = {isa = PBXBuildFile; fileRef = 82C434120EE393530037C54B /* icon.icns */; };
		82C5EFAE1237E76C001262F7 /* AsyncUdpSocket.m in Sources */ = {isa = PBXBuildFile; fileRef = 82C5EFAC1237E76C001262F7 /* AsyncUdpSocket.m */; };
		82C5EFB31237E7E1001262F7 /* OENetServer.m in Sources */ = {isa = PBXBuildFile; fileRef = 82C5EFB21237E7E1001262F7 /* OENetServer.m */; };
		82C9C96D0F080BD30071460B /* dsa_pub.pem in Resources */ = {isa = PBXBuildFile; fileRef = 82C9C96C0F080BD30071460B /* dsa_pub.pem */; };
		82CAFBBE0FEDAA4200CCDC7E /* config.yaml in CopyFiles */ = {isa = PBXBuildFile; fileRef = 82CAFBB70FEDAA3D00CCDC7E /* config.yaml */; };
		82DD29DB12369F1100B58A8F /* KeyboardUsages.plist in Resources */ = {isa = PBXBuildFile; fileRef = 82DD29DA12369F1100B58A8F /* KeyboardUsages.plist */; };
		82DD2B1E1236CF0200B58A8F /* Carbon.framework in Frameworks */ = {isa = PBXBuildFile; fileRef = 82DD2B1D1236CF0200B58A8F /* Carbon.framework */; };
		82DD2B8D1236D0C400B58A8F /* OEHIDUsageToVK.h in Headers */ = {isa = PBXBuildFile; fileRef = 82DD2B8C1236D0C400B58A8F /* OEHIDUsageToVK.h */; };
		82DE498B10263A1A007184EB /* OECoreDownloader.m in Sources */ = {isa = PBXBuildFile; fileRef = 82DE498A10263A1A007184EB /* OECoreDownloader.m */; };
		82DE49F010263FF3007184EB /* CoreDownloader.xib in Resources */ = {isa = PBXBuildFile; fileRef = 82DE49EF10263FF3007184EB /* CoreDownloader.xib */; };
		82DE49F4102641CD007184EB /* OEDownload.m in Sources */ = {isa = PBXBuildFile; fileRef = 82DE49F3102641CD007184EB /* OEDownload.m */; };
		82DE4B62102655D5007184EB /* XADMaster.framework in Frameworks */ = {isa = PBXBuildFile; fileRef = 82DE4AEF1026533E007184EB /* XADMaster.framework */; };
		82DE4B63102655DA007184EB /* UniversalDetector.framework in Frameworks */ = {isa = PBXBuildFile; fileRef = 82DE4AEE1026533E007184EB /* UniversalDetector.framework */; };
		82DE4B7F102655FC007184EB /* XADMaster.framework in Copy Frameworks to App Frameworks */ = {isa = PBXBuildFile; fileRef = 82DE4AEF1026533E007184EB /* XADMaster.framework */; };
		82DE4B8010265600007184EB /* UniversalDetector.framework in Copy Frameworks to App Frameworks */ = {isa = PBXBuildFile; fileRef = 82DE4AEE1026533E007184EB /* UniversalDetector.framework */; };
		82E7418A0E7209C400AE60C4 /* GameDocument.xib in Resources */ = {isa = PBXBuildFile; fileRef = 82E741880E7209C400AE60C4 /* GameDocument.xib */; };
<<<<<<< HEAD
		82EE73E11443C1F700080CCB /* OEGameCore.h in Headers */ = {isa = PBXBuildFile; fileRef = 828389A80E6CF3A500A96E2C /* OEGameCore.h */; settings = {ATTRIBUTES = (Public, ); }; };
=======
>>>>>>> 73db4be3
		82F3629F0F51CC63001495F6 /* OEAbstractAdditions.m in Sources */ = {isa = PBXBuildFile; fileRef = C66DFA3D0F51C1640080AA28 /* OEAbstractAdditions.m */; };
		82F362A00F51CC66001495F6 /* OEAbstractAdditions.h in Headers */ = {isa = PBXBuildFile; fileRef = C66DFA3C0F51C1640080AA28 /* OEAbstractAdditions.h */; settings = {ATTRIBUTES = (Public, ); }; };
		82F7F7AA101FECFE00533B55 /* SaveStateManager.xib in Resources */ = {isa = PBXBuildFile; fileRef = 82F7F7A9101FECFE00533B55 /* SaveStateManager.xib */; };
		82FC495D102123D100408B4F /* OEFrameEncodeOperation.m in Sources */ = {isa = PBXBuildFile; fileRef = 82FC495C102123D100408B4F /* OEFrameEncodeOperation.m */; };
		8305267213FBC934006179C6 /* ArchiveVG.m in Sources */ = {isa = PBXBuildFile; fileRef = 8305267113FBC934006179C6 /* ArchiveVG.m */; };
		8305267513FBC999006179C6 /* Security.framework in Frameworks */ = {isa = PBXBuildFile; fileRef = 8305267413FBC999006179C6 /* Security.framework */; };
		8310447113BE419000B283B0 /* OEHorizontalSplitView.m in Sources */ = {isa = PBXBuildFile; fileRef = 8310447013BE419000B283B0 /* OEHorizontalSplitView.m */; };
		83199722142741790068C865 /* OEROMImporter.m in Sources */ = {isa = PBXBuildFile; fileRef = 83199721142741790068C865 /* OEROMImporter.m */; };
		8328D9E513C75CAE0026D2A7 /* OEDBImage.m in Sources */ = {isa = PBXBuildFile; fileRef = 8328D9E413C75CAE0026D2A7 /* OEDBImage.m */; };
		83507247142F6029005D9033 /* OEControlerImageView.m in Sources */ = {isa = PBXBuildFile; fileRef = 83507246142F6029005D9033 /* OEControlerImageView.m */; };
		83703B43140E4F9100EC27A7 /* Linear.png in Resources */ = {isa = PBXBuildFile; fileRef = 83703B3D140E4F9100EC27A7 /* Linear.png */; };
		83703B44140E4F9100EC27A7 /* Nearest Neighbor.png in Resources */ = {isa = PBXBuildFile; fileRef = 83703B3E140E4F9100EC27A7 /* Nearest Neighbor.png */; };
		83703B45140E4F9100EC27A7 /* Scale2xHQ.png in Resources */ = {isa = PBXBuildFile; fileRef = 83703B3F140E4F9100EC27A7 /* Scale2xHQ.png */; };
		83703B46140E4F9100EC27A7 /* Scale2xPlus.png in Resources */ = {isa = PBXBuildFile; fileRef = 83703B40140E4F9100EC27A7 /* Scale2xPlus.png */; };
		83703B47140E4F9100EC27A7 /* Scale4x.png in Resources */ = {isa = PBXBuildFile; fileRef = 83703B41140E4F9100EC27A7 /* Scale4x.png */; };
		83703B48140E4F9100EC27A7 /* Scale4xHQ.png in Resources */ = {isa = PBXBuildFile; fileRef = 83703B42140E4F9100EC27A7 /* Scale4xHQ.png */; };
		83802E6A142F6FF900130517 /* controls_highlight.png in Resources */ = {isa = PBXBuildFile; fileRef = 83802E69142F6FF900130517 /* controls_highlight.png */; };
		8382D23113C5C5BB00906221 /* OEPrefCoresController.xib in Resources */ = {isa = PBXBuildFile; fileRef = 8382D22E13C5C5BB00906221 /* OEPrefCoresController.xib */; };
		8382D23213C5C5BB00906221 /* OEPrefGameplayController.xib in Resources */ = {isa = PBXBuildFile; fileRef = 8382D22F13C5C5BB00906221 /* OEPrefGameplayController.xib */; };
		8382D23313C5C5BB00906221 /* OEPrefLibraryController.xib in Resources */ = {isa = PBXBuildFile; fileRef = 8382D23013C5C5BB00906221 /* OEPrefLibraryController.xib */; };
		8382D23513C5C5E100906221 /* OEPrefControlsController.xib in Resources */ = {isa = PBXBuildFile; fileRef = 8382D23413C5C5E100906221 /* OEPrefControlsController.xib */; };
		838AC28014434EED00AC74C3 /* OEDBRom.m in Sources */ = {isa = PBXBuildFile; fileRef = 838AC27F14434EED00AC74C3 /* OEDBRom.m */; };
		8396CC52140687EE0096F791 /* wood_textfield.png in Resources */ = {isa = PBXBuildFile; fileRef = 8396CC51140687EE0096F791 /* wood_textfield.png */; };
		83977F641408FE4700175858 /* controller_snes_eu.png in Resources */ = {isa = PBXBuildFile; fileRef = 83977F611408FE4700175858 /* controller_snes_eu.png */; };
		83977F651408FE4700175858 /* controller_snes_jap.png in Resources */ = {isa = PBXBuildFile; fileRef = 83977F621408FE4700175858 /* controller_snes_jap.png */; };
		83977F661408FE4700175858 /* controller_snes_usa.png in Resources */ = {isa = PBXBuildFile; fileRef = 83977F631408FE4700175858 /* controller_snes_usa.png */; };
		83977F681408FE6700175858 /* controller_gb.png in Resources */ = {isa = PBXBuildFile; fileRef = 83977F671408FE6700175858 /* controller_gb.png */; };
		83977F6B1408FE8E00175858 /* controller_fc.png in Resources */ = {isa = PBXBuildFile; fileRef = 83977F691408FE8E00175858 /* controller_fc.png */; };
		83977F6C1408FE8E00175858 /* controller_nes.png in Resources */ = {isa = PBXBuildFile; fileRef = 83977F6A1408FE8E00175858 /* controller_nes.png */; };
		83977F6E1408FEA800175858 /* controller_sms.png in Resources */ = {isa = PBXBuildFile; fileRef = 83977F6D1408FEA800175858 /* controller_sms.png */; };
		83977F8F140911D000175858 /* OEControlsKeyButton.h in Headers */ = {isa = PBXBuildFile; fileRef = 8396CC5414068DA90096F791 /* OEControlsKeyButton.h */; };
		83977F91140911ED00175858 /* OEControlsKeyLabelCell.h in Headers */ = {isa = PBXBuildFile; fileRef = 8396CC5A140693830096F791 /* OEControlsKeyLabelCell.h */; };
		83977F92140911F300175858 /* OEControlsKeyLabelCell.m in Sources */ = {isa = PBXBuildFile; fileRef = 8396CC5B140693830096F791 /* OEControlsKeyLabelCell.m */; };
		83977F93140911F800175858 /* OEControlsKeyButton.m in Sources */ = {isa = PBXBuildFile; fileRef = 8396CC5514068DA90096F791 /* OEControlsKeyButton.m */; };
		83977F941409121B00175858 /* OEControlsKeyButton.m in Sources */ = {isa = PBXBuildFile; fileRef = 8396CC5514068DA90096F791 /* OEControlsKeyButton.m */; };
		83977F951409124400175858 /* OEControlsKeyLabelCell.m in Sources */ = {isa = PBXBuildFile; fileRef = 8396CC5B140693830096F791 /* OEControlsKeyLabelCell.m */; };
		83977F961409124700175858 /* OEControlsKeyButton.h in Headers */ = {isa = PBXBuildFile; fileRef = 8396CC5414068DA90096F791 /* OEControlsKeyButton.h */; settings = {ATTRIBUTES = (Public, ); }; };
		83977F971409124A00175858 /* OEControlsKeyLabelCell.h in Headers */ = {isa = PBXBuildFile; fileRef = 8396CC5A140693830096F791 /* OEControlsKeyLabelCell.h */; settings = {ATTRIBUTES = (Public, ); }; };
		83977F981409127E00175858 /* OEAttributedTextFieldCell.h in Headers */ = {isa = PBXBuildFile; fileRef = 53439B5813B93255005C0CC8 /* OEAttributedTextFieldCell.h */; settings = {ATTRIBUTES = (Public, ); }; };
		83977F991409128000175858 /* OEAttributedTextFieldCell.m in Sources */ = {isa = PBXBuildFile; fileRef = 53439B5913B93255005C0CC8 /* OEAttributedTextFieldCell.m */; };
		83977F9A1409128600175858 /* OEAttributedTextFieldCell.h in Headers */ = {isa = PBXBuildFile; fileRef = 53439B5813B93255005C0CC8 /* OEAttributedTextFieldCell.h */; };
		83977F9B1409128D00175858 /* OEAttributedTextFieldCell.m in Sources */ = {isa = PBXBuildFile; fileRef = 53439B5913B93255005C0CC8 /* OEAttributedTextFieldCell.m */; };
		83A9011D13FB2D91000F4514 /* NSData+HashingAdditions.m in Sources */ = {isa = PBXBuildFile; fileRef = 83A9011C13FB2D91000F4514 /* NSData+HashingAdditions.m */; };
		83A9012013FB2E9D000F4514 /* libcrypto.dylib in Frameworks */ = {isa = PBXBuildFile; fileRef = 83A9011F13FB2E9D000F4514 /* libcrypto.dylib */; };
		83AEF939140B78B6007803D7 /* filter_effect_frame.png in Resources */ = {isa = PBXBuildFile; fileRef = 83AEF937140B78B6007803D7 /* filter_effect_frame.png */; };
		83AF90871414CBC500B74C5B /* OEHUDGameWindow.m in Sources */ = {isa = PBXBuildFile; fileRef = 83AF90861414CBC500B74C5B /* OEHUDGameWindow.m */; };
		83B6E441143E136F00BCDB7A /* OELocalizationHelper.h in Headers */ = {isa = PBXBuildFile; fileRef = 83B6E43D143E090800BCDB7A /* OELocalizationHelper.h */; };
		83B6E442143E137100BCDB7A /* OELocalizationHelper.m in Sources */ = {isa = PBXBuildFile; fileRef = 83B6E43E143E090800BCDB7A /* OELocalizationHelper.m */; };
		83B6E443143E13C400BCDB7A /* OELocalizationHelper.m in Sources */ = {isa = PBXBuildFile; fileRef = 83B6E43E143E090800BCDB7A /* OELocalizationHelper.m */; };
		83BACFBC1415229C008362DA /* OENewGameDocument.m in Sources */ = {isa = PBXBuildFile; fileRef = 83BACFBB1415229C008362DA /* OENewGameDocument.m */; };
		83CD082D143DEF9A00B6A2E8 /* OEDBSaveState.m in Sources */ = {isa = PBXBuildFile; fileRef = 83CD082C143DEF9A00B6A2E8 /* OEDBSaveState.m */; };
		83DB70E01442F40B00850CD8 /* OEControlsKeyHeadlineCell.m in Sources */ = {isa = PBXBuildFile; fileRef = 83DB70DF1442F40B00850CD8 /* OEControlsKeyHeadlineCell.m */; };
		83DB70E21442F48F00850CD8 /* OEControlsKeyHeadlineCell.m in Sources */ = {isa = PBXBuildFile; fileRef = 83DB70DF1442F40B00850CD8 /* OEControlsKeyHeadlineCell.m */; };
		83DB70E31442F49600850CD8 /* OEControlsKeyHeadlineCell.h in Headers */ = {isa = PBXBuildFile; fileRef = 83DB70DE1442F40B00850CD8 /* OEControlsKeyHeadlineCell.h */; settings = {ATTRIBUTES = (Public, ); }; };
		83DB70E41442F4A700850CD8 /* OEControlsKeyHeadlineCell.h in Headers */ = {isa = PBXBuildFile; fileRef = 83DB70DE1442F40B00850CD8 /* OEControlsKeyHeadlineCell.h */; };
		83DB70E51442F4B400850CD8 /* OEControlsKeyHeadlineCell.m in Sources */ = {isa = PBXBuildFile; fileRef = 83DB70DF1442F40B00850CD8 /* OEControlsKeyHeadlineCell.m */; };
		83F1F83B14448F9800819F98 /* dark_menu_scroll_arrows.png in Resources */ = {isa = PBXBuildFile; fileRef = 83F1F83A14448F9800819F98 /* dark_menu_scroll_arrows.png */; };
		83F37153140BB1A6005A7353 /* SegaMasterSystem.oesystemplugin in CopyFiles */ = {isa = PBXBuildFile; fileRef = C671180F136368330034379A /* SegaMasterSystem.oesystemplugin */; };
		83F37154140BB1A6005A7353 /* NES.oesystemplugin in CopyFiles */ = {isa = PBXBuildFile; fileRef = C64BB08D136478E600C1AB23 /* NES.oesystemplugin */; };
		83F37155140BB1A6005A7353 /* SuperNES.oesystemplugin in CopyFiles */ = {isa = PBXBuildFile; fileRef = C6480FC113648F670094FA33 /* SuperNES.oesystemplugin */; };
		83F37156140BB1A6005A7353 /* GameBoy.oesystemplugin in CopyFiles */ = {isa = PBXBuildFile; fileRef = C6B947AF1364ECA600A425F0 /* GameBoy.oesystemplugin */; };
		83F37157140BB1A6005A7353 /* Genesis.oesystemplugin in CopyFiles */ = {isa = PBXBuildFile; fileRef = C6B947E61365080B00A425F0 /* Genesis.oesystemplugin */; };
		83F37158140BB1A6005A7353 /* GameBoy Advance.oesystemplugin in CopyFiles */ = {isa = PBXBuildFile; fileRef = C646574813771F12002A4F70 /* GameBoy Advance.oesystemplugin */; };
		83F688C013C6433600AA0F83 /* OEGridScrollView.m in Sources */ = {isa = PBXBuildFile; fileRef = 83F688BF13C6433600AA0F83 /* OEGridScrollView.m */; };
		83FA054B13B9DEFD0055A520 /* AppKit.framework in Frameworks */ = {isa = PBXBuildFile; fileRef = C6711813136368330034379A /* AppKit.framework */; };
		83FA054E13B9DF940055A520 /* Sparkle.framework in Frameworks */ = {isa = PBXBuildFile; fileRef = 83FA054D13B9DF940055A520 /* Sparkle.framework */; };
		83FA055013B9E01B0055A520 /* Sparkle.framework in Copy Frameworks to App Frameworks */ = {isa = PBXBuildFile; fileRef = 83FA054D13B9DF940055A520 /* Sparkle.framework */; };
		8D15AC2C0486D014006FF6A4 /* Credits.rtf in Resources */ = {isa = PBXBuildFile; fileRef = 2A37F4B9FDCFA73011CA2CEA /* Credits.rtf */; };
		8D15AC2F0486D014006FF6A4 /* InfoPlist.strings in Resources */ = {isa = PBXBuildFile; fileRef = 089C165FFE840EACC02AAC07 /* InfoPlist.strings */; };
		8D15AC310486D014006FF6A4 /* OEGameDocument.m in Sources */ = {isa = PBXBuildFile; fileRef = 2A37F4ACFDCFA73011CA2CEA /* OEGameDocument.m */; settings = {ATTRIBUTES = (); }; };
		8D15AC320486D014006FF6A4 /* main.m in Sources */ = {isa = PBXBuildFile; fileRef = 2A37F4B0FDCFA73011CA2CEA /* main.m */; settings = {ATTRIBUTES = (); }; };
		93B479F812BAB576008618A7 /* OEHIDManager.h in Headers */ = {isa = PBXBuildFile; fileRef = 93B479F612BAB576008618A7 /* OEHIDManager.h */; };
		93B479F912BAB576008618A7 /* OEHIDManager.m in Sources */ = {isa = PBXBuildFile; fileRef = 93B479F712BAB576008618A7 /* OEHIDManager.m */; };
		C61C98C30F58308C007F4242 /* OEHIDEvent.h in Headers */ = {isa = PBXBuildFile; fileRef = C6C98B830F55B7A800116EA2 /* OEHIDEvent.h */; };
		C61C98C40F58308C007F4242 /* OEGameCoreController.h in Headers */ = {isa = PBXBuildFile; fileRef = C60BF0350F5709FC000D94F6 /* OEGameCoreController.h */; settings = {ATTRIBUTES = (Public, ); }; };
		C61C98E70F583217007F4242 /* OEGameCoreController.m in Sources */ = {isa = PBXBuildFile; fileRef = C60BF0360F5709FC000D94F6 /* OEGameCoreController.m */; };
		C61C98E90F583221007F4242 /* OEHIDEvent.m in Sources */ = {isa = PBXBuildFile; fileRef = C6C98B840F55B7A800116EA2 /* OEHIDEvent.m */; };
		C6289C32135B215B00EEE97C /* OESystemPlugin.m in Sources */ = {isa = PBXBuildFile; fileRef = C6289C31135B215B00EEE97C /* OESystemPlugin.m */; };
		C62969E40FCEA8BB004F84C4 /* OEControlsViewController.h in Headers */ = {isa = PBXBuildFile; fileRef = C62969E10FCEA8BB004F84C4 /* OEControlsViewController.h */; };
		C62969E50FCEA8BB004F84C4 /* OEControlsViewController.m in Sources */ = {isa = PBXBuildFile; fileRef = C62969E20FCEA8BB004F84C4 /* OEControlsViewController.m */; };
		C62D53050FFB51D6007C2649 /* OECompositionPlugin.m in Sources */ = {isa = PBXBuildFile; fileRef = C62D53040FFB51D6007C2649 /* OECompositionPlugin.m */; };
		C62F54710FE6ADC500DF15BA /* OEPlugin.m in Sources */ = {isa = PBXBuildFile; fileRef = C62F54700FE6ADC500DF15BA /* OEPlugin.m */; };
		C62F549B0FE6CC1500DF15BA /* OECorePlugin.m in Sources */ = {isa = PBXBuildFile; fileRef = C62F549A0FE6CC1500DF15BA /* OECorePlugin.m */; };
		C62F56540FE6FDA700DF15BA /* OEGameLayer.m in Sources */ = {isa = PBXBuildFile; fileRef = C62F56530FE6FDA700DF15BA /* OEGameLayer.m */; };
		C63AF5A60FE41E90009856D4 /* OpenEmuBase.framework in Frameworks */ = {isa = PBXBuildFile; fileRef = 82444BA10F51256C007C171B /* OpenEmuBase.framework */; };
		C63C680F0FB9F14C00F4E3E0 /* NSApplication+OEHIDAdditions.m in Sources */ = {isa = PBXBuildFile; fileRef = C6B7AB750FB5AF94004385F5 /* NSApplication+OEHIDAdditions.m */; };
		C63C68100FB9F15800F4E3E0 /* NSApplication+OEHIDAdditions.h in Headers */ = {isa = PBXBuildFile; fileRef = C6B7AB740FB5AF94004385F5 /* NSApplication+OEHIDAdditions.h */; };
		C646574913771F12002A4F70 /* Cocoa.framework in Frameworks */ = {isa = PBXBuildFile; fileRef = C6711810136368330034379A /* Cocoa.framework */; };
		C646574F13771F12002A4F70 /* InfoPlist.strings in Resources */ = {isa = PBXBuildFile; fileRef = C646574D13771F12002A4F70 /* InfoPlist.strings */; };
		C646575613771F38002A4F70 /* OpenEmuSystem.framework in Frameworks */ = {isa = PBXBuildFile; fileRef = C6711807136367240034379A /* OpenEmuSystem.framework */; };
		C646575C13771F6B002A4F70 /* ControlsPreference.xib in Resources */ = {isa = PBXBuildFile; fileRef = C646575A13771F6B002A4F70 /* ControlsPreference.xib */; };
		C646576013771FB0002A4F70 /* OEGBAControlsPreference.m in Sources */ = {isa = PBXBuildFile; fileRef = C646575F13771FB0002A4F70 /* OEGBAControlsPreference.m */; };
		C6465764137721D5002A4F70 /* OEGBASystemController.m in Sources */ = {isa = PBXBuildFile; fileRef = C6465763137721D5002A4F70 /* OEGBASystemController.m */; };
		C646576713772251002A4F70 /* OEGBASystemResponder.m in Sources */ = {isa = PBXBuildFile; fileRef = C646576613772251002A4F70 /* OEGBASystemResponder.m */; };
		C6480FC213648F670094FA33 /* Cocoa.framework in Frameworks */ = {isa = PBXBuildFile; fileRef = C6711810136368330034379A /* Cocoa.framework */; };
		C6480FC813648F670094FA33 /* InfoPlist.strings in Resources */ = {isa = PBXBuildFile; fileRef = C6480FC613648F670094FA33 /* InfoPlist.strings */; };
		C6480FCD13648F870094FA33 /* OpenEmuSystem.framework in Frameworks */ = {isa = PBXBuildFile; fileRef = C6711807136367240034379A /* OpenEmuSystem.framework */; };
		C6480FD4136490250094FA33 /* OESNESSystemController.m in Sources */ = {isa = PBXBuildFile; fileRef = C6480FD0136490250094FA33 /* OESNESSystemController.m */; };
		C6480FD5136490250094FA33 /* OESNESSystemResponder.m in Sources */ = {isa = PBXBuildFile; fileRef = C6480FD1136490250094FA33 /* OESNESSystemResponder.m */; };
		C6480FDB13649FF30094FA33 /* OESNESPreferenceViewController.m in Sources */ = {isa = PBXBuildFile; fileRef = C6480FD913649FF20094FA33 /* OESNESPreferenceViewController.m */; };
		C6480FDD1364A3D60094FA33 /* ControlsPreference.xib in Resources */ = {isa = PBXBuildFile; fileRef = C6480FDC1364A3D60094FA33 /* ControlsPreference.xib */; };
		C64BB08E136478E600C1AB23 /* Cocoa.framework in Frameworks */ = {isa = PBXBuildFile; fileRef = C6711810136368330034379A /* Cocoa.framework */; };
		C64BB094136478E600C1AB23 /* InfoPlist.strings in Resources */ = {isa = PBXBuildFile; fileRef = C64BB092136478E600C1AB23 /* InfoPlist.strings */; };
		C64BB09B1364798E00C1AB23 /* OpenEmuSystem.framework in Frameworks */ = {isa = PBXBuildFile; fileRef = C6711807136367240034379A /* OpenEmuSystem.framework */; };
		C64BB09E13647AEF00C1AB23 /* OENESSystemController.m in Sources */ = {isa = PBXBuildFile; fileRef = C64BB09D13647AEF00C1AB23 /* OENESSystemController.m */; };
		C64BB0A113647B3500C1AB23 /* OENESSystemResponder.m in Sources */ = {isa = PBXBuildFile; fileRef = C64BB0A013647B3500C1AB23 /* OENESSystemResponder.m */; };
		C64BB0B8136483A700C1AB23 /* ControlsPreference.xib in Resources */ = {isa = PBXBuildFile; fileRef = C64BB0B7136483A700C1AB23 /* ControlsPreference.xib */; };
		C64BB0BA136488FF00C1AB23 /* OENESPreferenceView.m in Sources */ = {isa = PBXBuildFile; fileRef = C64BB0A3136482BA00C1AB23 /* OENESPreferenceView.m */; };
		C64CBD4F1363DC5100BEE4F3 /* OEMap.h in Headers */ = {isa = PBXBuildFile; fileRef = 82AD1B2F0FD1BD2A00B3A8A9 /* OEMap.h */; settings = {ATTRIBUTES = (Public, ); }; };
		C64CBD521363E2D100BEE4F3 /* OESMSPreferenceView.m in Sources */ = {isa = PBXBuildFile; fileRef = C64CBD511363E2D100BEE4F3 /* OESMSPreferenceView.m */; };
		C64CBD531363E33F00BEE4F3 /* OEGameControllerView.h in Headers */ = {isa = PBXBuildFile; fileRef = C669163B0FC9BC3E007DE3D8 /* OEGameControllerView.h */; settings = {ATTRIBUTES = (Public, ); }; };
		C64CBD541363E34600BEE4F3 /* OEGameControllerView.m in Sources */ = {isa = PBXBuildFile; fileRef = C6AFE0D50FED6FDF00AC0CCF /* OEGameControllerView.m */; };
		C64CBD551363E40B00BEE4F3 /* OESMSSystemResponder.m in Sources */ = {isa = PBXBuildFile; fileRef = C6711826136369DE0034379A /* OESMSSystemResponder.m */; };
		C64CBD571363E64B00BEE4F3 /* ControlsPreference.xib in Resources */ = {isa = PBXBuildFile; fileRef = C64CBD561363E64B00BEE4F3 /* ControlsPreference.xib */; };
		C6640E031363F04100ECCAA5 /* NSUserDefaultsController+OEEventAdditions.m in Sources */ = {isa = PBXBuildFile; fileRef = C6D268D9135BD95A00154550 /* NSUserDefaultsController+OEEventAdditions.m */; };
		C66879CD116CEA64009B0AC7 /* NSApplication+OEHIDAdditions.m in Sources */ = {isa = PBXBuildFile; fileRef = C6B7AB750FB5AF94004385F5 /* NSApplication+OEHIDAdditions.m */; };
<<<<<<< HEAD
		C669163E0FC9BC3E007DE3D8 /* OEGameControllerView.h in Headers */ = {isa = PBXBuildFile; fileRef = C669163B0FC9BC3E007DE3D8 /* OEGameControllerView.h */; };
=======
		C67117E9136361170034379A /* UnavailablePlugins.xib in Resources */ = {isa = PBXBuildFile; fileRef = C67117E8136361170034379A /* UnavailablePlugins.xib */; };
>>>>>>> 73db4be3
		C67117EF136367240034379A /* OEHIDDeviceHandler.m in Sources */ = {isa = PBXBuildFile; fileRef = C6C989C60F557D9200116EA2 /* OEHIDDeviceHandler.m */; };
		C67117F0136367240034379A /* OEHIDManager.m in Sources */ = {isa = PBXBuildFile; fileRef = 93B479F712BAB576008618A7 /* OEHIDManager.m */; };
		C67117F1136367240034379A /* OEHIDEvent.m in Sources */ = {isa = PBXBuildFile; fileRef = C6C98B840F55B7A800116EA2 /* OEHIDEvent.m */; };
		C67117F2136367240034379A /* OESystemController.m in Sources */ = {isa = PBXBuildFile; fileRef = C6289C35135B27C100EEE97C /* OESystemController.m */; };
		C67117F3136367240034379A /* OESystemResponder.m in Sources */ = {isa = PBXBuildFile; fileRef = C6D1596B135B34FD009D661C /* OESystemResponder.m */; };
		C67117F4136367240034379A /* NSApplication+OEHIDAdditions.m in Sources */ = {isa = PBXBuildFile; fileRef = C6B7AB750FB5AF94004385F5 /* NSApplication+OEHIDAdditions.m */; };
		C67117F6136367240034379A /* ForceFeedback.framework in Frameworks */ = {isa = PBXBuildFile; fileRef = C67B0CD01363389A00F18A5D /* ForceFeedback.framework */; };
		C67117FB136367240034379A /* OEHIDDeviceHandler.h in Headers */ = {isa = PBXBuildFile; fileRef = C6C989C50F557D9200116EA2 /* OEHIDDeviceHandler.h */; settings = {ATTRIBUTES = (Public, ); }; };
		C67117FC136367240034379A /* OEHIDManager.h in Headers */ = {isa = PBXBuildFile; fileRef = 93B479F612BAB576008618A7 /* OEHIDManager.h */; settings = {ATTRIBUTES = (Public, ); }; };
		C67117FD136367240034379A /* OEHIDEvent.h in Headers */ = {isa = PBXBuildFile; fileRef = C6C98B830F55B7A800116EA2 /* OEHIDEvent.h */; settings = {ATTRIBUTES = (Public, ); }; };
		C67117FE136367240034379A /* OEHIDUsageToVK.h in Headers */ = {isa = PBXBuildFile; fileRef = 82DD2B8C1236D0C400B58A8F /* OEHIDUsageToVK.h */; settings = {ATTRIBUTES = (Public, ); }; };
		C67117FF136367240034379A /* OESystemController.h in Headers */ = {isa = PBXBuildFile; fileRef = C6289C34135B27C100EEE97C /* OESystemController.h */; settings = {ATTRIBUTES = (Public, ); }; };
		C6711800136367240034379A /* OESystemResponder.h in Headers */ = {isa = PBXBuildFile; fileRef = C6D1596A135B34FD009D661C /* OESystemResponder.h */; settings = {ATTRIBUTES = (Public, ); }; };
		C6711801136367240034379A /* NSApplication+OEHIDAdditions.h in Headers */ = {isa = PBXBuildFile; fileRef = C6B7AB740FB5AF94004385F5 /* NSApplication+OEHIDAdditions.h */; settings = {ATTRIBUTES = (Public, ); }; };
		C6711803136367240034379A /* InfoPlist.strings in Resources */ = {isa = PBXBuildFile; fileRef = C67B0CB81363370B00F18A5D /* InfoPlist.strings */; };
		C671180A1363679F0034379A /* OpenEmuSystem.framework in Frameworks */ = {isa = PBXBuildFile; fileRef = C6711807136367240034379A /* OpenEmuSystem.framework */; };
		C6711811136368330034379A /* Cocoa.framework in Frameworks */ = {isa = PBXBuildFile; fileRef = C6711810136368330034379A /* Cocoa.framework */; };
		C671181B136368330034379A /* InfoPlist.strings in Resources */ = {isa = PBXBuildFile; fileRef = C6711819136368330034379A /* InfoPlist.strings */; };
		C6711824136369020034379A /* OESMSSystemController.m in Sources */ = {isa = PBXBuildFile; fileRef = C6711823136369020034379A /* OESMSSystemController.m */; };
		C671182A13636A080034379A /* OpenEmuSystem.framework in Frameworks */ = {isa = PBXBuildFile; fileRef = C6711807136367240034379A /* OpenEmuSystem.framework */; };
		C671182C13636A300034379A /* OpenEmuSystem.h in Headers */ = {isa = PBXBuildFile; fileRef = C671182B13636A300034379A /* OpenEmuSystem.h */; settings = {ATTRIBUTES = (Public, ); }; };
		C671182D1363707F0034379A /* OEControlsViewController.m in Sources */ = {isa = PBXBuildFile; fileRef = C6D2686B135BB24500154550 /* OEControlsViewController.m */; };
		C671182E136370860034379A /* OEControlsViewController.h in Headers */ = {isa = PBXBuildFile; fileRef = C6D2686A135BB24500154550 /* OEControlsViewController.h */; settings = {ATTRIBUTES = (Public, ); }; };
		C671182F1363725D0034379A /* OESystemResponderClient.h in Headers */ = {isa = PBXBuildFile; fileRef = C63E7C11136298F4001CC78B /* OESystemResponderClient.h */; settings = {ATTRIBUTES = (Public, ); }; };
		C67A36AA0FE7F1F500A665E2 /* OECorePluginIcon.icns in Resources */ = {isa = PBXBuildFile; fileRef = C67A36A90FE7F1F500A665E2 /* OECorePluginIcon.icns */; };
		C67B0CA91363369500F18A5D /* OESystemResponderClient.h in Headers */ = {isa = PBXBuildFile; fileRef = C63E7C11136298F4001CC78B /* OESystemResponderClient.h */; settings = {ATTRIBUTES = (Public, ); }; };
		C67D54BD138AC014004FCA0B /* OpenEmuSystem.framework in Copy Frameworks to App Frameworks */ = {isa = PBXBuildFile; fileRef = C6711807136367240034379A /* OpenEmuSystem.framework */; };
		C67DCEF90FC604690038A56E /* OEPreferenceViewController.m in Sources */ = {isa = PBXBuildFile; fileRef = C67DCEF10FC5FB5A0038A56E /* OEPreferenceViewController.m */; };
		C68C4BE40FA4BA3E00724B50 /* OEHIDDeviceHandler.h in Headers */ = {isa = PBXBuildFile; fileRef = C6C989C50F557D9200116EA2 /* OEHIDDeviceHandler.h */; };
		C68C4BE50FA4BA4900724B50 /* OEHIDDeviceHandler.m in Sources */ = {isa = PBXBuildFile; fileRef = C6C989C60F557D9200116EA2 /* OEHIDDeviceHandler.m */; };
		C6953CA1117293760091276F /* OEGameView.m in Sources */ = {isa = PBXBuildFile; fileRef = C6953CA0117293760091276F /* OEGameView.m */; };
		C69DCCED0FE99415009AE5A6 /* OEFilterPluginIcon.icns in Resources */ = {isa = PBXBuildFile; fileRef = C69DCCEC0FE99415009AE5A6 /* OEFilterPluginIcon.icns */; };
		C69DCD010FE994A5009AE5A6 /* OEPluginDocument.m in Sources */ = {isa = PBXBuildFile; fileRef = C69DCD000FE994A5009AE5A6 /* OEPluginDocument.m */; };
		C6AC9D391190C6490083DDFD /* OpenEmuHelperAppMain.m in Sources */ = {isa = PBXBuildFile; fileRef = C6AC9D371190C5E60083DDFD /* OpenEmuHelperAppMain.m */; };
		C6AC9D4D1190C9AE0083DDFD /* OEGameCoreManager.m in Sources */ = {isa = PBXBuildFile; fileRef = C6AC9D4C1190C9AE0083DDFD /* OEGameCoreManager.m */; };
		C6AC9DEF1190E2C90083DDFD /* OpenEmuHelperApp.m in Sources */ = {isa = PBXBuildFile; fileRef = 1BEF2A7411682A330090F72B /* OpenEmuHelperApp.m */; };
		C6AFE0D60FED6FDF00AC0CCF /* OEGameControllerView.m in Sources */ = {isa = PBXBuildFile; fileRef = C6AFE0D50FED6FDF00AC0CCF /* OEGameControllerView.m */; };
		C6B947B01364ECA700A425F0 /* Cocoa.framework in Frameworks */ = {isa = PBXBuildFile; fileRef = C6711810136368330034379A /* Cocoa.framework */; };
		C6B947B61364ECA700A425F0 /* InfoPlist.strings in Resources */ = {isa = PBXBuildFile; fileRef = C6B947B41364ECA700A425F0 /* InfoPlist.strings */; };
		C6B947C01364EE6C00A425F0 /* OEGBSystemResponder.m in Sources */ = {isa = PBXBuildFile; fileRef = C6B947BB1364EE6C00A425F0 /* OEGBSystemResponder.m */; };
		C6B947C11364EE6C00A425F0 /* OEGBSystemController.m in Sources */ = {isa = PBXBuildFile; fileRef = C6B947BD1364EE6C00A425F0 /* OEGBSystemController.m */; };
		C6B947C41364FB7800A425F0 /* OEGBPreferenceView.m in Sources */ = {isa = PBXBuildFile; fileRef = C6B947C31364FB7800A425F0 /* OEGBPreferenceView.m */; };
		C6B947DB1364FC8800A425F0 /* ControlsPreference.xib in Resources */ = {isa = PBXBuildFile; fileRef = C6B947DA1364FC8800A425F0 /* ControlsPreference.xib */; };
		C6B947E11364FEB600A425F0 /* OpenEmuSystem.framework in Frameworks */ = {isa = PBXBuildFile; fileRef = C6711807136367240034379A /* OpenEmuSystem.framework */; };
		C6B947E71365080B00A425F0 /* Cocoa.framework in Frameworks */ = {isa = PBXBuildFile; fileRef = C6711810136368330034379A /* Cocoa.framework */; };
		C6B947ED1365080B00A425F0 /* InfoPlist.strings in Resources */ = {isa = PBXBuildFile; fileRef = C6B947EB1365080B00A425F0 /* InfoPlist.strings */; };
		C6B9480F1365096800A425F0 /* OEGenesisPreferenceView.m in Sources */ = {isa = PBXBuildFile; fileRef = C6B948091365096800A425F0 /* OEGenesisPreferenceView.m */; };
		C6B948101365096800A425F0 /* OEGenesisSystemResponder.m in Sources */ = {isa = PBXBuildFile; fileRef = C6B9480B1365096800A425F0 /* OEGenesisSystemResponder.m */; };
		C6B948111365096800A425F0 /* OEGenesisSystemController.m in Sources */ = {isa = PBXBuildFile; fileRef = C6B9480D1365096800A425F0 /* OEGenesisSystemController.m */; };
		C6B94814136511E100A425F0 /* OpenEmuSystem.framework in Frameworks */ = {isa = PBXBuildFile; fileRef = C6711807136367240034379A /* OpenEmuSystem.framework */; };
		C6B948181365154600A425F0 /* ControlsPreference.xib in Resources */ = {isa = PBXBuildFile; fileRef = C6B948161365154600A425F0 /* ControlsPreference.xib */; };
		C6BFB29F0F7CC8E700040FFA /* Localizable.strings in Resources */ = {isa = PBXBuildFile; fileRef = C6BFB29E0F7CC8E700040FFA /* Localizable.strings */; };
		C6D268D6135BCE4900154550 /* NSString+OEAdditions.h in Headers */ = {isa = PBXBuildFile; fileRef = C6D268D4135BCE4900154550 /* NSString+OEAdditions.h */; settings = {ATTRIBUTES = (Public, ); }; };
		C6D268D7135BCE4900154550 /* NSString+OEAdditions.m in Sources */ = {isa = PBXBuildFile; fileRef = C6D268D5135BCE4900154550 /* NSString+OEAdditions.m */; };
		C6E542C31363D96F0075BA8C /* OEBasicSystemResponder.h in Headers */ = {isa = PBXBuildFile; fileRef = C6E542C01363D2D90075BA8C /* OEBasicSystemResponder.h */; settings = {ATTRIBUTES = (Public, ); }; };
		C6E542C41363D9760075BA8C /* OEBasicSystemResponder.m in Sources */ = {isa = PBXBuildFile; fileRef = C6E542C11363D2D90075BA8C /* OEBasicSystemResponder.m */; };
		C6E542C51363D9BD0075BA8C /* OEMap.m in Sources */ = {isa = PBXBuildFile; fileRef = 82AD1B300FD1BD2A00B3A8A9 /* OEMap.m */; };
		C6EB73FC136DF5C200B39A6F /* OEPluginController.h in Headers */ = {isa = PBXBuildFile; fileRef = C67B0D5E136352A300F18A5D /* OEPluginController.h */; settings = {ATTRIBUTES = (Public, ); }; };
		C6EB73FE136DF5FC00B39A6F /* OpenEmuBase.h in Headers */ = {isa = PBXBuildFile; fileRef = C6EB73FD136DF5FC00B39A6F /* OpenEmuBase.h */; };
		C6EB73FF136DF60100B39A6F /* OpenEmuBase.h in Headers */ = {isa = PBXBuildFile; fileRef = C6EB73FD136DF5FC00B39A6F /* OpenEmuBase.h */; settings = {ATTRIBUTES = (Public, ); }; };
		C6FC4C920FD2C5C3007CCD32 /* OEGameCore.m in Sources */ = {isa = PBXBuildFile; fileRef = C6FC4C900FD2C5C3007CCD32 /* OEGameCore.m */; };
/* End PBXBuildFile section */

/* Begin PBXContainerItemProxy section */
<<<<<<< HEAD
		1415542A1442C4B700A01683 /* PBXContainerItemProxy */ = {
			isa = PBXContainerItemProxy;
			containerPortal = 2A37F4A9FDCFA73011CA2CEA /* Project object */;
			proxyType = 1;
			remoteGlobalIDString = 1415540E1442B3B300A01683;
			remoteInfo = N64;
		};
		1B6A25011430F8FB009F1CE1 /* PBXContainerItemProxy */ = {
=======
		1BEF2C7411684D9E0090F72B /* PBXContainerItemProxy */ = {
>>>>>>> 73db4be3
			isa = PBXContainerItemProxy;
			containerPortal = 2A37F4A9FDCFA73011CA2CEA /* Project object */;
			proxyType = 1;
			remoteGlobalIDString = 83F37141140BB166005A7353;
			remoteInfo = "Build SystemPlugins";
		};
		1BFC26CE116C1C9900B95689 /* PBXContainerItemProxy */ = {
			isa = PBXContainerItemProxy;
			containerPortal = 2A37F4A9FDCFA73011CA2CEA /* Project object */;
			proxyType = 1;
			remoteGlobalIDString = 1BEF2A9311682A530090F72B;
			remoteInfo = OpenEmuHelperApp;
		};
<<<<<<< HEAD
		1BFC26CE116C1C9900B95689 /* PBXContainerItemProxy */ = {
=======
		37C80304101564A800356EF3 /* PBXContainerItemProxy */ = {
>>>>>>> 73db4be3
			isa = PBXContainerItemProxy;
			containerPortal = 2A37F4A9FDCFA73011CA2CEA /* Project object */;
			proxyType = 1;
			remoteGlobalIDString = 82444BA00F51256C007C171B;
			remoteInfo = OpenEmuBase;
		};
<<<<<<< HEAD
		37C80304101564A800356EF3 /* PBXContainerItemProxy */ = {
			isa = PBXContainerItemProxy;
			containerPortal = 2A37F4A9FDCFA73011CA2CEA /* Project object */;
			proxyType = 1;
			remoteGlobalIDString = 82444BA00F51256C007C171B;
			remoteInfo = OpenEmuBase;
		};
		82C9C97D0F080C920071460B /* PBXContainerItemProxy */ = {
			isa = PBXContainerItemProxy;
			containerPortal = 2A37F4A9FDCFA73011CA2CEA /* Project object */;
			proxyType = 1;
			remoteGlobalIDString = 8D15AC270486D014006FF6A4;
			remoteInfo = OpenEmu;
		};
		83F37146140BB176005A7353 /* PBXContainerItemProxy */ = {
			isa = PBXContainerItemProxy;
			containerPortal = 2A37F4A9FDCFA73011CA2CEA /* Project object */;
			proxyType = 1;
			remoteGlobalIDString = C671180E136368330034379A;
			remoteInfo = SegaMasterSystem;
		};
		83F37148140BB177005A7353 /* PBXContainerItemProxy */ = {
			isa = PBXContainerItemProxy;
			containerPortal = 2A37F4A9FDCFA73011CA2CEA /* Project object */;
			proxyType = 1;
			remoteGlobalIDString = C64BB08C136478E600C1AB23;
			remoteInfo = NES;
		};
		83F3714A140BB179005A7353 /* PBXContainerItemProxy */ = {
			isa = PBXContainerItemProxy;
			containerPortal = 2A37F4A9FDCFA73011CA2CEA /* Project object */;
			proxyType = 1;
			remoteGlobalIDString = C6480FC013648F670094FA33;
			remoteInfo = SuperNES;
		};
		83F3714C140BB17A005A7353 /* PBXContainerItemProxy */ = {
			isa = PBXContainerItemProxy;
			containerPortal = 2A37F4A9FDCFA73011CA2CEA /* Project object */;
			proxyType = 1;
			remoteGlobalIDString = C6B947E51365080B00A425F0;
			remoteInfo = Genesis;
=======
		8264159E13EDC0B200591582 /* PBXContainerItemProxy */ = {
			isa = PBXContainerItemProxy;
			containerPortal = 2A37F4A9FDCFA73011CA2CEA /* Project object */;
			proxyType = 1;
			remoteGlobalIDString = C671180E136368330034379A;
			remoteInfo = SegaMasterSystem;
		};
		826415A513EDC26900591582 /* PBXContainerItemProxy */ = {
			isa = PBXContainerItemProxy;
			containerPortal = 2A37F4A9FDCFA73011CA2CEA /* Project object */;
			proxyType = 1;
			remoteGlobalIDString = C64BB08C136478E600C1AB23;
			remoteInfo = NES;
		};
		826415AC13EDC29000591582 /* PBXContainerItemProxy */ = {
			isa = PBXContainerItemProxy;
			containerPortal = 2A37F4A9FDCFA73011CA2CEA /* Project object */;
			proxyType = 1;
			remoteGlobalIDString = C6480FC013648F670094FA33;
			remoteInfo = SuperNES;
		};
		826415B313EDC2B900591582 /* PBXContainerItemProxy */ = {
			isa = PBXContainerItemProxy;
			containerPortal = 2A37F4A9FDCFA73011CA2CEA /* Project object */;
			proxyType = 1;
			remoteGlobalIDString = C6B947AE1364ECA600A425F0;
			remoteInfo = GameBoy;
		};
		826415BA13EDC2E700591582 /* PBXContainerItemProxy */ = {
			isa = PBXContainerItemProxy;
			containerPortal = 2A37F4A9FDCFA73011CA2CEA /* Project object */;
			proxyType = 1;
			remoteGlobalIDString = C6B947E51365080B00A425F0;
			remoteInfo = Genesis;
		};
		826415C113EDC30E00591582 /* PBXContainerItemProxy */ = {
			isa = PBXContainerItemProxy;
			containerPortal = 2A37F4A9FDCFA73011CA2CEA /* Project object */;
			proxyType = 1;
			remoteGlobalIDString = C646574713771F12002A4F70;
			remoteInfo = "GameBoy Advance";
>>>>>>> 73db4be3
		};
		83F3714E140BB17B005A7353 /* PBXContainerItemProxy */ = {
			isa = PBXContainerItemProxy;
			containerPortal = 2A37F4A9FDCFA73011CA2CEA /* Project object */;
			proxyType = 1;
			remoteGlobalIDString = C6B947AE1364ECA600A425F0;
			remoteInfo = GameBoy;
		};
		83F37150140BB17C005A7353 /* PBXContainerItemProxy */ = {
			isa = PBXContainerItemProxy;
			containerPortal = 2A37F4A9FDCFA73011CA2CEA /* Project object */;
			proxyType = 1;
			remoteGlobalIDString = C646574713771F12002A4F70;
			remoteInfo = "GameBoy Advance";
		};
		C60FC00013522D9A00B53F64 /* PBXContainerItemProxy */ = {
			isa = PBXContainerItemProxy;
			containerPortal = 2A37F4A9FDCFA73011CA2CEA /* Project object */;
			proxyType = 1;
			remoteGlobalIDString = 82444BA00F51256C007C171B;
			remoteInfo = OpenEmuBase;
		};
		C646575413771F2C002A4F70 /* PBXContainerItemProxy */ = {
			isa = PBXContainerItemProxy;
			containerPortal = 2A37F4A9FDCFA73011CA2CEA /* Project object */;
			proxyType = 1;
			remoteGlobalIDString = C67117ED136367240034379A;
			remoteInfo = OpenEmuSystem;
		};
		C6480FCE13648F8C0094FA33 /* PBXContainerItemProxy */ = {
			isa = PBXContainerItemProxy;
			containerPortal = 2A37F4A9FDCFA73011CA2CEA /* Project object */;
			proxyType = 1;
			remoteGlobalIDString = C67117ED136367240034379A;
			remoteInfo = OpenEmuSystem;
		};
		C64BB0991364798900C1AB23 /* PBXContainerItemProxy */ = {
			isa = PBXContainerItemProxy;
			containerPortal = 2A37F4A9FDCFA73011CA2CEA /* Project object */;
			proxyType = 1;
			remoteGlobalIDString = C67117ED136367240034379A;
			remoteInfo = OpenEmuSystem;
		};
		C6711808136367920034379A /* PBXContainerItemProxy */ = {
			isa = PBXContainerItemProxy;
			containerPortal = 2A37F4A9FDCFA73011CA2CEA /* Project object */;
			proxyType = 1;
			remoteGlobalIDString = C67117ED136367240034379A;
			remoteInfo = OpenEmuSystem;
		};
		C671182813636A020034379A /* PBXContainerItemProxy */ = {
			isa = PBXContainerItemProxy;
			containerPortal = 2A37F4A9FDCFA73011CA2CEA /* Project object */;
			proxyType = 1;
			remoteGlobalIDString = C67117ED136367240034379A;
			remoteInfo = OpenEmuSystem;
		};
		C6B947DF1364FEAE00A425F0 /* PBXContainerItemProxy */ = {
			isa = PBXContainerItemProxy;
			containerPortal = 2A37F4A9FDCFA73011CA2CEA /* Project object */;
			proxyType = 1;
			remoteGlobalIDString = C67117ED136367240034379A;
			remoteInfo = OpenEmuSystem;
		};
		C6B94812136511DA00A425F0 /* PBXContainerItemProxy */ = {
			isa = PBXContainerItemProxy;
			containerPortal = 2A37F4A9FDCFA73011CA2CEA /* Project object */;
			proxyType = 1;
			remoteGlobalIDString = C67117ED136367240034379A;
			remoteInfo = OpenEmuSystem;
		};
/* End PBXContainerItemProxy section */

/* Begin PBXCopyFilesBuildPhase section */
		1B22406D100BD6C600F42067 /* Copy Filters Folder To App Resources */ = {
			isa = PBXCopyFilesBuildPhase;
			buildActionMask = 2147483647;
			dstPath = Filters;
			dstSubfolderSpec = 7;
			files = (
				1B6A24FF143072B0009F1CE1 /* TV.qtz in Copy Filters Folder To App Resources */,
			);
			name = "Copy Filters Folder To App Resources";
			runOnlyForDeploymentPostprocessing = 0;
		};
		828ED4F00E7D98F60059F397 /* Copy Frameworks to App Frameworks */ = {
			isa = PBXCopyFilesBuildPhase;
			buildActionMask = 2147483647;
			dstPath = "";
			dstSubfolderSpec = 10;
			files = (
				83FA055013B9E01B0055A520 /* Sparkle.framework in Copy Frameworks to App Frameworks */,
				82DE4B8010265600007184EB /* UniversalDetector.framework in Copy Frameworks to App Frameworks */,
				82DE4B7F102655FC007184EB /* XADMaster.framework in Copy Frameworks to App Frameworks */,
				1B224085100BD77800F42067 /* OpenEmuBase.framework in Copy Frameworks to App Frameworks */,
				C67D54BD138AC014004FCA0B /* OpenEmuSystem.framework in Copy Frameworks to App Frameworks */,
<<<<<<< HEAD
				1B42C66F14295130004691D7 /* Syphon.framework in Copy Frameworks to App Frameworks */,
=======
				1B224082100BD76D00F42067 /* Sparkle.framework in Copy Frameworks to App Frameworks */,
				1B880272142831C300E022E2 /* Syphon.framework in Copy Frameworks to App Frameworks */,
>>>>>>> 73db4be3
			);
			name = "Copy Frameworks to App Frameworks";
			runOnlyForDeploymentPostprocessing = 0;
		};
		82CAFBAA0FEDAA1C00CCDC7E /* CopyFiles */ = {
<<<<<<< HEAD
			isa = PBXCopyFilesBuildPhase;
			buildActionMask = 2147483647;
			dstPath = "";
			dstSubfolderSpec = 16;
			files = (
				82CAFBBE0FEDAA4200CCDC7E /* config.yaml in CopyFiles */,
			);
			runOnlyForDeploymentPostprocessing = 0;
		};
		83F37152140BB197005A7353 /* CopyFiles */ = {
=======
>>>>>>> 73db4be3
			isa = PBXCopyFilesBuildPhase;
			buildActionMask = 2147483647;
			dstPath = "~/Library/Application Support/OpenEmu/Systems";
			dstSubfolderSpec = 0;
			files = (
				1415542C1442C52500A01683 /* N64.oesystemplugin in CopyFiles */,
				83F37153140BB1A6005A7353 /* SegaMasterSystem.oesystemplugin in CopyFiles */,
				83F37154140BB1A6005A7353 /* NES.oesystemplugin in CopyFiles */,
				83F37155140BB1A6005A7353 /* SuperNES.oesystemplugin in CopyFiles */,
				83F37156140BB1A6005A7353 /* GameBoy.oesystemplugin in CopyFiles */,
				83F37157140BB1A6005A7353 /* Genesis.oesystemplugin in CopyFiles */,
				83F37158140BB1A6005A7353 /* GameBoy Advance.oesystemplugin in CopyFiles */,
			);
			runOnlyForDeploymentPostprocessing = 0;
		};
/* End PBXCopyFilesBuildPhase section */

/* Begin PBXFileReference section */
		089C1660FE840EACC02AAC07 /* English */ = {isa = PBXFileReference; fileEncoding = 10; lastKnownFileType = text.plist.strings; name = English; path = English.lproj/InfoPlist.strings; sourceTree = "<group>"; };
		1415540F1442B3B300A01683 /* N64.oesystemplugin */ = {isa = PBXFileReference; explicitFileType = wrapper.cfbundle; includeInIndex = 0; path = N64.oesystemplugin; sourceTree = BUILT_PRODUCTS_DIR; };
		141554131442B3B300A01683 /* N64-Info.plist */ = {isa = PBXFileReference; lastKnownFileType = text.plist.xml; path = "N64-Info.plist"; sourceTree = "<group>"; };
		141554151442B3B300A01683 /* en */ = {isa = PBXFileReference; lastKnownFileType = text.plist.strings; name = en; path = en.lproj/InfoPlist.strings; sourceTree = "<group>"; };
		141554171442B3B300A01683 /* N64-Prefix.pch */ = {isa = PBXFileReference; lastKnownFileType = sourcecode.c.h; path = "N64-Prefix.pch"; sourceTree = "<group>"; };
		1415541C1442B61700A01683 /* OEN64SystemController.h */ = {isa = PBXFileReference; fileEncoding = 4; lastKnownFileType = sourcecode.c.h; path = OEN64SystemController.h; sourceTree = "<group>"; };
		1415541D1442B61700A01683 /* OEN64SystemController.m */ = {isa = PBXFileReference; fileEncoding = 4; lastKnownFileType = sourcecode.c.objc; path = OEN64SystemController.m; sourceTree = "<group>"; };
		1415541F1442B7B100A01683 /* OEN64SystemResponder.h */ = {isa = PBXFileReference; fileEncoding = 4; lastKnownFileType = sourcecode.c.h; path = OEN64SystemResponder.h; sourceTree = "<group>"; };
		141554201442B7B100A01683 /* OEN64SystemResponder.m */ = {isa = PBXFileReference; fileEncoding = 4; lastKnownFileType = sourcecode.c.objc; path = OEN64SystemResponder.m; sourceTree = "<group>"; };
		141554221442B85000A01683 /* OEN64SystemResponderClient.h */ = {isa = PBXFileReference; fileEncoding = 4; lastKnownFileType = sourcecode.c.h; path = OEN64SystemResponderClient.h; sourceTree = "<group>"; };
		141554231442BA1E00A01683 /* OEN64PreferenceView.h */ = {isa = PBXFileReference; fileEncoding = 4; lastKnownFileType = sourcecode.c.h; path = OEN64PreferenceView.h; sourceTree = "<group>"; };
		141554241442BA1E00A01683 /* OEN64PreferenceView.m */ = {isa = PBXFileReference; fileEncoding = 4; lastKnownFileType = sourcecode.c.objc; path = OEN64PreferenceView.m; sourceTree = "<group>"; };
		141554261442BB2200A01683 /* ControlsPreference.xib */ = {isa = PBXFileReference; fileEncoding = 4; lastKnownFileType = file.xib; path = ControlsPreference.xib; sourceTree = "<group>"; };
		141554281442C12200A01683 /* controller_n64.png */ = {isa = PBXFileReference; lastKnownFileType = image.png; path = controller_n64.png; sourceTree = "<group>"; };
		14598A0C12E151660001EBD0 /* OECoreInstaller.h */ = {isa = PBXFileReference; fileEncoding = 4; lastKnownFileType = sourcecode.c.h; path = OECoreInstaller.h; sourceTree = "<group>"; };
		14598A0D12E151670001EBD0 /* OECoreInstaller.m */ = {isa = PBXFileReference; fileEncoding = 4; lastKnownFileType = sourcecode.c.objc; path = OECoreInstaller.m; sourceTree = "<group>"; };
		14598A0E12E151670001EBD0 /* OECoreUpdater.h */ = {isa = PBXFileReference; fileEncoding = 4; lastKnownFileType = sourcecode.c.h; path = OECoreUpdater.h; sourceTree = "<group>"; };
		14598A0F12E151670001EBD0 /* OECoreUpdater.m */ = {isa = PBXFileReference; fileEncoding = 4; lastKnownFileType = sourcecode.c.objc; path = OECoreUpdater.m; sourceTree = "<group>"; };
		1B223EFA100B89BE00F42067 /* CRTDisplace.vert */ = {isa = PBXFileReference; fileEncoding = 4; lastKnownFileType = text; path = CRTDisplace.vert; sourceTree = "<group>"; };
		1B223EFB100B89BE00F42067 /* CRTDisplace.frag */ = {isa = PBXFileReference; fileEncoding = 4; lastKnownFileType = text; path = CRTDisplace.frag; sourceTree = "<group>"; };
		1B224006100BD61D00F42067 /* Debug.qtz */ = {isa = PBXFileReference; lastKnownFileType = file.bplist; path = Debug.qtz; sourceTree = "<group>"; };
		1B224007100BD61D00F42067 /* Linear.qtz */ = {isa = PBXFileReference; lastKnownFileType = file.bplist; path = Linear.qtz; sourceTree = "<group>"; };
		1B224008100BD61D00F42067 /* Nearest Neighbor.qtz */ = {isa = PBXFileReference; lastKnownFileType = file.bplist; path = "Nearest Neighbor.qtz"; sourceTree = "<group>"; };
		1B224174100C049000F42067 /* CRT.qtz */ = {isa = PBXFileReference; lastKnownFileType = file.bplist; path = CRT.qtz; sourceTree = "<group>"; };
		1B224176100C049E00F42067 /* TV.qtz */ = {isa = PBXFileReference; lastKnownFileType = file.bplist; path = TV.qtz; sourceTree = "<group>"; };
		1B224229100CF18E00F42067 /* CRTMaskStraight.tiff */ = {isa = PBXFileReference; lastKnownFileType = image.tiff; path = CRTMaskStraight.tiff; sourceTree = "<group>"; };
		1B224267100D170F00F42067 /* CRTMaskStraightScanlineOnly.tiff */ = {isa = PBXFileReference; lastKnownFileType = image.tiff; path = CRTMaskStraightScanlineOnly.tiff; sourceTree = "<group>"; };
		1B224268100D170F00F42067 /* CRTMaskStaggeredScanlineOnly.tiff */ = {isa = PBXFileReference; lastKnownFileType = image.tiff; path = CRTMaskStaggeredScanlineOnly.tiff; sourceTree = "<group>"; };
		1B22429F100D7B3900F42067 /* CRTDirtyScanlines.frag */ = {isa = PBXFileReference; fileEncoding = 4; lastKnownFileType = text; path = CRTDirtyScanlines.frag; sourceTree = "<group>"; };
		1B2242A0100D7B3900F42067 /* CRTDirtyScanlines.vert */ = {isa = PBXFileReference; fileEncoding = 4; lastKnownFileType = text; path = CRTDirtyScanlines.vert; sourceTree = "<group>"; };
		1B2242EC100D9C7900F42067 /* CRTScanlines.frag */ = {isa = PBXFileReference; fileEncoding = 4; lastKnownFileType = text; path = CRTScanlines.frag; sourceTree = "<group>"; };
		1B2242ED100D9C7900F42067 /* CRTScanlines.vert */ = {isa = PBXFileReference; fileEncoding = 4; lastKnownFileType = text; path = CRTScanlines.vert; sourceTree = "<group>"; };
		1B2243AE100E92E700F42067 /* CRTMaskShadow.tiff */ = {isa = PBXFileReference; lastKnownFileType = image.tiff; path = CRTMaskShadow.tiff; sourceTree = "<group>"; };
		1B42C66C1429510A004691D7 /* Syphon.framework */ = {isa = PBXFileReference; lastKnownFileType = wrapper.framework; path = Syphon.framework; sourceTree = "<group>"; };
		1B47F103142F01E700EBC55B /* OESetupAssistant.h */ = {isa = PBXFileReference; fileEncoding = 4; lastKnownFileType = sourcecode.c.h; path = OESetupAssistant.h; sourceTree = "<group>"; };
		1B47F104142F01E700EBC55B /* OESetupAssistant.m */ = {isa = PBXFileReference; fileEncoding = 4; lastKnownFileType = sourcecode.c.objc; path = OESetupAssistant.m; sourceTree = "<group>"; };
		1B4B324C1009BC7500F36BB1 /* CRTMask.frag */ = {isa = PBXFileReference; fileEncoding = 4; lastKnownFileType = text; path = CRTMask.frag; sourceTree = "<group>"; };
		1B4B324D1009BC7500F36BB1 /* CRTMask.vert */ = {isa = PBXFileReference; fileEncoding = 4; lastKnownFileType = text; path = CRTMask.vert; sourceTree = "<group>"; };
		1B4B338E100A792500F36BB1 /* CRTPhosphorBlur.frag */ = {isa = PBXFileReference; fileEncoding = 4; lastKnownFileType = text; path = CRTPhosphorBlur.frag; sourceTree = "<group>"; };
		1B4B338F100A792500F36BB1 /* CRTPhosphorBlur.vert */ = {isa = PBXFileReference; fileEncoding = 4; lastKnownFileType = text; path = CRTPhosphorBlur.vert; sourceTree = "<group>"; };
		1B5B5FF7100986400043536B /* CRTMaskStaggered.tiff */ = {isa = PBXFileReference; lastKnownFileType = image.tiff; path = CRTMaskStaggered.tiff; sourceTree = "<group>"; };
		1B7505100FEEB4F600B0D0AF /* About.png */ = {isa = PBXFileReference; lastKnownFileType = image.png; path = About.png; sourceTree = "<group>"; };
		1B88026C142830F300E022E2 /* OEGameShader.h */ = {isa = PBXFileReference; fileEncoding = 4; lastKnownFileType = sourcecode.c.h; path = OEGameShader.h; sourceTree = "<group>"; };
		1B88026D142830F300E022E2 /* OEGameShader.m */ = {isa = PBXFileReference; fileEncoding = 4; lastKnownFileType = sourcecode.c.objc; path = OEGameShader.m; sourceTree = "<group>"; };
		1B8802701428318B00E022E2 /* Syphon.framework */ = {isa = PBXFileReference; lastKnownFileType = wrapper.framework; path = Syphon.framework; sourceTree = "<group>"; };
		1B885E080F085EA500770B6D /* Scale2xPlus.frag */ = {isa = PBXFileReference; explicitFileType = sourcecode.glsl; fileEncoding = 4; path = Scale2xPlus.frag; sourceTree = "<group>"; };
		1B885E090F085EA500770B6D /* Scale2xPlus.vert */ = {isa = PBXFileReference; explicitFileType = sourcecode.glsl; fileEncoding = 4; path = Scale2xPlus.vert; sourceTree = "<group>"; };
		1B885E3A0F089A4400770B6D /* Scale2xHQ.frag */ = {isa = PBXFileReference; explicitFileType = sourcecode.glsl; fileEncoding = 4; path = Scale2xHQ.frag; sourceTree = "<group>"; };
		1B885E3B0F089A4400770B6D /* Scale2xHQ.vert */ = {isa = PBXFileReference; explicitFileType = sourcecode.glsl; fileEncoding = 4; path = Scale2xHQ.vert; sourceTree = "<group>"; };
		1B885E8D0F089F1B00770B6D /* Scale2XSALSmart.frag */ = {isa = PBXFileReference; explicitFileType = sourcecode.glsl; fileEncoding = 4; path = Scale2XSALSmart.frag; sourceTree = "<group>"; };
		1B885E8E0F089F1B00770B6D /* Scale2XSALSmart.vert */ = {isa = PBXFileReference; explicitFileType = sourcecode.glsl; fileEncoding = 4; path = Scale2XSALSmart.vert; sourceTree = "<group>"; };
		1B885E910F089F8A00770B6D /* Scale4xHQ.vert */ = {isa = PBXFileReference; explicitFileType = sourcecode.glsl; fileEncoding = 4; path = Scale4xHQ.vert; sourceTree = "<group>"; };
		1B885E920F089F8A00770B6D /* Scale4xHQ.frag */ = {isa = PBXFileReference; explicitFileType = sourcecode.glsl; fileEncoding = 4; path = Scale4xHQ.frag; sourceTree = "<group>"; };
		1B885EC00F08A13500770B6D /* Scale4x.frag */ = {isa = PBXFileReference; explicitFileType = sourcecode.glsl; fileEncoding = 4; path = Scale4x.frag; sourceTree = "<group>"; };
		1B885EC10F08A13500770B6D /* Scale4x.vert */ = {isa = PBXFileReference; explicitFileType = sourcecode.glsl; fileEncoding = 4; path = Scale4x.vert; sourceTree = "<group>"; };
<<<<<<< HEAD
		1B98144D142F02FA00114A30 /* OESetupAssistant.xib */ = {isa = PBXFileReference; fileEncoding = 4; lastKnownFileType = file.xib; path = OESetupAssistant.xib; sourceTree = "<group>"; };
		1BA788FD0FF9C95A007CE5DB /* OEGameShader.h */ = {isa = PBXFileReference; fileEncoding = 4; lastKnownFileType = sourcecode.c.h; path = OEGameShader.h; sourceTree = "<group>"; };
		1BA788FE0FF9C95A007CE5DB /* OEGameShader.m */ = {isa = PBXFileReference; fileEncoding = 4; lastKnownFileType = sourcecode.c.objc; path = OEGameShader.m; sourceTree = "<group>"; };
=======
>>>>>>> 73db4be3
		1BEF2A65116826BC0090F72B /* NSString+UUID.h */ = {isa = PBXFileReference; fileEncoding = 4; lastKnownFileType = sourcecode.c.h; path = "NSString+UUID.h"; sourceTree = "<group>"; };
		1BEF2A66116826BC0090F72B /* NSString+UUID.m */ = {isa = PBXFileReference; fileEncoding = 4; lastKnownFileType = sourcecode.c.objc; path = "NSString+UUID.m"; sourceTree = "<group>"; };
		1BEF2A7311682A330090F72B /* OpenEmuHelperApp.h */ = {isa = PBXFileReference; fileEncoding = 4; lastKnownFileType = sourcecode.c.h; path = OpenEmuHelperApp.h; sourceTree = "<group>"; };
		1BEF2A7411682A330090F72B /* OpenEmuHelperApp.m */ = {isa = PBXFileReference; fileEncoding = 4; lastKnownFileType = sourcecode.c.objc; path = OpenEmuHelperApp.m; sourceTree = "<group>"; };
		1BEF2A9411682A530090F72B /* OpenEmuHelperApp */ = {isa = PBXFileReference; explicitFileType = "compiled.mach-o.executable"; includeInIndex = 0; path = OpenEmuHelperApp; sourceTree = BUILT_PRODUCTS_DIR; };
		1BEF2AC311682A9D0090F72B /* IOSurface.framework */ = {isa = PBXFileReference; lastKnownFileType = wrapper.framework; name = IOSurface.framework; path = System/Library/Frameworks/IOSurface.framework; sourceTree = SDKROOT; };
		1BEF2C4711684AE90090F72B /* OEGameCoreHelper.h */ = {isa = PBXFileReference; fileEncoding = 4; lastKnownFileType = sourcecode.c.h; path = OEGameCoreHelper.h; sourceTree = "<group>"; };
		1BEF2CFF116854650090F72B /* OpenEmuDebugHelperAppApp-Info.plist */ = {isa = PBXFileReference; lastKnownFileType = text.plist.xml; path = "OpenEmuDebugHelperAppApp-Info.plist"; sourceTree = "<group>"; };
		1BEF2D13116855690090F72B /* OETaskWrapper.h */ = {isa = PBXFileReference; fileEncoding = 4; lastKnownFileType = sourcecode.c.h; path = OETaskWrapper.h; sourceTree = "<group>"; };
		1BEF2D14116855690090F72B /* OETaskWrapper.m */ = {isa = PBXFileReference; fileEncoding = 4; lastKnownFileType = sourcecode.c.objc; path = OETaskWrapper.m; sourceTree = "<group>"; };
		1DDD582B0DA1D0D100B32029 /* English */ = {isa = PBXFileReference; lastKnownFileType = file.xib; name = English; path = English.lproj/MainMenu.xib; sourceTree = "<group>"; };
		1E2F3DB910DEAB4C0019AA84 /* OEVersionMigrationController.h */ = {isa = PBXFileReference; fileEncoding = 4; lastKnownFileType = sourcecode.c.h; path = OEVersionMigrationController.h; sourceTree = "<group>"; };
		1E2F3DBA10DEAB4C0019AA84 /* OEVersionMigrationController.m */ = {isa = PBXFileReference; fileEncoding = 4; lastKnownFileType = sourcecode.c.objc; path = OEVersionMigrationController.m; sourceTree = "<group>"; };
		1E4B6AF310DEB02300B2CD45 /* SUStandardVersionComparator.h */ = {isa = PBXFileReference; fileEncoding = 4; lastKnownFileType = sourcecode.c.h; name = SUStandardVersionComparator.h; path = Sparkle.framework/Versions/A/Headers/SUStandardVersionComparator.h; sourceTree = "<group>"; };
		1E4B6B4C10DEBB4500B2CD45 /* SUVersionComparisonProtocol.h */ = {isa = PBXFileReference; fileEncoding = 4; lastKnownFileType = sourcecode.c.h; name = SUVersionComparisonProtocol.h; path = Sparkle.framework/Headers/SUVersionComparisonProtocol.h; sourceTree = "<group>"; };
		1E9F7347103755900072EED6 /* OEROMFile.h */ = {isa = PBXFileReference; fileEncoding = 4; lastKnownFileType = sourcecode.c.h; path = OEROMFile.h; sourceTree = "<group>"; };
		1E9F7348103755900072EED6 /* OEROMFile.m */ = {isa = PBXFileReference; fileEncoding = 4; lastKnownFileType = sourcecode.c.objc; path = OEROMFile.m; sourceTree = "<group>"; };
		1EA4404711973E9C001D71CA /* OEGameQuickLookDocument.h */ = {isa = PBXFileReference; fileEncoding = 4; lastKnownFileType = sourcecode.c.h; path = OEGameQuickLookDocument.h; sourceTree = "<group>"; };
		1EA4404811973E9C001D71CA /* OEGameQuickLookDocument.m */ = {isa = PBXFileReference; fileEncoding = 4; lastKnownFileType = sourcecode.c.objc; path = OEGameQuickLookDocument.m; sourceTree = "<group>"; };
		2A37F4ACFDCFA73011CA2CEA /* OEGameDocument.m */ = {isa = PBXFileReference; fileEncoding = 4; lastKnownFileType = sourcecode.c.objc; path = OEGameDocument.m; sourceTree = "<group>"; };
		2A37F4AEFDCFA73011CA2CEA /* OEGameDocument.h */ = {isa = PBXFileReference; fileEncoding = 4; lastKnownFileType = sourcecode.c.h; path = OEGameDocument.h; sourceTree = "<group>"; };
		2A37F4B0FDCFA73011CA2CEA /* main.m */ = {isa = PBXFileReference; fileEncoding = 4; lastKnownFileType = sourcecode.c.objc; path = main.m; sourceTree = "<group>"; };
		2A37F4BAFDCFA73011CA2CEA /* English */ = {isa = PBXFileReference; lastKnownFileType = text.rtf; name = English; path = English.lproj/Credits.rtf; sourceTree = "<group>"; };
		2A37F4C5FDCFA73011CA2CEA /* Foundation.framework */ = {isa = PBXFileReference; lastKnownFileType = wrapper.framework; name = Foundation.framework; path = /System/Library/Frameworks/Foundation.framework; sourceTree = "<absolute>"; };
		32DBCF750370BD2300C91783 /* OpenEmu_Prefix.pch */ = {isa = PBXFileReference; fileEncoding = 4; lastKnownFileType = sourcecode.c.h; path = OpenEmu_Prefix.pch; sourceTree = "<group>"; };
		3707484A0F39089E00EFE066 /* OpenEmuQCIcon.icns */ = {isa = PBXFileReference; lastKnownFileType = image.icns; path = OpenEmuQCIcon.icns; sourceTree = "<group>"; };
		375903750FF82C4000135C45 /* openemuqc_pub.pem */ = {isa = PBXFileReference; fileEncoding = 4; lastKnownFileType = text; path = openemuqc_pub.pem; sourceTree = "<group>"; };
		37CC66190FF8379B00226BCB /* config_qc.yaml */ = {isa = PBXFileReference; fileEncoding = 4; lastKnownFileType = text; path = config_qc.yaml; sourceTree = "<group>"; };
		3887A7F61024D1F9000FC4CF /* OESaveStateQLPlugin.qlgenerator */ = {isa = PBXFileReference; explicitFileType = wrapper.cfbundle; includeInIndex = 0; path = OESaveStateQLPlugin.qlgenerator; sourceTree = BUILT_PRODUCTS_DIR; };
		3887A8021024D2BC000FC4CF /* GenerateThumbnailForURL.m */ = {isa = PBXFileReference; fileEncoding = 4; lastKnownFileType = sourcecode.c.objc; path = GenerateThumbnailForURL.m; sourceTree = "<group>"; };
		3887A8031024D2BC000FC4CF /* GeneratePreviewForURL.m */ = {isa = PBXFileReference; fileEncoding = 4; lastKnownFileType = sourcecode.c.objc; path = GeneratePreviewForURL.m; sourceTree = "<group>"; };
		3887A8041024D2BC000FC4CF /* main.c */ = {isa = PBXFileReference; fileEncoding = 4; lastKnownFileType = sourcecode.c.c; path = main.c; sourceTree = "<group>"; };
		3887A80D1024D377000FC4CF /* OESaveStateQLPlugin-Info.plist */ = {isa = PBXFileReference; fileEncoding = 4; lastKnownFileType = text.plist.xml; path = "OESaveStateQLPlugin-Info.plist"; sourceTree = "<group>"; };
		3887A8961024D796000FC4CF /* QuickLook.framework */ = {isa = PBXFileReference; lastKnownFileType = wrapper.framework; name = QuickLook.framework; path = System/Library/Frameworks/QuickLook.framework; sourceTree = SDKROOT; };
		53439A8A13B92C4A005C0CC8 /* OELibraryDatabase.h */ = {isa = PBXFileReference; fileEncoding = 4; lastKnownFileType = sourcecode.c.h; path = OELibraryDatabase.h; sourceTree = "<group>"; };
		53439A8B13B92C4A005C0CC8 /* OELibraryDatabase.m */ = {isa = PBXFileReference; fileEncoding = 4; lastKnownFileType = sourcecode.c.objc; path = OELibraryDatabase.m; sourceTree = "<group>"; };
		53439A8E13B92C68005C0CC8 /* OEDBDataSourceAdditions.h */ = {isa = PBXFileReference; fileEncoding = 4; lastKnownFileType = sourcecode.c.h; path = OEDBDataSourceAdditions.h; sourceTree = "<group>"; };
		53439A8F13B92C68005C0CC8 /* OEDBDataSourceAdditions.m */ = {isa = PBXFileReference; fileEncoding = 4; lastKnownFileType = sourcecode.c.objc; path = OEDBDataSourceAdditions.m; sourceTree = "<group>"; };
		53439A9213B92C97005C0CC8 /* OEDBAllGamesCollection.h */ = {isa = PBXFileReference; fileEncoding = 4; lastKnownFileType = sourcecode.c.h; path = OEDBAllGamesCollection.h; sourceTree = "<group>"; };
		53439A9313B92C97005C0CC8 /* OEDBAllGamesCollection.m */ = {isa = PBXFileReference; fileEncoding = 4; lastKnownFileType = sourcecode.c.objc; path = OEDBAllGamesCollection.m; sourceTree = "<group>"; };
		53439A9413B92C97005C0CC8 /* OEDBCollection.h */ = {isa = PBXFileReference; fileEncoding = 4; lastKnownFileType = sourcecode.c.h; path = OEDBCollection.h; sourceTree = "<group>"; };
		53439A9513B92C97005C0CC8 /* OEDBCollection.m */ = {isa = PBXFileReference; fileEncoding = 4; lastKnownFileType = sourcecode.c.objc; path = OEDBCollection.m; sourceTree = "<group>"; };
		53439A9613B92C97005C0CC8 /* OEDBCollectionFolder.h */ = {isa = PBXFileReference; fileEncoding = 4; lastKnownFileType = sourcecode.c.h; path = OEDBCollectionFolder.h; sourceTree = "<group>"; };
		53439A9713B92C97005C0CC8 /* OEDBCollectionFolder.m */ = {isa = PBXFileReference; fileEncoding = 4; lastKnownFileType = sourcecode.c.objc; path = OEDBCollectionFolder.m; sourceTree = "<group>"; };
		53439A9813B92C97005C0CC8 /* OEDBSmartCollection.h */ = {isa = PBXFileReference; fileEncoding = 4; lastKnownFileType = sourcecode.c.h; path = OEDBSmartCollection.h; sourceTree = "<group>"; };
		53439A9913B92C97005C0CC8 /* OEDBSmartCollection.m */ = {isa = PBXFileReference; fileEncoding = 4; lastKnownFileType = sourcecode.c.objc; path = OEDBSmartCollection.m; sourceTree = "<group>"; };
		53439A9E13B92C9D005C0CC8 /* OEDBGame.h */ = {isa = PBXFileReference; fileEncoding = 4; lastKnownFileType = sourcecode.c.h; path = OEDBGame.h; sourceTree = "<group>"; };
		53439A9F13B92C9D005C0CC8 /* OEDBGame.m */ = {isa = PBXFileReference; fileEncoding = 4; lastKnownFileType = sourcecode.c.objc; path = OEDBGame.m; sourceTree = "<group>"; };
		53439AA013B92C9D005C0CC8 /* OEDBSystem.h */ = {isa = PBXFileReference; fileEncoding = 4; lastKnownFileType = sourcecode.c.h; path = OEDBSystem.h; sourceTree = "<group>"; };
		53439AA113B92C9D005C0CC8 /* OEDBSystem.m */ = {isa = PBXFileReference; fileEncoding = 4; lastKnownFileType = sourcecode.c.objc; path = OEDBSystem.m; sourceTree = "<group>"; };
		53439AA413B92CC7005C0CC8 /* OELibraryController.h */ = {isa = PBXFileReference; fileEncoding = 4; lastKnownFileType = sourcecode.c.h; path = OELibraryController.h; sourceTree = "<group>"; };
		53439AA513B92CC7005C0CC8 /* OELibraryController.m */ = {isa = PBXFileReference; fileEncoding = 4; lastKnownFileType = sourcecode.c.objc; path = OELibraryController.m; sourceTree = "<group>"; };
		53439AA813B92CE5005C0CC8 /* OECollectionViewController.h */ = {isa = PBXFileReference; fileEncoding = 4; lastKnownFileType = sourcecode.c.h; path = OECollectionViewController.h; sourceTree = "<group>"; };
		53439AA913B92CE5005C0CC8 /* OECollectionViewController.m */ = {isa = PBXFileReference; fileEncoding = 4; lastKnownFileType = sourcecode.c.objc; path = OECollectionViewController.m; sourceTree = "<group>"; };
		53439AAA13B92CE5005C0CC8 /* OECollectionViewItemProtocol.h */ = {isa = PBXFileReference; fileEncoding = 4; lastKnownFileType = sourcecode.c.h; path = OECollectionViewItemProtocol.h; sourceTree = "<group>"; };
		53439AAF13B92D1A005C0CC8 /* OECoverFlowDataSourceItem.h */ = {isa = PBXFileReference; fileEncoding = 4; lastKnownFileType = sourcecode.c.h; path = OECoverFlowDataSourceItem.h; sourceTree = "<group>"; };
		53439AB013B92D2D005C0CC8 /* IKSGridViewProtocols.h */ = {isa = PBXFileReference; fileEncoding = 4; lastKnownFileType = sourcecode.c.h; path = IKSGridViewProtocols.h; sourceTree = "<group>"; };
		53439AB113B92DA3005C0CC8 /* OECoverGridDataSourceItem.h */ = {isa = PBXFileReference; fileEncoding = 4; lastKnownFileType = sourcecode.c.h; path = OECoverGridDataSourceItem.h; sourceTree = "<group>"; };
		53439AB213B92DAD005C0CC8 /* IKSGridViewProtocols.h */ = {isa = PBXFileReference; fileEncoding = 4; lastKnownFileType = sourcecode.c.h; path = IKSGridViewProtocols.h; sourceTree = "<group>"; };
		53439AB513B92DD4005C0CC8 /* OECoverGridItemLayer.h */ = {isa = PBXFileReference; fileEncoding = 4; lastKnownFileType = sourcecode.c.h; path = OECoverGridItemLayer.h; sourceTree = "<group>"; };
		53439AB613B92DD4005C0CC8 /* OECoverGridItemLayer.m */ = {isa = PBXFileReference; fileEncoding = 4; lastKnownFileType = sourcecode.c.objc; path = OECoverGridItemLayer.m; sourceTree = "<group>"; };
		53439AB713B92DD4005C0CC8 /* IKSGridItemLayer.h */ = {isa = PBXFileReference; fileEncoding = 4; lastKnownFileType = sourcecode.c.h; path = IKSGridItemLayer.h; sourceTree = "<group>"; };
		53439AB813B92DD4005C0CC8 /* IKSGridItemLayer.m */ = {isa = PBXFileReference; fileEncoding = 4; lastKnownFileType = sourcecode.c.objc; path = IKSGridItemLayer.m; sourceTree = "<group>"; };
		53439ABC13B92DF0005C0CC8 /* OECoverGridGlossLayer.h */ = {isa = PBXFileReference; fileEncoding = 4; lastKnownFileType = sourcecode.c.h; path = OECoverGridGlossLayer.h; sourceTree = "<group>"; };
		53439ABD13B92DF0005C0CC8 /* OECoverGridGlossLayer.m */ = {isa = PBXFileReference; fileEncoding = 4; lastKnownFileType = sourcecode.c.objc; path = OECoverGridGlossLayer.m; sourceTree = "<group>"; };
		53439ABE13B92DF0005C0CC8 /* OECoverGridIndicationLayer.h */ = {isa = PBXFileReference; fileEncoding = 4; lastKnownFileType = sourcecode.c.h; path = OECoverGridIndicationLayer.h; sourceTree = "<group>"; };
		53439ABF13B92DF0005C0CC8 /* OECoverGridIndicationLayer.m */ = {isa = PBXFileReference; fileEncoding = 4; lastKnownFileType = sourcecode.c.objc; path = OECoverGridIndicationLayer.m; sourceTree = "<group>"; };
		53439AC013B92DF0005C0CC8 /* OECoverGridNoArtworkLayer.h */ = {isa = PBXFileReference; fileEncoding = 4; lastKnownFileType = sourcecode.c.h; path = OECoverGridNoArtworkLayer.h; sourceTree = "<group>"; };
		53439AC113B92DF0005C0CC8 /* OECoverGridNoArtworkLayer.m */ = {isa = PBXFileReference; fileEncoding = 4; lastKnownFileType = sourcecode.c.objc; path = OECoverGridNoArtworkLayer.m; sourceTree = "<group>"; };
		53439AC213B92DF0005C0CC8 /* OECoverGridRatingLayer.h */ = {isa = PBXFileReference; fileEncoding = 4; lastKnownFileType = sourcecode.c.h; path = OECoverGridRatingLayer.h; sourceTree = "<group>"; };
		53439AC313B92DF0005C0CC8 /* OECoverGridRatingLayer.m */ = {isa = PBXFileReference; fileEncoding = 4; lastKnownFileType = sourcecode.c.objc; path = OECoverGridRatingLayer.m; sourceTree = "<group>"; };
		53439AC413B92DF0005C0CC8 /* OECoverGridSelectionLayer.h */ = {isa = PBXFileReference; fileEncoding = 4; lastKnownFileType = sourcecode.c.h; path = OECoverGridSelectionLayer.h; sourceTree = "<group>"; };
		53439AC513B92DF0005C0CC8 /* OECoverGridSelectionLayer.m */ = {isa = PBXFileReference; fileEncoding = 4; lastKnownFileType = sourcecode.c.objc; path = OECoverGridSelectionLayer.m; sourceTree = "<group>"; };
		53439ACB13B92E01005C0CC8 /* IKSGridLayoutManager.h */ = {isa = PBXFileReference; fileEncoding = 4; lastKnownFileType = sourcecode.c.h; path = IKSGridLayoutManager.h; sourceTree = "<group>"; };
		53439ACC13B92E01005C0CC8 /* IKSGridLayoutManager.m */ = {isa = PBXFileReference; fileEncoding = 4; lastKnownFileType = sourcecode.c.objc; path = IKSGridLayoutManager.m; sourceTree = "<group>"; };
		53439ACD13B92E01005C0CC8 /* IKSGridView.h */ = {isa = PBXFileReference; fileEncoding = 4; lastKnownFileType = sourcecode.c.h; path = IKSGridView.h; sourceTree = "<group>"; };
		53439ACE13B92E01005C0CC8 /* IKSGridView.m */ = {isa = PBXFileReference; fileEncoding = 4; lastKnownFileType = sourcecode.c.objc; path = IKSGridView.m; sourceTree = "<group>"; };
		53439AD413B92E23005C0CC8 /* OECoverGridForegroundLayer.h */ = {isa = PBXFileReference; fileEncoding = 4; lastKnownFileType = sourcecode.c.h; path = OECoverGridForegroundLayer.h; sourceTree = "<group>"; };
		53439AD513B92E23005C0CC8 /* OECoverGridForegroundLayer.m */ = {isa = PBXFileReference; fileEncoding = 4; lastKnownFileType = sourcecode.c.objc; path = OECoverGridForegroundLayer.m; sourceTree = "<group>"; };
		53439AD813B92E59005C0CC8 /* OEListViewDataSourceItem.h */ = {isa = PBXFileReference; fileEncoding = 4; lastKnownFileType = sourcecode.c.h; path = OEListViewDataSourceItem.h; sourceTree = "<group>"; };
		53439AD913B92E59005C0CC8 /* OERatingCell.h */ = {isa = PBXFileReference; fileEncoding = 4; lastKnownFileType = sourcecode.c.h; path = OERatingCell.h; sourceTree = "<group>"; };
		53439ADA13B92E59005C0CC8 /* OERatingCell.m */ = {isa = PBXFileReference; fileEncoding = 4; lastKnownFileType = sourcecode.c.objc; path = OERatingCell.m; sourceTree = "<group>"; };
		53439ADB13B92E59005C0CC8 /* OETableCornerView.h */ = {isa = PBXFileReference; fileEncoding = 4; lastKnownFileType = sourcecode.c.h; path = OETableCornerView.h; sourceTree = "<group>"; };
		53439ADC13B92E59005C0CC8 /* OETableCornerView.m */ = {isa = PBXFileReference; fileEncoding = 4; lastKnownFileType = sourcecode.c.objc; path = OETableCornerView.m; sourceTree = "<group>"; };
		53439ADD13B92E59005C0CC8 /* OETableHeaderCell.h */ = {isa = PBXFileReference; fileEncoding = 4; lastKnownFileType = sourcecode.c.h; path = OETableHeaderCell.h; sourceTree = "<group>"; };
		53439ADE13B92E59005C0CC8 /* OETableHeaderCell.m */ = {isa = PBXFileReference; fileEncoding = 4; lastKnownFileType = sourcecode.c.objc; path = OETableHeaderCell.m; sourceTree = "<group>"; };
		53439ADF13B92E59005C0CC8 /* OETableHeaderView.h */ = {isa = PBXFileReference; fileEncoding = 4; lastKnownFileType = sourcecode.c.h; path = OETableHeaderView.h; sourceTree = "<group>"; };
		53439AE013B92E59005C0CC8 /* OETableHeaderView.m */ = {isa = PBXFileReference; fileEncoding = 4; lastKnownFileType = sourcecode.c.objc; path = OETableHeaderView.m; sourceTree = "<group>"; };
		53439AE113B92E59005C0CC8 /* OETableView.h */ = {isa = PBXFileReference; fileEncoding = 4; lastKnownFileType = sourcecode.c.h; path = OETableView.h; sourceTree = "<group>"; };
		53439AE213B92E59005C0CC8 /* OETableView.m */ = {isa = PBXFileReference; fileEncoding = 4; lastKnownFileType = sourcecode.c.objc; path = OETableView.m; sourceTree = "<group>"; };
		53439AE913B92E91005C0CC8 /* OELibrarySplitView.h */ = {isa = PBXFileReference; fileEncoding = 4; lastKnownFileType = sourcecode.c.h; path = OELibrarySplitView.h; sourceTree = "<group>"; };
		53439AEA13B92E91005C0CC8 /* OELibrarySplitView.m */ = {isa = PBXFileReference; fileEncoding = 4; lastKnownFileType = sourcecode.c.objc; path = OELibrarySplitView.m; sourceTree = "<group>"; };
		53439AEC13B92E9A005C0CC8 /* OELibraryWindow.h */ = {isa = PBXFileReference; fileEncoding = 4; lastKnownFileType = sourcecode.c.h; path = OELibraryWindow.h; sourceTree = "<group>"; };
		53439AED13B92E9A005C0CC8 /* OELibraryWindow.m */ = {isa = PBXFileReference; fileEncoding = 4; lastKnownFileType = sourcecode.c.objc; path = OELibraryWindow.m; sourceTree = "<group>"; };
		53439AEF13B92EA1005C0CC8 /* OEBackgroundColorView.h */ = {isa = PBXFileReference; fileEncoding = 4; lastKnownFileType = sourcecode.c.h; path = OEBackgroundColorView.h; sourceTree = "<group>"; };
		53439AF013B92EA1005C0CC8 /* OEBackgroundColorView.m */ = {isa = PBXFileReference; fileEncoding = 4; lastKnownFileType = sourcecode.c.objc; path = OEBackgroundColorView.m; sourceTree = "<group>"; };
		53439AF213B92EA8005C0CC8 /* OESearchFieldCell.h */ = {isa = PBXFileReference; fileEncoding = 4; lastKnownFileType = sourcecode.c.h; path = OESearchFieldCell.h; sourceTree = "<group>"; };
		53439AF313B92EA8005C0CC8 /* OESearchFieldCell.m */ = {isa = PBXFileReference; fileEncoding = 4; lastKnownFileType = sourcecode.c.objc; path = OESearchFieldCell.m; sourceTree = "<group>"; };
		53439AF513B92EAD005C0CC8 /* OESlider.h */ = {isa = PBXFileReference; fileEncoding = 4; lastKnownFileType = sourcecode.c.h; path = OESlider.h; sourceTree = "<group>"; };
		53439AF613B92EAD005C0CC8 /* OESlider.m */ = {isa = PBXFileReference; fileEncoding = 4; lastKnownFileType = sourcecode.c.objc; path = OESlider.m; sourceTree = "<group>"; };
		53439AF813B92EB3005C0CC8 /* OEImageButton.h */ = {isa = PBXFileReference; fileEncoding = 4; lastKnownFileType = sourcecode.c.h; path = OEImageButton.h; sourceTree = "<group>"; };
		53439AF913B92EB3005C0CC8 /* OEImageButton.m */ = {isa = PBXFileReference; fileEncoding = 4; lastKnownFileType = sourcecode.c.objc; path = OEImageButton.m; sourceTree = "<group>"; };
		53439AFB13B92EB9005C0CC8 /* OEScroller.h */ = {isa = PBXFileReference; fileEncoding = 4; lastKnownFileType = sourcecode.c.h; path = OEScroller.h; sourceTree = "<group>"; };
		53439AFC13B92EB9005C0CC8 /* OEScroller.m */ = {isa = PBXFileReference; fileEncoding = 4; lastKnownFileType = sourcecode.c.objc; path = OEScroller.m; sourceTree = "<group>"; };
		53439AFE13B92EC1005C0CC8 /* OEScrollView.h */ = {isa = PBXFileReference; fileEncoding = 4; lastKnownFileType = sourcecode.c.h; path = OEScrollView.h; sourceTree = "<group>"; };
		53439AFF13B92EC1005C0CC8 /* OEScrollView.m */ = {isa = PBXFileReference; fileEncoding = 4; lastKnownFileType = sourcecode.c.objc; path = OEScrollView.m; sourceTree = "<group>"; };
		53439B0113B92ED3005C0CC8 /* OECenteredTextFieldCell.h */ = {isa = PBXFileReference; fileEncoding = 4; lastKnownFileType = sourcecode.c.h; path = OECenteredTextFieldCell.h; sourceTree = "<group>"; };
		53439B0213B92ED3005C0CC8 /* OECenteredTextFieldCell.m */ = {isa = PBXFileReference; fileEncoding = 4; lastKnownFileType = sourcecode.c.objc; path = OECenteredTextFieldCell.m; sourceTree = "<group>"; };
		53439B0513B92EEC005C0CC8 /* OEFieldEditor.h */ = {isa = PBXFileReference; fileEncoding = 4; lastKnownFileType = sourcecode.c.h; path = OEFieldEditor.h; sourceTree = "<group>"; };
		53439B0613B92EEC005C0CC8 /* OEFieldEditor.m */ = {isa = PBXFileReference; fileEncoding = 4; lastKnownFileType = sourcecode.c.objc; path = OEFieldEditor.m; sourceTree = "<group>"; };
		53439B0813B92EF2005C0CC8 /* OEUIDrawingUtils.h */ = {isa = PBXFileReference; fileEncoding = 4; lastKnownFileType = sourcecode.c.h; path = OEUIDrawingUtils.h; sourceTree = "<group>"; };
		53439B0913B92EF2005C0CC8 /* OEUIDrawingUtils.m */ = {isa = PBXFileReference; fileEncoding = 4; lastKnownFileType = sourcecode.c.objc; path = OEUIDrawingUtils.m; sourceTree = "<group>"; };
		53439B0C13B92FFA005C0CC8 /* OESidebarCell.h */ = {isa = PBXFileReference; fileEncoding = 4; lastKnownFileType = sourcecode.c.h; path = OESidebarCell.h; sourceTree = "<group>"; };
		53439B0D13B92FFA005C0CC8 /* OESidebarCell.m */ = {isa = PBXFileReference; fileEncoding = 4; lastKnownFileType = sourcecode.c.objc; path = OESidebarCell.m; sourceTree = "<group>"; };
		53439B0E13B92FFA005C0CC8 /* OESidebarController.h */ = {isa = PBXFileReference; fileEncoding = 4; lastKnownFileType = sourcecode.c.h; path = OESidebarController.h; sourceTree = "<group>"; };
		53439B0F13B92FFA005C0CC8 /* OESidebarController.m */ = {isa = PBXFileReference; fileEncoding = 4; lastKnownFileType = sourcecode.c.objc; path = OESidebarController.m; sourceTree = "<group>"; };
		53439B1013B92FFA005C0CC8 /* OESideBarDataSourceItem.h */ = {isa = PBXFileReference; fileEncoding = 4; lastKnownFileType = sourcecode.c.h; path = OESideBarDataSourceItem.h; sourceTree = "<group>"; };
		53439B1113B92FFA005C0CC8 /* OESidebarFieldEditor.h */ = {isa = PBXFileReference; fileEncoding = 4; lastKnownFileType = sourcecode.c.h; path = OESidebarFieldEditor.h; sourceTree = "<group>"; };
		53439B1213B92FFA005C0CC8 /* OESidebarFieldEditor.m */ = {isa = PBXFileReference; fileEncoding = 4; lastKnownFileType = sourcecode.c.objc; path = OESidebarFieldEditor.m; sourceTree = "<group>"; };
		53439B1313B92FFA005C0CC8 /* OESideBarGroupItem.h */ = {isa = PBXFileReference; fileEncoding = 4; lastKnownFileType = sourcecode.c.h; path = OESideBarGroupItem.h; sourceTree = "<group>"; };
		53439B1413B92FFA005C0CC8 /* OESidebarGroupItem.m */ = {isa = PBXFileReference; fileEncoding = 4; lastKnownFileType = sourcecode.c.objc; path = OESidebarGroupItem.m; sourceTree = "<group>"; };
		53439B1513B92FFA005C0CC8 /* OESidebarOutlineView.h */ = {isa = PBXFileReference; fileEncoding = 4; lastKnownFileType = sourcecode.c.h; path = OESidebarOutlineView.h; sourceTree = "<group>"; };
		53439B1613B92FFA005C0CC8 /* OESidebarOutlineView.m */ = {isa = PBXFileReference; fileEncoding = 4; lastKnownFileType = sourcecode.c.objc; path = OESidebarOutlineView.m; sourceTree = "<group>"; };
		53439B1D13B93078005C0CC8 /* OEMenu.h */ = {isa = PBXFileReference; fileEncoding = 4; lastKnownFileType = sourcecode.c.h; path = OEMenu.h; sourceTree = "<group>"; };
		53439B1E13B93078005C0CC8 /* OEMenu.m */ = {isa = PBXFileReference; fileEncoding = 4; lastKnownFileType = sourcecode.c.objc; path = OEMenu.m; sourceTree = "<group>"; };
		53439B2413B930A1005C0CC8 /* OEPrefCoreSliderLabelCell.h */ = {isa = PBXFileReference; fileEncoding = 4; lastKnownFileType = sourcecode.c.h; path = OEPrefCoreSliderLabelCell.h; sourceTree = "<group>"; };
		53439B2513B930A1005C0CC8 /* OEPrefCoreSliderLabelCell.m */ = {isa = PBXFileReference; fileEncoding = 4; lastKnownFileType = sourcecode.c.objc; path = OEPrefCoreSliderLabelCell.m; sourceTree = "<group>"; };
		53439B2613B930A1005C0CC8 /* OEPrefCtrlHeadlineLabelCell.h */ = {isa = PBXFileReference; fileEncoding = 4; lastKnownFileType = sourcecode.c.h; path = OEPrefCtrlHeadlineLabelCell.h; sourceTree = "<group>"; };
		53439B2713B930A1005C0CC8 /* OEPrefCtrlHeadlineLabelCell.m */ = {isa = PBXFileReference; fileEncoding = 4; lastKnownFileType = sourcecode.c.objc; path = OEPrefCtrlHeadlineLabelCell.m; sourceTree = "<group>"; };
		53439B2813B930A1005C0CC8 /* OEPrefCtrlLabelCell.h */ = {isa = PBXFileReference; fileEncoding = 4; lastKnownFileType = sourcecode.c.h; path = OEPrefCtrlLabelCell.h; sourceTree = "<group>"; };
		53439B2913B930A1005C0CC8 /* OEPrefCtrlLabelCell.m */ = {isa = PBXFileReference; fileEncoding = 4; lastKnownFileType = sourcecode.c.objc; path = OEPrefCtrlLabelCell.m; sourceTree = "<group>"; };
		53439B2A13B930A1005C0CC8 /* OEPrefHeadlineLabelCell.h */ = {isa = PBXFileReference; fileEncoding = 4; lastKnownFileType = sourcecode.c.h; path = OEPrefHeadlineLabelCell.h; sourceTree = "<group>"; };
		53439B2B13B930A1005C0CC8 /* OEPrefHeadlineLabelCell.m */ = {isa = PBXFileReference; fileEncoding = 4; lastKnownFileType = sourcecode.c.objc; path = OEPrefHeadlineLabelCell.m; sourceTree = "<group>"; };
		53439B2C13B930A1005C0CC8 /* OEPrefLabelCell.h */ = {isa = PBXFileReference; fileEncoding = 4; lastKnownFileType = sourcecode.c.h; path = OEPrefLabelCell.h; sourceTree = "<group>"; };
		53439B2D13B930A1005C0CC8 /* OEPrefLabelCell.m */ = {isa = PBXFileReference; fileEncoding = 4; lastKnownFileType = sourcecode.c.objc; path = OEPrefLabelCell.m; sourceTree = "<group>"; };
		53439B3413B930D9005C0CC8 /* OECoreView.h */ = {isa = PBXFileReference; fileEncoding = 4; lastKnownFileType = sourcecode.c.h; path = OECoreView.h; sourceTree = "<group>"; };
		53439B3513B930D9005C0CC8 /* OECoreView.m */ = {isa = PBXFileReference; fileEncoding = 4; lastKnownFileType = sourcecode.c.objc; lineEnding = 0; path = OECoreView.m; sourceTree = "<group>"; xcLanguageSpecificationIdentifier = xcode.lang.objc; };
		53439B3713B930E0005C0CC8 /* OEHorizontalLine.h */ = {isa = PBXFileReference; fileEncoding = 4; lastKnownFileType = sourcecode.c.h; path = OEHorizontalLine.h; sourceTree = "<group>"; };
		53439B3813B930E0005C0CC8 /* OEHorizontalLine.m */ = {isa = PBXFileReference; fileEncoding = 4; lastKnownFileType = sourcecode.c.objc; path = OEHorizontalLine.m; sourceTree = "<group>"; };
		53439B3C13B93119005C0CC8 /* OECheckBox.h */ = {isa = PBXFileReference; fileEncoding = 4; lastKnownFileType = sourcecode.c.h; path = OECheckBox.h; sourceTree = "<group>"; };
		53439B3D13B93119005C0CC8 /* OECheckBox.m */ = {isa = PBXFileReference; fileEncoding = 4; lastKnownFileType = sourcecode.c.objc; path = OECheckBox.m; sourceTree = "<group>"; };
		53439B3E13B93119005C0CC8 /* OEControlsPopupButton.h */ = {isa = PBXFileReference; fileEncoding = 4; lastKnownFileType = sourcecode.c.h; path = OEControlsPopupButton.h; sourceTree = "<group>"; };
		53439B3F13B93119005C0CC8 /* OEControlsPopupButton.m */ = {isa = PBXFileReference; fileEncoding = 4; lastKnownFileType = sourcecode.c.objc; path = OEControlsPopupButton.m; sourceTree = "<group>"; };
		53439B4213B93138005C0CC8 /* OECoreSliderCell.h */ = {isa = PBXFileReference; fileEncoding = 4; lastKnownFileType = sourcecode.c.h; path = OECoreSliderCell.h; sourceTree = "<group>"; };
		53439B4313B93138005C0CC8 /* OECoreSliderCell.m */ = {isa = PBXFileReference; fileEncoding = 4; lastKnownFileType = sourcecode.c.objc; path = OECoreSliderCell.m; sourceTree = "<group>"; };
		53439B4413B93138005C0CC8 /* OECtrlPopUpButtonCell.h */ = {isa = PBXFileReference; fileEncoding = 4; lastKnownFileType = sourcecode.c.h; path = OECtrlPopUpButtonCell.h; sourceTree = "<group>"; };
		53439B4513B93138005C0CC8 /* OECtrlPopUpButtonCell.m */ = {isa = PBXFileReference; fileEncoding = 4; lastKnownFileType = sourcecode.c.objc; path = OECtrlPopUpButtonCell.m; sourceTree = "<group>"; };
		53439B4613B93138005C0CC8 /* OEPopUpButtonCell.h */ = {isa = PBXFileReference; fileEncoding = 4; lastKnownFileType = sourcecode.c.h; path = OEPopUpButtonCell.h; sourceTree = "<group>"; };
		53439B4713B93138005C0CC8 /* OEPopUpButtonCell.m */ = {isa = PBXFileReference; fileEncoding = 4; lastKnownFileType = sourcecode.c.objc; path = OEPopUpButtonCell.m; sourceTree = "<group>"; };
		53439B4813B93138005C0CC8 /* OEPrefButtonCell.h */ = {isa = PBXFileReference; fileEncoding = 4; lastKnownFileType = sourcecode.c.h; path = OEPrefButtonCell.h; sourceTree = "<group>"; };
		53439B4913B93138005C0CC8 /* OEPrefButtonCell.m */ = {isa = PBXFileReference; fileEncoding = 4; lastKnownFileType = sourcecode.c.objc; path = OEPrefButtonCell.m; sourceTree = "<group>"; };
		53439B4F13B9316F005C0CC8 /* OEPrefBoxControls.h */ = {isa = PBXFileReference; fileEncoding = 4; lastKnownFileType = sourcecode.c.h; path = OEPrefBoxControls.h; sourceTree = "<group>"; };
		53439B5013B9316F005C0CC8 /* OEPrefBoxControls.m */ = {isa = PBXFileReference; fileEncoding = 4; lastKnownFileType = sourcecode.c.objc; path = OEPrefBoxControls.m; sourceTree = "<group>"; };
		53439B5113B9316F005C0CC8 /* OEPrefBoxDark.h */ = {isa = PBXFileReference; fileEncoding = 4; lastKnownFileType = sourcecode.c.h; path = OEPrefBoxDark.h; sourceTree = "<group>"; };
		53439B5213B9316F005C0CC8 /* OEPrefBoxDark.m */ = {isa = PBXFileReference; fileEncoding = 4; lastKnownFileType = sourcecode.c.objc; path = OEPrefBoxDark.m; sourceTree = "<group>"; };
		53439B5313B9316F005C0CC8 /* OEPrefBoxPlain.h */ = {isa = PBXFileReference; fileEncoding = 4; lastKnownFileType = sourcecode.c.h; path = OEPrefBoxPlain.h; sourceTree = "<group>"; };
		53439B5413B9316F005C0CC8 /* OEPrefBoxPlain.m */ = {isa = PBXFileReference; fileEncoding = 4; lastKnownFileType = sourcecode.c.objc; path = OEPrefBoxPlain.m; sourceTree = "<group>"; };
		53439B5813B93255005C0CC8 /* OEAttributedTextFieldCell.h */ = {isa = PBXFileReference; fileEncoding = 4; lastKnownFileType = sourcecode.c.h; path = OEAttributedTextFieldCell.h; sourceTree = "<group>"; };
		53439B5913B93255005C0CC8 /* OEAttributedTextFieldCell.m */ = {isa = PBXFileReference; fileEncoding = 4; lastKnownFileType = sourcecode.c.objc; path = OEAttributedTextFieldCell.m; sourceTree = "<group>"; };
		53439B5B13B9326D005C0CC8 /* INAppStoreWindow.h */ = {isa = PBXFileReference; fileEncoding = 4; lastKnownFileType = sourcecode.c.h; path = INAppStoreWindow.h; sourceTree = "<group>"; };
		53439B5C13B9326D005C0CC8 /* INAppStoreWindow.m */ = {isa = PBXFileReference; fileEncoding = 4; lastKnownFileType = sourcecode.c.objc; path = INAppStoreWindow.m; sourceTree = "<group>"; };
		53439B5F13B93281005C0CC8 /* OEToolbarView.h */ = {isa = PBXFileReference; fileEncoding = 4; lastKnownFileType = sourcecode.c.h; lineEnding = 0; path = OEToolbarView.h; sourceTree = "<group>"; xcLanguageSpecificationIdentifier = xcode.lang.objcpp; };
		53439B6013B93281005C0CC8 /* OEToolbarView.m */ = {isa = PBXFileReference; fileEncoding = 4; lastKnownFileType = sourcecode.c.objc; lineEnding = 0; path = OEToolbarView.m; sourceTree = "<group>"; xcLanguageSpecificationIdentifier = xcode.lang.objc; };
		53439B6213B932A1005C0CC8 /* OEBackgroundGradientView.h */ = {isa = PBXFileReference; fileEncoding = 4; lastKnownFileType = sourcecode.c.h; path = OEBackgroundGradientView.h; sourceTree = "<group>"; };
		53439B6313B932A1005C0CC8 /* OEBackgroundGradientView.m */ = {isa = PBXFileReference; fileEncoding = 4; lastKnownFileType = sourcecode.c.objc; path = OEBackgroundGradientView.m; sourceTree = "<group>"; };
		53439B6413B932A1005C0CC8 /* OEBackgroundImageView.h */ = {isa = PBXFileReference; fileEncoding = 4; lastKnownFileType = sourcecode.c.h; path = OEBackgroundImageView.h; sourceTree = "<group>"; };
		53439B6513B932A1005C0CC8 /* OEBackgroundImageView.m */ = {isa = PBXFileReference; fileEncoding = 4; lastKnownFileType = sourcecode.c.objc; path = OEBackgroundImageView.m; sourceTree = "<group>"; };
		53439B6813B932C5005C0CC8 /* OEPreferencePane.h */ = {isa = PBXFileReference; fileEncoding = 4; lastKnownFileType = sourcecode.c.h; path = OEPreferencePane.h; sourceTree = "<group>"; };
		53439B6913B932CE005C0CC8 /* OEPreferencesController.h */ = {isa = PBXFileReference; fileEncoding = 4; lastKnownFileType = sourcecode.c.h; path = OEPreferencesController.h; sourceTree = "<group>"; };
		53439B6A13B932CE005C0CC8 /* OEPreferencesController.m */ = {isa = PBXFileReference; fileEncoding = 4; lastKnownFileType = sourcecode.c.objc; lineEnding = 0; path = OEPreferencesController.m; sourceTree = "<group>"; xcLanguageSpecificationIdentifier = xcode.lang.objc; };
		53439B6C13B932DB005C0CC8 /* OEPrefLibraryController.h */ = {isa = PBXFileReference; fileEncoding = 4; lastKnownFileType = sourcecode.c.h; path = OEPrefLibraryController.h; sourceTree = "<group>"; };
		53439B6D13B932DB005C0CC8 /* OEPrefLibraryController.m */ = {isa = PBXFileReference; fileEncoding = 4; lastKnownFileType = sourcecode.c.objc; path = OEPrefLibraryController.m; sourceTree = "<group>"; };
		53439B6F13B932ED005C0CC8 /* OEPrefGameplayController.h */ = {isa = PBXFileReference; fileEncoding = 4; lastKnownFileType = sourcecode.c.h; path = OEPrefGameplayController.h; sourceTree = "<group>"; };
		53439B7013B932ED005C0CC8 /* OEPrefGameplayController.m */ = {isa = PBXFileReference; fileEncoding = 4; lastKnownFileType = sourcecode.c.objc; path = OEPrefGameplayController.m; sourceTree = "<group>"; };
		53439B7213B932FA005C0CC8 /* OEPrefControlsController.h */ = {isa = PBXFileReference; fileEncoding = 4; lastKnownFileType = sourcecode.c.h; path = OEPrefControlsController.h; sourceTree = "<group>"; };
		53439B7313B932FA005C0CC8 /* OEPrefControlsController.m */ = {isa = PBXFileReference; fileEncoding = 4; lastKnownFileType = sourcecode.c.objc; path = OEPrefControlsController.m; sourceTree = "<group>"; };
		53439B7513B93303005C0CC8 /* OEPrefCoresController.h */ = {isa = PBXFileReference; fileEncoding = 4; lastKnownFileType = sourcecode.c.h; path = OEPrefCoresController.h; sourceTree = "<group>"; };
		53439B7613B93303005C0CC8 /* OEPrefCoresController.m */ = {isa = PBXFileReference; fileEncoding = 4; lastKnownFileType = sourcecode.c.objc; path = OEPrefCoresController.m; sourceTree = "<group>"; };
		53439B7813B933B8005C0CC8 /* OEHUDControls.h */ = {isa = PBXFileReference; fileEncoding = 4; lastKnownFileType = sourcecode.c.h; path = OEHUDControls.h; sourceTree = "<group>"; };
		53439B7913B933B8005C0CC8 /* OEHUDControls.m */ = {isa = PBXFileReference; fileEncoding = 4; lastKnownFileType = sourcecode.c.objc; path = OEHUDControls.m; sourceTree = "<group>"; };
		53439B7C13B933D0005C0CC8 /* OEHUDSlider.h */ = {isa = PBXFileReference; fileEncoding = 4; lastKnownFileType = sourcecode.c.h; path = OEHUDSlider.h; sourceTree = "<group>"; };
		53439B7D13B933D0005C0CC8 /* OEHUDSlider.m */ = {isa = PBXFileReference; fileEncoding = 4; lastKnownFileType = sourcecode.c.objc; path = OEHUDSlider.m; sourceTree = "<group>"; };
		53439B8013B933E9005C0CC8 /* OEHUDWindow.h */ = {isa = PBXFileReference; fileEncoding = 4; lastKnownFileType = sourcecode.c.h; path = OEHUDWindow.h; sourceTree = "<group>"; };
		53439B8113B933E9005C0CC8 /* OEHUDWindow.m */ = {isa = PBXFileReference; fileEncoding = 4; lastKnownFileType = sourcecode.c.objc; path = OEHUDWindow.m; sourceTree = "<group>"; };
		53439B8313B9342F005C0CC8 /* OEHUDButtonCell.h */ = {isa = PBXFileReference; fileEncoding = 4; lastKnownFileType = sourcecode.c.h; path = OEHUDButtonCell.h; sourceTree = "<group>"; };
		53439B8413B9342F005C0CC8 /* OEHUDButtonCell.m */ = {isa = PBXFileReference; fileEncoding = 4; lastKnownFileType = sourcecode.c.objc; path = OEHUDButtonCell.m; sourceTree = "<group>"; };
		53439B8613B934DB005C0CC8 /* ImageKit.framework */ = {isa = PBXFileReference; lastKnownFileType = wrapper.framework; name = ImageKit.framework; path = /System/Library/Frameworks/Quartz.framework/Versions/A/Frameworks/ImageKit.framework; sourceTree = "<absolute>"; };
		53439B8813B936DA005C0CC8 /* CollectionViewController.xib */ = {isa = PBXFileReference; fileEncoding = 4; lastKnownFileType = file.xib; path = CollectionViewController.xib; sourceTree = "<group>"; };
		53439B8A13B936E1005C0CC8 /* Library.xib */ = {isa = PBXFileReference; fileEncoding = 4; lastKnownFileType = file.xib; path = Library.xib; sourceTree = "<group>"; };
		53439B8C13B936EA005C0CC8 /* Preferences.xib */ = {isa = PBXFileReference; fileEncoding = 4; lastKnownFileType = file.xib; path = Preferences.xib; sourceTree = "<group>"; };
		53439B8E13B937DB005C0CC8 /* NSImage+OEHighlight.h */ = {isa = PBXFileReference; fileEncoding = 4; lastKnownFileType = sourcecode.c.h; path = "NSImage+OEHighlight.h"; sourceTree = "<group>"; };
		53439B8F13B937DB005C0CC8 /* NSImage+OEHighlight.m */ = {isa = PBXFileReference; fileEncoding = 4; lastKnownFileType = sourcecode.c.objc; path = "NSImage+OEHighlight.m"; sourceTree = "<group>"; };
		53439B9113B937EA005C0CC8 /* NSImage+OEDrawingAdditions.h */ = {isa = PBXFileReference; fileEncoding = 4; lastKnownFileType = sourcecode.c.h; path = "NSImage+OEDrawingAdditions.h"; sourceTree = "<group>"; };
		53439B9213B937EA005C0CC8 /* NSImage+OEDrawingAdditions.m */ = {isa = PBXFileReference; fileEncoding = 4; lastKnownFileType = sourcecode.c.objc; path = "NSImage+OEDrawingAdditions.m"; sourceTree = "<group>"; };
		53439B9413B937F5005C0CC8 /* NSURL+OELibraryAdditions.h */ = {isa = PBXFileReference; fileEncoding = 4; lastKnownFileType = sourcecode.c.h; path = "NSURL+OELibraryAdditions.h"; sourceTree = "<group>"; };
		53439B9513B937F5005C0CC8 /* NSURL+OELibraryAdditions.m */ = {isa = PBXFileReference; fileEncoding = 4; lastKnownFileType = sourcecode.c.objc; path = "NSURL+OELibraryAdditions.m"; sourceTree = "<group>"; };
		53439B9713B937FD005C0CC8 /* NSColor+IKSAdditions.h */ = {isa = PBXFileReference; fileEncoding = 4; lastKnownFileType = sourcecode.c.h; path = "NSColor+IKSAdditions.h"; sourceTree = "<group>"; };
		53439B9813B937FD005C0CC8 /* NSColor+IKSAdditions.m */ = {isa = PBXFileReference; fileEncoding = 4; lastKnownFileType = sourcecode.c.objc; path = "NSColor+IKSAdditions.m"; sourceTree = "<group>"; };
		53439B9A13B9380C005C0CC8 /* DelayedBlockExecution.h */ = {isa = PBXFileReference; fileEncoding = 4; lastKnownFileType = sourcecode.c.h; path = DelayedBlockExecution.h; sourceTree = "<group>"; };
		53439B9B13B9380D005C0CC8 /* DelayedBlockExecution.m */ = {isa = PBXFileReference; fileEncoding = 4; lastKnownFileType = sourcecode.c.objc; path = DelayedBlockExecution.m; sourceTree = "<group>"; };
		53439B9E13B93920005C0CC8 /* arrow_down.png */ = {isa = PBXFileReference; lastKnownFileType = image.png; path = arrow_down.png; sourceTree = "<group>"; };
		53439B9F13B93920005C0CC8 /* arrow_left.png */ = {isa = PBXFileReference; lastKnownFileType = image.png; path = arrow_left.png; sourceTree = "<group>"; };
		53439BA013B93920005C0CC8 /* arrow_right.png */ = {isa = PBXFileReference; lastKnownFileType = image.png; path = arrow_right.png; sourceTree = "<group>"; };
		53439BA113B93920005C0CC8 /* arrow_up.png */ = {isa = PBXFileReference; lastKnownFileType = image.png; path = arrow_up.png; sourceTree = "<group>"; };
		53439BA213B93920005C0CC8 /* background_lighting.pdf */ = {isa = PBXFileReference; lastKnownFileType = image.pdf; path = background_lighting.pdf; sourceTree = "<group>"; };
		53439BA313B93920005C0CC8 /* badge_1.png */ = {isa = PBXFileReference; lastKnownFileType = image.png; path = badge_1.png; sourceTree = "<group>"; };
		53439BA413B93920005C0CC8 /* badge_2.png */ = {isa = PBXFileReference; lastKnownFileType = image.png; path = badge_2.png; sourceTree = "<group>"; };
		53439BA513B93920005C0CC8 /* badge_3.png */ = {isa = PBXFileReference; lastKnownFileType = image.png; path = badge_3.png; sourceTree = "<group>"; };
		53439BA613B93920005C0CC8 /* box_gloss.pdf */ = {isa = PBXFileReference; lastKnownFileType = image.pdf; path = box_gloss.pdf; sourceTree = "<group>"; };
		53439BA713B93920005C0CC8 /* collections.png */ = {isa = PBXFileReference; lastKnownFileType = image.png; path = collections.png; sourceTree = "<group>"; };
		53439BA813B93920005C0CC8 /* consoles.png */ = {isa = PBXFileReference; lastKnownFileType = image.png; path = consoles.png; sourceTree = "<group>"; };
		53439BAA13B93920005C0CC8 /* hud_bar.png */ = {isa = PBXFileReference; lastKnownFileType = image.png; path = hud_bar.png; sourceTree = "<group>"; };
		53439BAB13B93920005C0CC8 /* hud_button.png */ = {isa = PBXFileReference; lastKnownFileType = image.png; path = hud_button.png; sourceTree = "<group>"; };
		53439BAC13B93920005C0CC8 /* hud_close_button.png */ = {isa = PBXFileReference; lastKnownFileType = image.png; path = hud_close_button.png; sourceTree = "<group>"; };
		53439BAD13B93920005C0CC8 /* hud_fullscreen_glyph.png */ = {isa = PBXFileReference; lastKnownFileType = image.png; path = hud_fullscreen_glyph.png; sourceTree = "<group>"; };
		53439BAE13B93920005C0CC8 /* hud_glyphs.png */ = {isa = PBXFileReference; lastKnownFileType = image.png; path = hud_glyphs.png; sourceTree = "<group>"; };
		53439BAF13B93920005C0CC8 /* hud_slider_level.png */ = {isa = PBXFileReference; lastKnownFileType = image.png; path = hud_slider_level.png; sourceTree = "<group>"; };
		53439BB013B93920005C0CC8 /* hud_slider_thumb.png */ = {isa = PBXFileReference; lastKnownFileType = image.png; path = hud_slider_thumb.png; sourceTree = "<group>"; };
		53439BB113B93920005C0CC8 /* hud_slider_track.png */ = {isa = PBXFileReference; lastKnownFileType = image.png; path = hud_slider_track.png; sourceTree = "<group>"; };
		53439BB213B93920005C0CC8 /* hud_volume.png */ = {isa = PBXFileReference; lastKnownFileType = image.png; path = hud_volume.png; sourceTree = "<group>"; };
		53439BB313B93920005C0CC8 /* hud_window.png */ = {isa = PBXFileReference; lastKnownFileType = image.png; path = hud_window.png; sourceTree = "<group>"; };
		53439BB413B93920005C0CC8 /* grid_rating.png */ = {isa = PBXFileReference; lastKnownFileType = image.png; path = grid_rating.png; sourceTree = "<group>"; };
		53439BB513B93920005C0CC8 /* grid_slider_large.png */ = {isa = PBXFileReference; lastKnownFileType = image.png; path = grid_slider_large.png; sourceTree = "<group>"; };
		53439BB613B93920005C0CC8 /* grid_slider_small.png */ = {isa = PBXFileReference; lastKnownFileType = image.png; path = grid_slider_small.png; sourceTree = "<group>"; };
		53439BB713B93920005C0CC8 /* grid_slider_thumb.png */ = {isa = PBXFileReference; lastKnownFileType = image.png; path = grid_slider_thumb.png; sourceTree = "<group>"; };
		53439BB813B93920005C0CC8 /* grid_slider_track.png */ = {isa = PBXFileReference; lastKnownFileType = image.png; path = grid_slider_track.png; sourceTree = "<group>"; };
		53439BB913B93920005C0CC8 /* knob_horizontal.png */ = {isa = PBXFileReference; lastKnownFileType = image.png; path = knob_horizontal.png; sourceTree = "<group>"; };
		53439BBA13B93920005C0CC8 /* knob_vertical.png */ = {isa = PBXFileReference; lastKnownFileType = image.png; path = knob_vertical.png; sourceTree = "<group>"; };
		53439BBB13B93920005C0CC8 /* list_indicators.png */ = {isa = PBXFileReference; lastKnownFileType = image.png; path = list_indicators.png; sourceTree = "<group>"; };
		53439BBC13B93920005C0CC8 /* list_rating.png */ = {isa = PBXFileReference; lastKnownFileType = image.png; path = list_rating.png; sourceTree = "<group>"; };
		53439BBD13B93920005C0CC8 /* missing_artwork.pdf */ = {isa = PBXFileReference; lastKnownFileType = image.pdf; path = missing_artwork.pdf; sourceTree = "<group>"; };
		53439BBE13B93920005C0CC8 /* missing_rom.pdf */ = {isa = PBXFileReference; lastKnownFileType = image.pdf; path = missing_rom.pdf; sourceTree = "<group>"; };
		53439BBF13B93920005C0CC8 /* noise.png */ = {isa = PBXFileReference; lastKnownFileType = image.png; path = noise.png; sourceTree = "<group>"; };
		53439BC813B93920005C0CC8 /* controls_background.jpg */ = {isa = PBXFileReference; lastKnownFileType = image.jpeg; path = controls_background.jpg; sourceTree = "<group>"; };
		53439BC913B93920005C0CC8 /* controls_tab_icon.png */ = {isa = PBXFileReference; lastKnownFileType = image.png; path = controls_tab_icon.png; sourceTree = "<group>"; };
		53439BCA13B93920005C0CC8 /* core_triangle.png */ = {isa = PBXFileReference; lastKnownFileType = image.png; path = core_triangle.png; sourceTree = "<group>"; };
		53439BCB13B93920005C0CC8 /* cores_tab_icon.png */ = {isa = PBXFileReference; lastKnownFileType = image.png; path = cores_tab_icon.png; sourceTree = "<group>"; };
		53439BCC13B93920005C0CC8 /* dark_box.png */ = {isa = PBXFileReference; lastKnownFileType = image.png; path = dark_box.png; sourceTree = "<group>"; };
		53439BCD13B93920005C0CC8 /* dark_button.png */ = {isa = PBXFileReference; lastKnownFileType = image.png; path = dark_button.png; sourceTree = "<group>"; };
		53439BCE13B93920005C0CC8 /* dark_checkbox.png */ = {isa = PBXFileReference; lastKnownFileType = image.png; path = dark_checkbox.png; sourceTree = "<group>"; };
		53439BCF13B93920005C0CC8 /* dark_inset_box.png */ = {isa = PBXFileReference; lastKnownFileType = image.png; path = dark_inset_box.png; sourceTree = "<group>"; };
		53439BD013B93920005C0CC8 /* dark_menu_body.png */ = {isa = PBXFileReference; lastKnownFileType = image.png; path = dark_menu_body.png; sourceTree = "<group>"; };
		53439BD113B93920005C0CC8 /* dark_menu_popover_arrow.png */ = {isa = PBXFileReference; lastKnownFileType = image.png; path = dark_menu_popover_arrow.png; sourceTree = "<group>"; };
		53439BD213B93920005C0CC8 /* dark_popup_button.png */ = {isa = PBXFileReference; lastKnownFileType = image.png; path = dark_popup_button.png; sourceTree = "<group>"; };
		53439BD313B93920005C0CC8 /* dark_submenu_body.png */ = {isa = PBXFileReference; lastKnownFileType = image.png; path = dark_submenu_body.png; sourceTree = "<group>"; };
		53439BD413B93920005C0CC8 /* gameplay_tab_icon.png */ = {isa = PBXFileReference; lastKnownFileType = image.png; path = gameplay_tab_icon.png; sourceTree = "<group>"; };
		53439BDC13B93920005C0CC8 /* library_tab_icon.png */ = {isa = PBXFileReference; lastKnownFileType = image.png; path = library_tab_icon.png; sourceTree = "<group>"; };
		53439BDD13B93920005C0CC8 /* mark_slider_thumb.png */ = {isa = PBXFileReference; lastKnownFileType = image.png; path = mark_slider_thumb.png; sourceTree = "<group>"; };
		53439BDE13B93920005C0CC8 /* mark_slider_track.png */ = {isa = PBXFileReference; lastKnownFileType = image.png; path = mark_slider_track.png; sourceTree = "<group>"; };
		53439BDF13B93920005C0CC8 /* tab_selector.png */ = {isa = PBXFileReference; lastKnownFileType = image.png; path = tab_selector.png; sourceTree = "<group>"; };
		53439BE013B93920005C0CC8 /* wood_inset_box.png */ = {isa = PBXFileReference; lastKnownFileType = image.png; path = wood_inset_box.png; sourceTree = "<group>"; };
		53439BE113B93920005C0CC8 /* wood_popup_button.png */ = {isa = PBXFileReference; lastKnownFileType = image.png; path = wood_popup_button.png; sourceTree = "<group>"; };
		53439BE213B93920005C0CC8 /* resizer.png */ = {isa = PBXFileReference; lastKnownFileType = image.png; path = resizer.png; sourceTree = "<group>"; };
		53439BE313B93920005C0CC8 /* scrollbar_corner.png */ = {isa = PBXFileReference; lastKnownFileType = image.png; path = scrollbar_corner.png; sourceTree = "<group>"; };
		53439BE413B93920005C0CC8 /* search_cancel.png */ = {isa = PBXFileReference; lastKnownFileType = image.png; path = search_cancel.png; sourceTree = "<group>"; };
		53439BE513B93920005C0CC8 /* search_field.png */ = {isa = PBXFileReference; lastKnownFileType = image.png; path = search_field.png; sourceTree = "<group>"; };
		53439BE613B93920005C0CC8 /* search_loupe.png */ = {isa = PBXFileReference; lastKnownFileType = image.png; path = search_loupe.png; sourceTree = "<group>"; };
		53439BE713B93920005C0CC8 /* selector_ring.png */ = {isa = PBXFileReference; lastKnownFileType = image.png; path = selector_ring.png; sourceTree = "<group>"; };
		53439BE813B93920005C0CC8 /* sort_arrow.png */ = {isa = PBXFileReference; lastKnownFileType = image.png; path = sort_arrow.png; sourceTree = "<group>"; };
		53439BE913B93920005C0CC8 /* spinner.pdf */ = {isa = PBXFileReference; lastKnownFileType = image.pdf; path = spinner.pdf; sourceTree = "<group>"; };
		53439BEA13B93920005C0CC8 /* table_header.png */ = {isa = PBXFileReference; lastKnownFileType = image.png; path = table_header.png; sourceTree = "<group>"; };
		53439BEB13B93920005C0CC8 /* toolbar_add_button.png */ = {isa = PBXFileReference; lastKnownFileType = image.png; path = toolbar_add_button.png; sourceTree = "<group>"; };
		53439BEC13B93920005C0CC8 /* toolbar_sidebar_button.png */ = {isa = PBXFileReference; lastKnownFileType = image.png; path = toolbar_sidebar_button.png; sourceTree = "<group>"; };
		53439BED13B93920005C0CC8 /* toolbar_view_buttons.png */ = {isa = PBXFileReference; lastKnownFileType = image.png; path = toolbar_view_buttons.png; sourceTree = "<group>"; };
		53439BEE13B93920005C0CC8 /* track_horizontal.png */ = {isa = PBXFileReference; lastKnownFileType = image.png; path = track_horizontal.png; sourceTree = "<group>"; };
		53439BEF13B93920005C0CC8 /* track_horizontal_spacer.png */ = {isa = PBXFileReference; lastKnownFileType = image.png; path = track_horizontal_spacer.png; sourceTree = "<group>"; };
		53439BF013B93920005C0CC8 /* track_vertical.png */ = {isa = PBXFileReference; lastKnownFileType = image.png; path = track_vertical.png; sourceTree = "<group>"; };
		53439BF113B93920005C0CC8 /* track_vertical_spacer.png */ = {isa = PBXFileReference; lastKnownFileType = image.png; path = track_vertical_spacer.png; sourceTree = "<group>"; };
		53439C4413B93A89005C0CC8 /* DefaultSystems.plist */ = {isa = PBXFileReference; fileEncoding = 4; lastKnownFileType = text.plist.xml; path = DefaultSystems.plist; sourceTree = "<group>"; };
		53439CB813B9503D005C0CC8 /* OEDatabase.xcdatamodel */ = {isa = PBXFileReference; lastKnownFileType = wrapper.xcdatamodel; path = OEDatabase.xcdatamodel; sourceTree = "<group>"; };
		5380E82313B9596500E76DEF /* IOKit.framework */ = {isa = PBXFileReference; lastKnownFileType = wrapper.framework; name = IOKit.framework; path = System/Library/Frameworks/IOKit.framework; sourceTree = SDKROOT; };
		5380E83013B95C7C00E76DEF /* OpenGL.framework */ = {isa = PBXFileReference; lastKnownFileType = wrapper.framework; name = OpenGL.framework; path = System/Library/Frameworks/OpenGL.framework; sourceTree = SDKROOT; };
		53D32E3113B95E2800A6ACE0 /* AudioUnit.framework */ = {isa = PBXFileReference; lastKnownFileType = wrapper.framework; name = AudioUnit.framework; path = System/Library/Frameworks/AudioUnit.framework; sourceTree = SDKROOT; };
		53D32E3213B95E2800A6ACE0 /* CoreAudio.framework */ = {isa = PBXFileReference; lastKnownFileType = wrapper.framework; name = CoreAudio.framework; path = System/Library/Frameworks/CoreAudio.framework; sourceTree = SDKROOT; };
		53D32E3813B95E6500A6ACE0 /* CoreVideo.framework */ = {isa = PBXFileReference; lastKnownFileType = wrapper.framework; name = CoreVideo.framework; path = System/Library/Frameworks/CoreVideo.framework; sourceTree = SDKROOT; };
		53D32E3B13B95EAB00A6ACE0 /* AudioToolbox.framework */ = {isa = PBXFileReference; lastKnownFileType = wrapper.framework; name = AudioToolbox.framework; path = System/Library/Frameworks/AudioToolbox.framework; sourceTree = SDKROOT; };
		53D32E4513B95F0800A6ACE0 /* Quartz.framework */ = {isa = PBXFileReference; lastKnownFileType = wrapper.framework; name = Quartz.framework; path = System/Library/Frameworks/Quartz.framework; sourceTree = SDKROOT; };
		53D32E4B13B95F5400A6ACE0 /* QTKit.framework */ = {isa = PBXFileReference; lastKnownFileType = wrapper.framework; name = QTKit.framework; path = System/Library/Frameworks/QTKit.framework; sourceTree = SDKROOT; };
		82242D4E0FF7055000FBD432 /* NSAttributedString+Hyperlink.m */ = {isa = PBXFileReference; fileEncoding = 4; lastKnownFileType = sourcecode.c.objc; path = "NSAttributedString+Hyperlink.m"; sourceTree = "<group>"; };
		82242DA10FF70B5900FBD432 /* NSAttributedString+Hyperlink.h */ = {isa = PBXFileReference; fileEncoding = 4; lastKnownFileType = sourcecode.c.h; path = "NSAttributedString+Hyperlink.h"; sourceTree = "<group>"; };
		82444BA10F51256C007C171B /* OpenEmuBase.framework */ = {isa = PBXFileReference; explicitFileType = wrapper.framework; includeInIndex = 0; path = OpenEmuBase.framework; sourceTree = BUILT_PRODUCTS_DIR; };
		82444BA20F51256C007C171B /* OpenEmuBase-Info.plist */ = {isa = PBXFileReference; lastKnownFileType = text.plist.xml; path = "OpenEmuBase-Info.plist"; sourceTree = "<group>"; };
		826844C31022A0630019C7B0 /* smaller.tif */ = {isa = PBXFileReference; lastKnownFileType = image.tiff; path = smaller.tif; sourceTree = "<group>"; };
		826844C41022A0630019C7B0 /* larger.tif */ = {isa = PBXFileReference; lastKnownFileType = image.tiff; path = larger.tif; sourceTree = "<group>"; };
		8283882A0E6CE13C00A96E2C /* OEGameDocumentController.h */ = {isa = PBXFileReference; fileEncoding = 4; lastKnownFileType = sourcecode.c.h; path = OEGameDocumentController.h; sourceTree = "<group>"; };
		8283882B0E6CE13C00A96E2C /* OEGameDocumentController.m */ = {isa = PBXFileReference; fileEncoding = 4; lastKnownFileType = sourcecode.c.objc; path = OEGameDocumentController.m; sourceTree = "<group>"; };
		828389A80E6CF3A500A96E2C /* OEGameCore.h */ = {isa = PBXFileReference; fileEncoding = 4; lastKnownFileType = sourcecode.c.h; path = OEGameCore.h; sourceTree = "<group>"; };
		8288A0F41027E16600671FE1 /* OEDownloadCell.h */ = {isa = PBXFileReference; fileEncoding = 4; lastKnownFileType = sourcecode.c.h; path = OEDownloadCell.h; sourceTree = "<group>"; };
		8288A0F51027E16600671FE1 /* OEDownloadCell.m */ = {isa = PBXFileReference; fileEncoding = 4; lastKnownFileType = sourcecode.c.objc; path = OEDownloadCell.m; sourceTree = "<group>"; };
<<<<<<< HEAD
=======
		828E65990E8466A100B1860B /* OpenEmuQC-Info.plist */ = {isa = PBXFileReference; lastKnownFileType = text.plist.xml; path = "OpenEmuQC-Info.plist"; sourceTree = "<group>"; };
		828E65BF0E84675600B1860B /* OpenEmuQC_Prefix.pch */ = {isa = PBXFileReference; fileEncoding = 4; lastKnownFileType = sourcecode.c.h; path = OpenEmuQC_Prefix.pch; sourceTree = "<group>"; };
		828E65D20E8467A400B1860B /* Cocoa.framework */ = {isa = PBXFileReference; lastKnownFileType = wrapper.framework; name = Cocoa.framework; path = System/Library/Frameworks/Cocoa.framework; sourceTree = SDKROOT; };
		828E65D60E8467AA00B1860B /* Quartz.framework */ = {isa = PBXFileReference; lastKnownFileType = wrapper.framework; name = Quartz.framework; path = System/Library/Frameworks/Quartz.framework; sourceTree = SDKROOT; };
>>>>>>> 73db4be3
		828ED4D50E7D98940059F397 /* OEGamePickerController.h */ = {isa = PBXFileReference; fileEncoding = 4; lastKnownFileType = sourcecode.c.h; path = OEGamePickerController.h; sourceTree = "<group>"; };
		828ED4D60E7D98940059F397 /* OEGamePickerController.m */ = {isa = PBXFileReference; fileEncoding = 4; lastKnownFileType = sourcecode.c.objc; path = OEGamePickerController.m; sourceTree = "<group>"; };
		828ED4D90E7D98A10059F397 /* English */ = {isa = PBXFileReference; lastKnownFileType = file.xib; name = English; path = English.lproj/GameFilePicker.xib; sourceTree = "<group>"; };
		829022A80F47F90D00BB7AB7 /* OEGameQTRecorder.h */ = {isa = PBXFileReference; fileEncoding = 4; lastKnownFileType = sourcecode.c.h; path = OEGameQTRecorder.h; sourceTree = "<group>"; };
		829022A90F47F90D00BB7AB7 /* OEGameQTRecorder.m */ = {isa = PBXFileReference; fileEncoding = 4; lastKnownFileType = sourcecode.c.objc; path = OEGameQTRecorder.m; sourceTree = "<group>"; };
		82965F841041DC3200F30B74 /* OECorePicker.xib */ = {isa = PBXFileReference; lastKnownFileType = file.xib; path = OECorePicker.xib; sourceTree = "<group>"; };
		82965F861041DC4600F30B74 /* OECorePickerController.h */ = {isa = PBXFileReference; fileEncoding = 4; lastKnownFileType = sourcecode.c.h; path = OECorePickerController.h; sourceTree = "<group>"; };
		82965F871041DC4600F30B74 /* OECorePickerController.m */ = {isa = PBXFileReference; fileEncoding = 4; lastKnownFileType = sourcecode.c.objc; path = OECorePickerController.m; sourceTree = "<group>"; };
		829779320E743F2A00631240 /* OEGameAudio.h */ = {isa = PBXFileReference; fileEncoding = 4; lastKnownFileType = sourcecode.c.h; path = OEGameAudio.h; sourceTree = "<group>"; };
		829779330E743F2A00631240 /* OEGameAudio.m */ = {isa = PBXFileReference; fileEncoding = 4; lastKnownFileType = sourcecode.c.objc; path = OEGameAudio.m; sourceTree = "<group>"; };
		82AD1B2F0FD1BD2A00B3A8A9 /* OEMap.h */ = {isa = PBXFileReference; fileEncoding = 4; lastKnownFileType = sourcecode.c.h; path = OEMap.h; sourceTree = "<group>"; };
		82AD1B300FD1BD2A00B3A8A9 /* OEMap.m */ = {isa = PBXFileReference; fileEncoding = 4; lastKnownFileType = sourcecode.c.objc; path = OEMap.m; sourceTree = "<group>"; };
		82AFA6670FDDC03500531EE3 /* OERingBuffer.h */ = {isa = PBXFileReference; fileEncoding = 4; lastKnownFileType = sourcecode.c.h; path = OERingBuffer.h; sourceTree = "<group>"; };
		82AFA6680FDDC03500531EE3 /* OERingBuffer.m */ = {isa = PBXFileReference; fileEncoding = 4; lastKnownFileType = sourcecode.c.objc; path = OERingBuffer.m; sourceTree = "<group>"; };
		82C42C8410CAFB480046D1A3 /* download_arrow_down.png */ = {isa = PBXFileReference; lastKnownFileType = image.png; path = download_arrow_down.png; sourceTree = "<group>"; };
		82C42C8510CAFB480046D1A3 /* download_arrow_up.png */ = {isa = PBXFileReference; lastKnownFileType = image.png; path = download_arrow_up.png; sourceTree = "<group>"; };
		82C434120EE393530037C54B /* icon.icns */ = {isa = PBXFileReference; lastKnownFileType = image.icns; path = icon.icns; sourceTree = "<group>"; };
		82C5EFAB1237E76C001262F7 /* AsyncUdpSocket.h */ = {isa = PBXFileReference; fileEncoding = 4; lastKnownFileType = sourcecode.c.h; path = AsyncUdpSocket.h; sourceTree = "<group>"; };
		82C5EFAC1237E76C001262F7 /* AsyncUdpSocket.m */ = {isa = PBXFileReference; fileEncoding = 4; lastKnownFileType = sourcecode.c.objc; path = AsyncUdpSocket.m; sourceTree = "<group>"; };
		82C5EFB11237E7E1001262F7 /* OENetServer.h */ = {isa = PBXFileReference; fileEncoding = 4; lastKnownFileType = sourcecode.c.h; path = OENetServer.h; sourceTree = "<group>"; };
		82C5EFB21237E7E1001262F7 /* OENetServer.m */ = {isa = PBXFileReference; fileEncoding = 4; lastKnownFileType = sourcecode.c.objc; path = OENetServer.m; sourceTree = "<group>"; };
		82C9C96C0F080BD30071460B /* dsa_pub.pem */ = {isa = PBXFileReference; fileEncoding = 4; lastKnownFileType = text; path = dsa_pub.pem; sourceTree = "<group>"; };
		82CAFBB70FEDAA3D00CCDC7E /* config.yaml */ = {isa = PBXFileReference; fileEncoding = 4; lastKnownFileType = text; path = config.yaml; sourceTree = "<group>"; };
		82DD29DA12369F1100B58A8F /* KeyboardUsages.plist */ = {isa = PBXFileReference; fileEncoding = 4; lastKnownFileType = text.plist.xml; path = KeyboardUsages.plist; sourceTree = "<group>"; };
		82DD2B1D1236CF0200B58A8F /* Carbon.framework */ = {isa = PBXFileReference; lastKnownFileType = wrapper.framework; name = Carbon.framework; path = System/Library/Frameworks/Carbon.framework; sourceTree = SDKROOT; };
		82DD2B8C1236D0C400B58A8F /* OEHIDUsageToVK.h */ = {isa = PBXFileReference; fileEncoding = 4; lastKnownFileType = sourcecode.c.h; path = OEHIDUsageToVK.h; sourceTree = "<group>"; };
		82DE446510252F2F007184EB /* IKImageFlowView.h */ = {isa = PBXFileReference; fileEncoding = 4; lastKnownFileType = sourcecode.c.h; path = IKImageFlowView.h; sourceTree = "<group>"; };
		82DE498910263A1A007184EB /* OECoreDownloader.h */ = {isa = PBXFileReference; fileEncoding = 4; lastKnownFileType = sourcecode.c.h; path = OECoreDownloader.h; sourceTree = "<group>"; };
		82DE498A10263A1A007184EB /* OECoreDownloader.m */ = {isa = PBXFileReference; fileEncoding = 4; lastKnownFileType = sourcecode.c.objc; path = OECoreDownloader.m; sourceTree = "<group>"; };
		82DE49EF10263FF3007184EB /* CoreDownloader.xib */ = {isa = PBXFileReference; lastKnownFileType = file.xib; path = CoreDownloader.xib; sourceTree = "<group>"; };
		82DE49F2102641CD007184EB /* OEDownload.h */ = {isa = PBXFileReference; fileEncoding = 4; lastKnownFileType = sourcecode.c.h; path = OEDownload.h; sourceTree = "<group>"; };
		82DE49F3102641CD007184EB /* OEDownload.m */ = {isa = PBXFileReference; fileEncoding = 4; lastKnownFileType = sourcecode.c.objc; path = OEDownload.m; sourceTree = "<group>"; };
		82DE4AEE1026533E007184EB /* UniversalDetector.framework */ = {isa = PBXFileReference; lastKnownFileType = wrapper.framework; path = UniversalDetector.framework; sourceTree = "<group>"; };
		82DE4AEF1026533E007184EB /* XADMaster.framework */ = {isa = PBXFileReference; lastKnownFileType = wrapper.framework; path = XADMaster.framework; sourceTree = "<group>"; };
		82E741890E7209C400AE60C4 /* English */ = {isa = PBXFileReference; lastKnownFileType = file.xib; name = English; path = English.lproj/GameDocument.xib; sourceTree = "<group>"; };
		82F7F7A9101FECFE00533B55 /* SaveStateManager.xib */ = {isa = PBXFileReference; lastKnownFileType = file.xib; path = SaveStateManager.xib; sourceTree = "<group>"; };
		82FC495B102123D100408B4F /* OEFrameEncodeOperation.h */ = {isa = PBXFileReference; fileEncoding = 4; lastKnownFileType = sourcecode.c.h; path = OEFrameEncodeOperation.h; sourceTree = "<group>"; };
		82FC495C102123D100408B4F /* OEFrameEncodeOperation.m */ = {isa = PBXFileReference; fileEncoding = 4; lastKnownFileType = sourcecode.c.objc; path = OEFrameEncodeOperation.m; sourceTree = "<group>"; };
		8305267013FBC934006179C6 /* ArchiveVG.h */ = {isa = PBXFileReference; fileEncoding = 4; lastKnownFileType = sourcecode.c.h; path = ArchiveVG.h; sourceTree = "<group>"; };
		8305267113FBC934006179C6 /* ArchiveVG.m */ = {isa = PBXFileReference; fileEncoding = 4; lastKnownFileType = sourcecode.c.objc; path = ArchiveVG.m; sourceTree = "<group>"; };
		8305267413FBC999006179C6 /* Security.framework */ = {isa = PBXFileReference; lastKnownFileType = wrapper.framework; name = Security.framework; path = System/Library/Frameworks/Security.framework; sourceTree = SDKROOT; };
		8310446F13BE419000B283B0 /* OEHorizontalSplitView.h */ = {isa = PBXFileReference; fileEncoding = 4; lastKnownFileType = sourcecode.c.h; path = OEHorizontalSplitView.h; sourceTree = "<group>"; };
		8310447013BE419000B283B0 /* OEHorizontalSplitView.m */ = {isa = PBXFileReference; fileEncoding = 4; lastKnownFileType = sourcecode.c.objc; path = OEHorizontalSplitView.m; sourceTree = "<group>"; };
		83199720142741790068C865 /* OEROMImporter.h */ = {isa = PBXFileReference; fileEncoding = 4; lastKnownFileType = sourcecode.c.h; path = OEROMImporter.h; sourceTree = "<group>"; };
		83199721142741790068C865 /* OEROMImporter.m */ = {isa = PBXFileReference; fileEncoding = 4; lastKnownFileType = sourcecode.c.objc; path = OEROMImporter.m; sourceTree = "<group>"; };
		8328D9E313C75CAE0026D2A7 /* OEDBImage.h */ = {isa = PBXFileReference; fileEncoding = 4; lastKnownFileType = sourcecode.c.h; path = OEDBImage.h; sourceTree = "<group>"; };
		8328D9E413C75CAE0026D2A7 /* OEDBImage.m */ = {isa = PBXFileReference; fileEncoding = 4; lastKnownFileType = sourcecode.c.objc; path = OEDBImage.m; sourceTree = "<group>"; };
		83507245142F6029005D9033 /* OEControlerImageView.h */ = {isa = PBXFileReference; fileEncoding = 4; lastKnownFileType = sourcecode.c.h; path = OEControlerImageView.h; sourceTree = "<group>"; };
		83507246142F6029005D9033 /* OEControlerImageView.m */ = {isa = PBXFileReference; fileEncoding = 4; lastKnownFileType = sourcecode.c.objc; path = OEControlerImageView.m; sourceTree = "<group>"; };
		83703B3D140E4F9100EC27A7 /* Linear.png */ = {isa = PBXFileReference; lastKnownFileType = image.png; path = Linear.png; sourceTree = "<group>"; };
		83703B3E140E4F9100EC27A7 /* Nearest Neighbor.png */ = {isa = PBXFileReference; lastKnownFileType = image.png; path = "Nearest Neighbor.png"; sourceTree = "<group>"; };
		83703B3F140E4F9100EC27A7 /* Scale2xHQ.png */ = {isa = PBXFileReference; lastKnownFileType = image.png; path = Scale2xHQ.png; sourceTree = "<group>"; };
		83703B40140E4F9100EC27A7 /* Scale2xPlus.png */ = {isa = PBXFileReference; lastKnownFileType = image.png; path = Scale2xPlus.png; sourceTree = "<group>"; };
		83703B41140E4F9100EC27A7 /* Scale4x.png */ = {isa = PBXFileReference; lastKnownFileType = image.png; path = Scale4x.png; sourceTree = "<group>"; };
		83703B42140E4F9100EC27A7 /* Scale4xHQ.png */ = {isa = PBXFileReference; lastKnownFileType = image.png; path = Scale4xHQ.png; sourceTree = "<group>"; };
		83802E69142F6FF900130517 /* controls_highlight.png */ = {isa = PBXFileReference; lastKnownFileType = image.png; path = controls_highlight.png; sourceTree = "<group>"; };
		8382D22E13C5C5BB00906221 /* OEPrefCoresController.xib */ = {isa = PBXFileReference; fileEncoding = 4; lastKnownFileType = file.xib; path = OEPrefCoresController.xib; sourceTree = "<group>"; };
		8382D22F13C5C5BB00906221 /* OEPrefGameplayController.xib */ = {isa = PBXFileReference; fileEncoding = 4; lastKnownFileType = file.xib; path = OEPrefGameplayController.xib; sourceTree = "<group>"; };
		8382D23013C5C5BB00906221 /* OEPrefLibraryController.xib */ = {isa = PBXFileReference; fileEncoding = 4; lastKnownFileType = file.xib; path = OEPrefLibraryController.xib; sourceTree = "<group>"; };
		8382D23413C5C5E100906221 /* OEPrefControlsController.xib */ = {isa = PBXFileReference; fileEncoding = 4; lastKnownFileType = file.xib; path = OEPrefControlsController.xib; sourceTree = "<group>"; };
		838AC27E14434EED00AC74C3 /* OEDBRom.h */ = {isa = PBXFileReference; fileEncoding = 4; lastKnownFileType = sourcecode.c.h; path = OEDBRom.h; sourceTree = "<group>"; };
		838AC27F14434EED00AC74C3 /* OEDBRom.m */ = {isa = PBXFileReference; fileEncoding = 4; lastKnownFileType = sourcecode.c.objc; path = OEDBRom.m; sourceTree = "<group>"; };
		8396CC51140687EE0096F791 /* wood_textfield.png */ = {isa = PBXFileReference; lastKnownFileType = image.png; path = wood_textfield.png; sourceTree = "<group>"; };
		8396CC5414068DA90096F791 /* OEControlsKeyButton.h */ = {isa = PBXFileReference; fileEncoding = 4; lastKnownFileType = sourcecode.c.h; path = OEControlsKeyButton.h; sourceTree = "<group>"; };
		8396CC5514068DA90096F791 /* OEControlsKeyButton.m */ = {isa = PBXFileReference; fileEncoding = 4; lastKnownFileType = sourcecode.c.objc; path = OEControlsKeyButton.m; sourceTree = "<group>"; };
		8396CC5A140693830096F791 /* OEControlsKeyLabelCell.h */ = {isa = PBXFileReference; fileEncoding = 4; lastKnownFileType = sourcecode.c.h; path = OEControlsKeyLabelCell.h; sourceTree = "<group>"; };
		8396CC5B140693830096F791 /* OEControlsKeyLabelCell.m */ = {isa = PBXFileReference; fileEncoding = 4; lastKnownFileType = sourcecode.c.objc; path = OEControlsKeyLabelCell.m; sourceTree = "<group>"; };
		83977F611408FE4700175858 /* controller_snes_eu.png */ = {isa = PBXFileReference; lastKnownFileType = image.png; path = controller_snes_eu.png; sourceTree = "<group>"; };
		83977F621408FE4700175858 /* controller_snes_jap.png */ = {isa = PBXFileReference; lastKnownFileType = image.png; path = controller_snes_jap.png; sourceTree = "<group>"; };
		83977F631408FE4700175858 /* controller_snes_usa.png */ = {isa = PBXFileReference; lastKnownFileType = image.png; path = controller_snes_usa.png; sourceTree = "<group>"; };
		83977F671408FE6700175858 /* controller_gb.png */ = {isa = PBXFileReference; lastKnownFileType = image.png; path = controller_gb.png; sourceTree = "<group>"; };
		83977F691408FE8E00175858 /* controller_fc.png */ = {isa = PBXFileReference; lastKnownFileType = image.png; path = controller_fc.png; sourceTree = "<group>"; };
		83977F6A1408FE8E00175858 /* controller_nes.png */ = {isa = PBXFileReference; lastKnownFileType = image.png; path = controller_nes.png; sourceTree = "<group>"; };
		83977F6D1408FEA800175858 /* controller_sms.png */ = {isa = PBXFileReference; lastKnownFileType = image.png; path = controller_sms.png; sourceTree = "<group>"; };
		83A9011B13FB2D91000F4514 /* NSData+HashingAdditions.h */ = {isa = PBXFileReference; fileEncoding = 4; lastKnownFileType = sourcecode.c.h; path = "NSData+HashingAdditions.h"; sourceTree = "<group>"; };
		83A9011C13FB2D91000F4514 /* NSData+HashingAdditions.m */ = {isa = PBXFileReference; fileEncoding = 4; lastKnownFileType = sourcecode.c.objc; path = "NSData+HashingAdditions.m"; sourceTree = "<group>"; };
		83A9011F13FB2E9D000F4514 /* libcrypto.dylib */ = {isa = PBXFileReference; lastKnownFileType = "compiled.mach-o.dylib"; name = libcrypto.dylib; path = usr/lib/libcrypto.dylib; sourceTree = SDKROOT; };
		83AEF937140B78B6007803D7 /* filter_effect_frame.png */ = {isa = PBXFileReference; lastKnownFileType = image.png; path = filter_effect_frame.png; sourceTree = "<group>"; };
		83AF90851414CBC500B74C5B /* OEHUDGameWindow.h */ = {isa = PBXFileReference; fileEncoding = 4; lastKnownFileType = sourcecode.c.h; path = OEHUDGameWindow.h; sourceTree = "<group>"; };
		83AF90861414CBC500B74C5B /* OEHUDGameWindow.m */ = {isa = PBXFileReference; fileEncoding = 4; lastKnownFileType = sourcecode.c.objc; path = OEHUDGameWindow.m; sourceTree = "<group>"; };
		83B6E43D143E090800BCDB7A /* OELocalizationHelper.h */ = {isa = PBXFileReference; fileEncoding = 4; lastKnownFileType = sourcecode.c.h; path = OELocalizationHelper.h; sourceTree = "<group>"; };
		83B6E43E143E090800BCDB7A /* OELocalizationHelper.m */ = {isa = PBXFileReference; fileEncoding = 4; lastKnownFileType = sourcecode.c.objc; path = OELocalizationHelper.m; sourceTree = "<group>"; };
		83BACFBA1415229C008362DA /* OENewGameDocument.h */ = {isa = PBXFileReference; fileEncoding = 4; lastKnownFileType = sourcecode.c.h; path = OENewGameDocument.h; sourceTree = "<group>"; };
		83BACFBB1415229C008362DA /* OENewGameDocument.m */ = {isa = PBXFileReference; fileEncoding = 4; lastKnownFileType = sourcecode.c.objc; path = OENewGameDocument.m; sourceTree = "<group>"; };
		83CD082B143DEF9A00B6A2E8 /* OEDBSaveState.h */ = {isa = PBXFileReference; fileEncoding = 4; lastKnownFileType = sourcecode.c.h; path = OEDBSaveState.h; sourceTree = "<group>"; };
		83CD082C143DEF9A00B6A2E8 /* OEDBSaveState.m */ = {isa = PBXFileReference; fileEncoding = 4; lastKnownFileType = sourcecode.c.objc; path = OEDBSaveState.m; sourceTree = "<group>"; };
		83DB70DE1442F40B00850CD8 /* OEControlsKeyHeadlineCell.h */ = {isa = PBXFileReference; fileEncoding = 4; lastKnownFileType = sourcecode.c.h; path = OEControlsKeyHeadlineCell.h; sourceTree = "<group>"; };
		83DB70DF1442F40B00850CD8 /* OEControlsKeyHeadlineCell.m */ = {isa = PBXFileReference; fileEncoding = 4; lastKnownFileType = sourcecode.c.objc; path = OEControlsKeyHeadlineCell.m; sourceTree = "<group>"; };
		83F1F83A14448F9800819F98 /* dark_menu_scroll_arrows.png */ = {isa = PBXFileReference; lastKnownFileType = image.png; name = dark_menu_scroll_arrows.png; path = ../dark_menu_scroll_arrows.png; sourceTree = "<group>"; };
		83F688BE13C6433600AA0F83 /* OEGridScrollView.h */ = {isa = PBXFileReference; fileEncoding = 4; lastKnownFileType = sourcecode.c.h; path = OEGridScrollView.h; sourceTree = "<group>"; };
		83F688BF13C6433600AA0F83 /* OEGridScrollView.m */ = {isa = PBXFileReference; fileEncoding = 4; lastKnownFileType = sourcecode.c.objc; path = OEGridScrollView.m; sourceTree = "<group>"; };
		83FA054D13B9DF940055A520 /* Sparkle.framework */ = {isa = PBXFileReference; lastKnownFileType = wrapper.framework; path = Sparkle.framework; sourceTree = SOURCE_ROOT; };
		8D15AC370486D014006FF6A4 /* OpenEmu.app */ = {isa = PBXFileReference; explicitFileType = wrapper.application; includeInIndex = 0; path = OpenEmu.app; sourceTree = BUILT_PRODUCTS_DIR; };
		93B479F612BAB576008618A7 /* OEHIDManager.h */ = {isa = PBXFileReference; fileEncoding = 4; lastKnownFileType = sourcecode.c.h; path = OEHIDManager.h; sourceTree = "<group>"; };
		93B479F712BAB576008618A7 /* OEHIDManager.m */ = {isa = PBXFileReference; fileEncoding = 4; lastKnownFileType = sourcecode.c.objc; path = OEHIDManager.m; sourceTree = "<group>"; };
		C60BF0350F5709FC000D94F6 /* OEGameCoreController.h */ = {isa = PBXFileReference; fileEncoding = 4; lastKnownFileType = sourcecode.c.h; path = OEGameCoreController.h; sourceTree = "<group>"; };
		C60BF0360F5709FC000D94F6 /* OEGameCoreController.m */ = {isa = PBXFileReference; fileEncoding = 4; lastKnownFileType = sourcecode.c.objc; path = OEGameCoreController.m; sourceTree = "<group>"; };
		C60CDDD611780DF100EB472F /* OpenGL Format Table.txt */ = {isa = PBXFileReference; fileEncoding = 4; lastKnownFileType = text; path = "OpenGL Format Table.txt"; sourceTree = "<group>"; };
		C6289C30135B215B00EEE97C /* OESystemPlugin.h */ = {isa = PBXFileReference; fileEncoding = 4; lastKnownFileType = sourcecode.c.h; path = OESystemPlugin.h; sourceTree = "<group>"; };
		C6289C31135B215B00EEE97C /* OESystemPlugin.m */ = {isa = PBXFileReference; fileEncoding = 4; lastKnownFileType = sourcecode.c.objc; path = OESystemPlugin.m; sourceTree = "<group>"; };
		C6289C34135B27C100EEE97C /* OESystemController.h */ = {isa = PBXFileReference; fileEncoding = 4; lastKnownFileType = sourcecode.c.h; path = OESystemController.h; sourceTree = "<group>"; };
		C6289C35135B27C100EEE97C /* OESystemController.m */ = {isa = PBXFileReference; fileEncoding = 4; lastKnownFileType = sourcecode.c.objc; path = OESystemController.m; sourceTree = "<group>"; };
		C62969E10FCEA8BB004F84C4 /* OEControlsViewController.h */ = {isa = PBXFileReference; fileEncoding = 4; lastKnownFileType = sourcecode.c.h; path = OEControlsViewController.h; sourceTree = "<group>"; };
		C62969E20FCEA8BB004F84C4 /* OEControlsViewController.m */ = {isa = PBXFileReference; fileEncoding = 4; lastKnownFileType = sourcecode.c.objc; path = OEControlsViewController.m; sourceTree = "<group>"; };
		C62D53030FFB51D6007C2649 /* OECompositionPlugin.h */ = {isa = PBXFileReference; fileEncoding = 4; lastKnownFileType = sourcecode.c.h; path = OECompositionPlugin.h; sourceTree = "<group>"; };
		C62D53040FFB51D6007C2649 /* OECompositionPlugin.m */ = {isa = PBXFileReference; fileEncoding = 4; lastKnownFileType = sourcecode.c.objc; path = OECompositionPlugin.m; sourceTree = "<group>"; };
		C62F546F0FE6ADC500DF15BA /* OEPlugin.h */ = {isa = PBXFileReference; fileEncoding = 4; lastKnownFileType = sourcecode.c.h; path = OEPlugin.h; sourceTree = "<group>"; };
		C62F54700FE6ADC500DF15BA /* OEPlugin.m */ = {isa = PBXFileReference; fileEncoding = 4; lastKnownFileType = sourcecode.c.objc; path = OEPlugin.m; sourceTree = "<group>"; };
		C62F54990FE6CC1500DF15BA /* OECorePlugin.h */ = {isa = PBXFileReference; fileEncoding = 4; lastKnownFileType = sourcecode.c.h; path = OECorePlugin.h; sourceTree = "<group>"; };
		C62F549A0FE6CC1500DF15BA /* OECorePlugin.m */ = {isa = PBXFileReference; fileEncoding = 4; lastKnownFileType = sourcecode.c.objc; path = OECorePlugin.m; sourceTree = "<group>"; };
		C62F56520FE6FDA700DF15BA /* OEGameLayer.h */ = {isa = PBXFileReference; fileEncoding = 4; lastKnownFileType = sourcecode.c.h; path = OEGameLayer.h; sourceTree = "<group>"; };
		C62F56530FE6FDA700DF15BA /* OEGameLayer.m */ = {isa = PBXFileReference; fileEncoding = 4; lastKnownFileType = sourcecode.c.objc; path = OEGameLayer.m; sourceTree = "<group>"; };
		C63E7C11136298F4001CC78B /* OESystemResponderClient.h */ = {isa = PBXFileReference; fileEncoding = 4; lastKnownFileType = sourcecode.c.h; path = OESystemResponderClient.h; sourceTree = "<group>"; };
		C646574813771F12002A4F70 /* GameBoy Advance.oesystemplugin */ = {isa = PBXFileReference; explicitFileType = wrapper.cfbundle; includeInIndex = 0; path = "GameBoy Advance.oesystemplugin"; sourceTree = BUILT_PRODUCTS_DIR; };
		C646574C13771F12002A4F70 /* GameBoy Advance-Info.plist */ = {isa = PBXFileReference; lastKnownFileType = text.plist.xml; path = "GameBoy Advance-Info.plist"; sourceTree = "<group>"; };
		C646574E13771F12002A4F70 /* en */ = {isa = PBXFileReference; lastKnownFileType = text.plist.strings; name = en; path = en.lproj/InfoPlist.strings; sourceTree = "<group>"; };
		C646575013771F12002A4F70 /* GameBoy Advance-Prefix.pch */ = {isa = PBXFileReference; lastKnownFileType = sourcecode.c.h; path = "GameBoy Advance-Prefix.pch"; sourceTree = "<group>"; };
		C646575A13771F6B002A4F70 /* ControlsPreference.xib */ = {isa = PBXFileReference; fileEncoding = 4; lastKnownFileType = file.xib; path = ControlsPreference.xib; sourceTree = "<group>"; };
		C646575E13771FB0002A4F70 /* OEGBAControlsPreference.h */ = {isa = PBXFileReference; fileEncoding = 4; lastKnownFileType = sourcecode.c.h; path = OEGBAControlsPreference.h; sourceTree = "<group>"; };
		C646575F13771FB0002A4F70 /* OEGBAControlsPreference.m */ = {isa = PBXFileReference; fileEncoding = 4; lastKnownFileType = sourcecode.c.objc; path = OEGBAControlsPreference.m; sourceTree = "<group>"; };
		C6465761137720D5002A4F70 /* OEGBASystemResponderClient.h */ = {isa = PBXFileReference; fileEncoding = 4; lastKnownFileType = sourcecode.c.h; path = OEGBASystemResponderClient.h; sourceTree = "<group>"; };
		C6465762137721D5002A4F70 /* OEGBASystemController.h */ = {isa = PBXFileReference; fileEncoding = 4; lastKnownFileType = sourcecode.c.h; path = OEGBASystemController.h; sourceTree = "<group>"; };
		C6465763137721D5002A4F70 /* OEGBASystemController.m */ = {isa = PBXFileReference; fileEncoding = 4; lastKnownFileType = sourcecode.c.objc; path = OEGBASystemController.m; sourceTree = "<group>"; };
		C646576513772251002A4F70 /* OEGBASystemResponder.h */ = {isa = PBXFileReference; fileEncoding = 4; lastKnownFileType = sourcecode.c.h; path = OEGBASystemResponder.h; sourceTree = "<group>"; };
		C646576613772251002A4F70 /* OEGBASystemResponder.m */ = {isa = PBXFileReference; fileEncoding = 4; lastKnownFileType = sourcecode.c.objc; path = OEGBASystemResponder.m; sourceTree = "<group>"; };
		C6480FC113648F670094FA33 /* SuperNES.oesystemplugin */ = {isa = PBXFileReference; explicitFileType = wrapper.cfbundle; includeInIndex = 0; path = SuperNES.oesystemplugin; sourceTree = BUILT_PRODUCTS_DIR; };
		C6480FC513648F670094FA33 /* SuperNES-Info.plist */ = {isa = PBXFileReference; lastKnownFileType = text.plist.xml; path = "SuperNES-Info.plist"; sourceTree = "<group>"; };
		C6480FC713648F670094FA33 /* en */ = {isa = PBXFileReference; lastKnownFileType = text.plist.strings; name = en; path = en.lproj/InfoPlist.strings; sourceTree = "<group>"; };
		C6480FC913648F670094FA33 /* SuperNES-Prefix.pch */ = {isa = PBXFileReference; lastKnownFileType = sourcecode.c.h; path = "SuperNES-Prefix.pch"; sourceTree = "<group>"; };
		C6480FD0136490250094FA33 /* OESNESSystemController.m */ = {isa = PBXFileReference; fileEncoding = 4; lastKnownFileType = sourcecode.c.objc; path = OESNESSystemController.m; sourceTree = "<group>"; };
		C6480FD1136490250094FA33 /* OESNESSystemResponder.m */ = {isa = PBXFileReference; fileEncoding = 4; lastKnownFileType = sourcecode.c.objc; path = OESNESSystemResponder.m; sourceTree = "<group>"; };
		C6480FD2136490250094FA33 /* OESNESSystemResponder.h */ = {isa = PBXFileReference; fileEncoding = 4; lastKnownFileType = sourcecode.c.h; path = OESNESSystemResponder.h; sourceTree = "<group>"; };
		C6480FD3136490250094FA33 /* OESNESSystemController.h */ = {isa = PBXFileReference; fileEncoding = 4; lastKnownFileType = sourcecode.c.h; path = OESNESSystemController.h; sourceTree = "<group>"; };
		C6480FD913649FF20094FA33 /* OESNESPreferenceViewController.m */ = {isa = PBXFileReference; fileEncoding = 4; lastKnownFileType = sourcecode.c.objc; path = OESNESPreferenceViewController.m; sourceTree = "<group>"; };
		C6480FDA13649FF20094FA33 /* OESNESPreferenceViewController.h */ = {isa = PBXFileReference; fileEncoding = 4; lastKnownFileType = sourcecode.c.h; path = OESNESPreferenceViewController.h; sourceTree = "<group>"; };
		C6480FDC1364A3D60094FA33 /* ControlsPreference.xib */ = {isa = PBXFileReference; fileEncoding = 4; lastKnownFileType = file.xib; path = ControlsPreference.xib; sourceTree = "<group>"; };
		C6480FF91364B18E0094FA33 /* OESNESSystemResponderClient.h */ = {isa = PBXFileReference; fileEncoding = 4; lastKnownFileType = sourcecode.c.h; path = OESNESSystemResponderClient.h; sourceTree = "<group>"; };
		C64BB08D136478E600C1AB23 /* NES.oesystemplugin */ = {isa = PBXFileReference; explicitFileType = wrapper.cfbundle; includeInIndex = 0; path = NES.oesystemplugin; sourceTree = BUILT_PRODUCTS_DIR; };
		C64BB091136478E600C1AB23 /* NES-Info.plist */ = {isa = PBXFileReference; lastKnownFileType = text.plist.xml; path = "NES-Info.plist"; sourceTree = "<group>"; };
		C64BB093136478E600C1AB23 /* en */ = {isa = PBXFileReference; lastKnownFileType = text.plist.strings; name = en; path = en.lproj/InfoPlist.strings; sourceTree = "<group>"; };
		C64BB095136478E600C1AB23 /* NES-Prefix.pch */ = {isa = PBXFileReference; lastKnownFileType = sourcecode.c.h; path = "NES-Prefix.pch"; sourceTree = "<group>"; };
		C64BB09C13647AEF00C1AB23 /* OENESSystemController.h */ = {isa = PBXFileReference; fileEncoding = 4; lastKnownFileType = sourcecode.c.h; path = OENESSystemController.h; sourceTree = "<group>"; };
		C64BB09D13647AEF00C1AB23 /* OENESSystemController.m */ = {isa = PBXFileReference; fileEncoding = 4; lastKnownFileType = sourcecode.c.objc; path = OENESSystemController.m; sourceTree = "<group>"; };
		C64BB09F13647B3500C1AB23 /* OENESSystemResponder.h */ = {isa = PBXFileReference; fileEncoding = 4; lastKnownFileType = sourcecode.c.h; path = OENESSystemResponder.h; sourceTree = "<group>"; };
		C64BB0A013647B3500C1AB23 /* OENESSystemResponder.m */ = {isa = PBXFileReference; fileEncoding = 4; lastKnownFileType = sourcecode.c.objc; path = OENESSystemResponder.m; sourceTree = "<group>"; };
		C64BB0A2136482BA00C1AB23 /* OENESPreferenceView.h */ = {isa = PBXFileReference; fileEncoding = 4; lastKnownFileType = sourcecode.c.h; path = OENESPreferenceView.h; sourceTree = "<group>"; };
		C64BB0A3136482BA00C1AB23 /* OENESPreferenceView.m */ = {isa = PBXFileReference; fileEncoding = 4; lastKnownFileType = sourcecode.c.objc; path = OENESPreferenceView.m; sourceTree = "<group>"; };
		C64BB0B7136483A700C1AB23 /* ControlsPreference.xib */ = {isa = PBXFileReference; fileEncoding = 4; lastKnownFileType = file.xib; path = ControlsPreference.xib; sourceTree = "<group>"; };
		C64CBD501363E2D100BEE4F3 /* OESMSPreferenceView.h */ = {isa = PBXFileReference; fileEncoding = 4; lastKnownFileType = sourcecode.c.h; path = OESMSPreferenceView.h; sourceTree = "<group>"; };
		C64CBD511363E2D100BEE4F3 /* OESMSPreferenceView.m */ = {isa = PBXFileReference; fileEncoding = 4; lastKnownFileType = sourcecode.c.objc; path = OESMSPreferenceView.m; sourceTree = "<group>"; };
		C64CBD561363E64B00BEE4F3 /* ControlsPreference.xib */ = {isa = PBXFileReference; fileEncoding = 4; lastKnownFileType = file.xib; path = ControlsPreference.xib; sourceTree = "<group>"; };
		C669163B0FC9BC3E007DE3D8 /* OEGameControllerView.h */ = {isa = PBXFileReference; fileEncoding = 4; lastKnownFileType = sourcecode.c.h; path = OEGameControllerView.h; sourceTree = "<group>"; };
		C66DFA3C0F51C1640080AA28 /* OEAbstractAdditions.h */ = {isa = PBXFileReference; fileEncoding = 4; lastKnownFileType = sourcecode.c.h; path = OEAbstractAdditions.h; sourceTree = "<group>"; };
		C66DFA3D0F51C1640080AA28 /* OEAbstractAdditions.m */ = {isa = PBXFileReference; fileEncoding = 4; lastKnownFileType = sourcecode.c.objc; path = OEAbstractAdditions.m; sourceTree = "<group>"; };
		C6711807136367240034379A /* OpenEmuSystem.framework */ = {isa = PBXFileReference; explicitFileType = wrapper.framework; includeInIndex = 0; path = OpenEmuSystem.framework; sourceTree = BUILT_PRODUCTS_DIR; };
		C671180F136368330034379A /* SegaMasterSystem.oesystemplugin */ = {isa = PBXFileReference; explicitFileType = wrapper.cfbundle; includeInIndex = 0; path = SegaMasterSystem.oesystemplugin; sourceTree = BUILT_PRODUCTS_DIR; };
		C6711810136368330034379A /* Cocoa.framework */ = {isa = PBXFileReference; lastKnownFileType = wrapper.framework; name = Cocoa.framework; path = System/Library/Frameworks/Cocoa.framework; sourceTree = SDKROOT; };
		C6711813136368330034379A /* AppKit.framework */ = {isa = PBXFileReference; lastKnownFileType = wrapper.framework; name = AppKit.framework; path = System/Library/Frameworks/AppKit.framework; sourceTree = SDKROOT; };
		C6711814136368330034379A /* CoreData.framework */ = {isa = PBXFileReference; lastKnownFileType = wrapper.framework; name = CoreData.framework; path = System/Library/Frameworks/CoreData.framework; sourceTree = SDKROOT; };
		C6711815136368330034379A /* Foundation.framework */ = {isa = PBXFileReference; lastKnownFileType = wrapper.framework; name = Foundation.framework; path = System/Library/Frameworks/Foundation.framework; sourceTree = SDKROOT; };
		C6711818136368330034379A /* SegaMasterSystem-Info.plist */ = {isa = PBXFileReference; lastKnownFileType = text.plist.xml; path = "SegaMasterSystem-Info.plist"; sourceTree = "<group>"; };
		C671181A136368330034379A /* en */ = {isa = PBXFileReference; lastKnownFileType = text.plist.strings; name = en; path = en.lproj/InfoPlist.strings; sourceTree = "<group>"; };
		C671181C136368330034379A /* SegaMasterSystem-Prefix.pch */ = {isa = PBXFileReference; lastKnownFileType = sourcecode.c.h; path = "SegaMasterSystem-Prefix.pch"; sourceTree = "<group>"; };
		C6711822136369020034379A /* OESMSSystemController.h */ = {isa = PBXFileReference; fileEncoding = 4; lastKnownFileType = sourcecode.c.h; path = OESMSSystemController.h; sourceTree = "<group>"; };
		C6711823136369020034379A /* OESMSSystemController.m */ = {isa = PBXFileReference; fileEncoding = 4; lastKnownFileType = sourcecode.c.objc; path = OESMSSystemController.m; sourceTree = "<group>"; };
		C6711825136369DE0034379A /* OESMSSystemResponder.h */ = {isa = PBXFileReference; fileEncoding = 4; lastKnownFileType = sourcecode.c.h; path = OESMSSystemResponder.h; sourceTree = "<group>"; };
		C6711826136369DE0034379A /* OESMSSystemResponder.m */ = {isa = PBXFileReference; fileEncoding = 4; lastKnownFileType = sourcecode.c.objc; path = OESMSSystemResponder.m; sourceTree = "<group>"; };
		C671182B13636A300034379A /* OpenEmuSystem.h */ = {isa = PBXFileReference; fileEncoding = 4; lastKnownFileType = sourcecode.c.h; path = OpenEmuSystem.h; sourceTree = "<group>"; };
		C67A36A90FE7F1F500A665E2 /* OECorePluginIcon.icns */ = {isa = PBXFileReference; lastKnownFileType = image.icns; path = OECorePluginIcon.icns; sourceTree = "<group>"; };
		C67B0CB71363370B00F18A5D /* OpenEmuGameSystem-Info.plist */ = {isa = PBXFileReference; lastKnownFileType = text.plist.xml; path = "OpenEmuGameSystem-Info.plist"; sourceTree = "<group>"; };
		C67B0CB91363370B00F18A5D /* en */ = {isa = PBXFileReference; lastKnownFileType = text.plist.strings; name = en; path = en.lproj/InfoPlist.strings; sourceTree = "<group>"; };
		C67B0CBB1363370B00F18A5D /* OpenEmuGameSystem-Prefix.pch */ = {isa = PBXFileReference; lastKnownFileType = sourcecode.c.h; path = "OpenEmuGameSystem-Prefix.pch"; sourceTree = "<group>"; };
		C67B0CD01363389A00F18A5D /* ForceFeedback.framework */ = {isa = PBXFileReference; lastKnownFileType = wrapper.framework; name = ForceFeedback.framework; path = SDKs/MacOSX10.7.sdk/System/Library/Frameworks/ForceFeedback.framework; sourceTree = DEVELOPER_DIR; };
		C67B0D5E136352A300F18A5D /* OEPluginController.h */ = {isa = PBXFileReference; fileEncoding = 4; lastKnownFileType = sourcecode.c.h; path = OEPluginController.h; sourceTree = "<group>"; };
		C67DCEF00FC5FB5A0038A56E /* OEPreferenceViewController.h */ = {isa = PBXFileReference; fileEncoding = 4; lastKnownFileType = sourcecode.c.h; path = OEPreferenceViewController.h; sourceTree = "<group>"; };
		C67DCEF10FC5FB5A0038A56E /* OEPreferenceViewController.m */ = {isa = PBXFileReference; fileEncoding = 4; lastKnownFileType = sourcecode.c.objc; path = OEPreferenceViewController.m; sourceTree = "<group>"; };
		C6953C9F117293760091276F /* OEGameView.h */ = {isa = PBXFileReference; fileEncoding = 4; lastKnownFileType = sourcecode.c.h; path = OEGameView.h; sourceTree = "<group>"; };
		C6953CA0117293760091276F /* OEGameView.m */ = {isa = PBXFileReference; fileEncoding = 4; lastKnownFileType = sourcecode.c.objc; path = OEGameView.m; sourceTree = "<group>"; };
		C69DCCEC0FE99415009AE5A6 /* OEFilterPluginIcon.icns */ = {isa = PBXFileReference; lastKnownFileType = image.icns; path = OEFilterPluginIcon.icns; sourceTree = "<group>"; };
		C69DCCFF0FE994A5009AE5A6 /* OEPluginDocument.h */ = {isa = PBXFileReference; fileEncoding = 4; lastKnownFileType = sourcecode.c.h; path = OEPluginDocument.h; sourceTree = "<group>"; };
		C69DCD000FE994A5009AE5A6 /* OEPluginDocument.m */ = {isa = PBXFileReference; fileEncoding = 4; lastKnownFileType = sourcecode.c.objc; path = OEPluginDocument.m; sourceTree = "<group>"; };
		C6AC9D371190C5E60083DDFD /* OpenEmuHelperAppMain.m */ = {isa = PBXFileReference; fileEncoding = 4; lastKnownFileType = sourcecode.c.objc; path = OpenEmuHelperAppMain.m; sourceTree = "<group>"; };
		C6AC9D4B1190C9AE0083DDFD /* OEGameCoreManager.h */ = {isa = PBXFileReference; fileEncoding = 4; lastKnownFileType = sourcecode.c.h; path = OEGameCoreManager.h; sourceTree = "<group>"; };
		C6AC9D4C1190C9AE0083DDFD /* OEGameCoreManager.m */ = {isa = PBXFileReference; fileEncoding = 4; lastKnownFileType = sourcecode.c.objc; path = OEGameCoreManager.m; sourceTree = "<group>"; };
		C6AFE0D50FED6FDF00AC0CCF /* OEGameControllerView.m */ = {isa = PBXFileReference; fileEncoding = 4; lastKnownFileType = sourcecode.c.objc; path = OEGameControllerView.m; sourceTree = "<group>"; };
		C6B3E67B1365250D00D34947 /* OESMSSystemResponderClient.h */ = {isa = PBXFileReference; fileEncoding = 4; lastKnownFileType = sourcecode.c.h; path = OESMSSystemResponderClient.h; sourceTree = "<group>"; };
		C6B3E691136525D100D34947 /* OENESSystemResponderClient.h */ = {isa = PBXFileReference; fileEncoding = 4; lastKnownFileType = sourcecode.c.h; path = OENESSystemResponderClient.h; sourceTree = "<group>"; };
		C6B7AB740FB5AF94004385F5 /* NSApplication+OEHIDAdditions.h */ = {isa = PBXFileReference; fileEncoding = 4; lastKnownFileType = sourcecode.c.h; path = "NSApplication+OEHIDAdditions.h"; sourceTree = "<group>"; };
		C6B7AB750FB5AF94004385F5 /* NSApplication+OEHIDAdditions.m */ = {isa = PBXFileReference; fileEncoding = 4; lastKnownFileType = sourcecode.c.objc; path = "NSApplication+OEHIDAdditions.m"; sourceTree = "<group>"; };
		C6B947AF1364ECA600A425F0 /* GameBoy.oesystemplugin */ = {isa = PBXFileReference; explicitFileType = wrapper.cfbundle; includeInIndex = 0; path = GameBoy.oesystemplugin; sourceTree = BUILT_PRODUCTS_DIR; };
		C6B947B31364ECA700A425F0 /* GameBoy-Info.plist */ = {isa = PBXFileReference; lastKnownFileType = text.plist.xml; path = "GameBoy-Info.plist"; sourceTree = "<group>"; };
		C6B947B51364ECA700A425F0 /* en */ = {isa = PBXFileReference; lastKnownFileType = text.plist.strings; name = en; path = en.lproj/InfoPlist.strings; sourceTree = "<group>"; };
		C6B947B71364ECA700A425F0 /* GameBoy-Prefix.pch */ = {isa = PBXFileReference; lastKnownFileType = sourcecode.c.h; path = "GameBoy-Prefix.pch"; sourceTree = "<group>"; };
		C6B947BB1364EE6C00A425F0 /* OEGBSystemResponder.m */ = {isa = PBXFileReference; fileEncoding = 4; lastKnownFileType = sourcecode.c.objc; path = OEGBSystemResponder.m; sourceTree = "<group>"; };
		C6B947BC1364EE6C00A425F0 /* OEGBSystemResponderClient.h */ = {isa = PBXFileReference; fileEncoding = 4; lastKnownFileType = sourcecode.c.h; path = OEGBSystemResponderClient.h; sourceTree = "<group>"; };
		C6B947BD1364EE6C00A425F0 /* OEGBSystemController.m */ = {isa = PBXFileReference; fileEncoding = 4; lastKnownFileType = sourcecode.c.objc; path = OEGBSystemController.m; sourceTree = "<group>"; };
		C6B947BE1364EE6C00A425F0 /* OEGBSystemResponder.h */ = {isa = PBXFileReference; fileEncoding = 4; lastKnownFileType = sourcecode.c.h; path = OEGBSystemResponder.h; sourceTree = "<group>"; };
		C6B947BF1364EE6C00A425F0 /* OEGBSystemController.h */ = {isa = PBXFileReference; fileEncoding = 4; lastKnownFileType = sourcecode.c.h; path = OEGBSystemController.h; sourceTree = "<group>"; };
		C6B947C21364FB7800A425F0 /* OEGBPreferenceView.h */ = {isa = PBXFileReference; fileEncoding = 4; lastKnownFileType = sourcecode.c.h; path = OEGBPreferenceView.h; sourceTree = "<group>"; };
		C6B947C31364FB7800A425F0 /* OEGBPreferenceView.m */ = {isa = PBXFileReference; fileEncoding = 4; lastKnownFileType = sourcecode.c.objc; path = OEGBPreferenceView.m; sourceTree = "<group>"; };
		C6B947DA1364FC8800A425F0 /* ControlsPreference.xib */ = {isa = PBXFileReference; fileEncoding = 4; lastKnownFileType = file.xib; path = ControlsPreference.xib; sourceTree = "<group>"; };
		C6B947E61365080B00A425F0 /* Genesis.oesystemplugin */ = {isa = PBXFileReference; explicitFileType = wrapper.cfbundle; includeInIndex = 0; path = Genesis.oesystemplugin; sourceTree = BUILT_PRODUCTS_DIR; };
		C6B947EA1365080B00A425F0 /* Genesis-Info.plist */ = {isa = PBXFileReference; lastKnownFileType = text.plist.xml; path = "Genesis-Info.plist"; sourceTree = "<group>"; };
		C6B947EC1365080B00A425F0 /* en */ = {isa = PBXFileReference; lastKnownFileType = text.plist.strings; name = en; path = en.lproj/InfoPlist.strings; sourceTree = "<group>"; };
		C6B947EE1365080B00A425F0 /* Genesis-Prefix.pch */ = {isa = PBXFileReference; lastKnownFileType = sourcecode.c.h; path = "Genesis-Prefix.pch"; sourceTree = "<group>"; };
		C6B948081365096800A425F0 /* OEGenesisPreferenceView.h */ = {isa = PBXFileReference; fileEncoding = 4; lastKnownFileType = sourcecode.c.h; path = OEGenesisPreferenceView.h; sourceTree = "<group>"; };
		C6B948091365096800A425F0 /* OEGenesisPreferenceView.m */ = {isa = PBXFileReference; fileEncoding = 4; lastKnownFileType = sourcecode.c.objc; path = OEGenesisPreferenceView.m; sourceTree = "<group>"; };
		C6B9480A1365096800A425F0 /* OEGenesisSystemResponderClient.h */ = {isa = PBXFileReference; fileEncoding = 4; lastKnownFileType = sourcecode.c.h; path = OEGenesisSystemResponderClient.h; sourceTree = "<group>"; };
		C6B9480B1365096800A425F0 /* OEGenesisSystemResponder.m */ = {isa = PBXFileReference; fileEncoding = 4; lastKnownFileType = sourcecode.c.objc; path = OEGenesisSystemResponder.m; sourceTree = "<group>"; };
		C6B9480C1365096800A425F0 /* OEGenesisSystemResponder.h */ = {isa = PBXFileReference; fileEncoding = 4; lastKnownFileType = sourcecode.c.h; path = OEGenesisSystemResponder.h; sourceTree = "<group>"; };
		C6B9480D1365096800A425F0 /* OEGenesisSystemController.m */ = {isa = PBXFileReference; fileEncoding = 4; lastKnownFileType = sourcecode.c.objc; path = OEGenesisSystemController.m; sourceTree = "<group>"; };
		C6B9480E1365096800A425F0 /* OEGenesisSystemController.h */ = {isa = PBXFileReference; fileEncoding = 4; lastKnownFileType = sourcecode.c.h; path = OEGenesisSystemController.h; sourceTree = "<group>"; };
		C6B948161365154600A425F0 /* ControlsPreference.xib */ = {isa = PBXFileReference; fileEncoding = 4; lastKnownFileType = file.xib; path = ControlsPreference.xib; sourceTree = "<group>"; };
		C6BFB29C0F7CC8A600040FFA /* English */ = {isa = PBXFileReference; fileEncoding = 10; lastKnownFileType = text.plist.strings; name = English; path = English.lproj/Localizable.strings; sourceTree = "<group>"; };
		C6C989C50F557D9200116EA2 /* OEHIDDeviceHandler.h */ = {isa = PBXFileReference; fileEncoding = 4; lastKnownFileType = sourcecode.c.h; path = OEHIDDeviceHandler.h; sourceTree = "<group>"; };
		C6C989C60F557D9200116EA2 /* OEHIDDeviceHandler.m */ = {isa = PBXFileReference; fileEncoding = 4; lastKnownFileType = sourcecode.c.objc; path = OEHIDDeviceHandler.m; sourceTree = "<group>"; };
		C6C98B830F55B7A800116EA2 /* OEHIDEvent.h */ = {isa = PBXFileReference; fileEncoding = 4; lastKnownFileType = sourcecode.c.h; path = OEHIDEvent.h; sourceTree = "<group>"; };
		C6C98B840F55B7A800116EA2 /* OEHIDEvent.m */ = {isa = PBXFileReference; fileEncoding = 4; lastKnownFileType = sourcecode.c.objc; path = OEHIDEvent.m; sourceTree = "<group>"; };
		C6D1596A135B34FD009D661C /* OESystemResponder.h */ = {isa = PBXFileReference; fileEncoding = 4; lastKnownFileType = sourcecode.c.h; path = OESystemResponder.h; sourceTree = "<group>"; };
		C6D1596B135B34FD009D661C /* OESystemResponder.m */ = {isa = PBXFileReference; fileEncoding = 4; lastKnownFileType = sourcecode.c.objc; path = OESystemResponder.m; sourceTree = "<group>"; };
		C6D2686A135BB24500154550 /* OEControlsViewController.h */ = {isa = PBXFileReference; fileEncoding = 4; lastKnownFileType = sourcecode.c.h; path = OEControlsViewController.h; sourceTree = "<group>"; };
		C6D2686B135BB24500154550 /* OEControlsViewController.m */ = {isa = PBXFileReference; fileEncoding = 4; lastKnownFileType = sourcecode.c.objc; path = OEControlsViewController.m; sourceTree = "<group>"; };
		C6D268D4135BCE4900154550 /* NSString+OEAdditions.h */ = {isa = PBXFileReference; fileEncoding = 4; lastKnownFileType = sourcecode.c.h; path = "NSString+OEAdditions.h"; sourceTree = "<group>"; };
		C6D268D5135BCE4900154550 /* NSString+OEAdditions.m */ = {isa = PBXFileReference; fileEncoding = 4; lastKnownFileType = sourcecode.c.objc; path = "NSString+OEAdditions.m"; sourceTree = "<group>"; };
		C6D268D8135BD95A00154550 /* NSUserDefaultsController+OEEventAdditions.h */ = {isa = PBXFileReference; fileEncoding = 4; lastKnownFileType = sourcecode.c.h; path = "NSUserDefaultsController+OEEventAdditions.h"; sourceTree = "<group>"; };
		C6D268D9135BD95A00154550 /* NSUserDefaultsController+OEEventAdditions.m */ = {isa = PBXFileReference; fileEncoding = 4; lastKnownFileType = sourcecode.c.objc; path = "NSUserDefaultsController+OEEventAdditions.m"; sourceTree = "<group>"; };
		C6E542C01363D2D90075BA8C /* OEBasicSystemResponder.h */ = {isa = PBXFileReference; fileEncoding = 4; lastKnownFileType = sourcecode.c.h; path = OEBasicSystemResponder.h; sourceTree = "<group>"; };
		C6E542C11363D2D90075BA8C /* OEBasicSystemResponder.m */ = {isa = PBXFileReference; fileEncoding = 4; lastKnownFileType = sourcecode.c.objc; path = OEBasicSystemResponder.m; sourceTree = "<group>"; };
		C6EB73FD136DF5FC00B39A6F /* OpenEmuBase.h */ = {isa = PBXFileReference; fileEncoding = 4; lastKnownFileType = sourcecode.c.h; path = OpenEmuBase.h; sourceTree = "<group>"; };
		C6FC4C900FD2C5C3007CCD32 /* OEGameCore.m */ = {isa = PBXFileReference; fileEncoding = 4; lastKnownFileType = sourcecode.c.objc; path = OEGameCore.m; sourceTree = "<group>"; };
/* End PBXFileReference section */

/* Begin PBXFrameworksBuildPhase section */
		1415540C1442B3B300A01683 /* Frameworks */ = {
			isa = PBXFrameworksBuildPhase;
			buildActionMask = 2147483647;
			files = (
				1415542D1442C84B00A01683 /* OpenEmuSystem.framework in Frameworks */,
				141554101442B3B300A01683 /* Cocoa.framework in Frameworks */,
			);
			runOnlyForDeploymentPostprocessing = 0;
		};
<<<<<<< HEAD
		1BEF2A9211682A530090F72B /* Frameworks */ = {
			isa = PBXFrameworksBuildPhase;
			buildActionMask = 2147483647;
			files = (
				53D32E3513B95E4100A6ACE0 /* AudioUnit.framework in Frameworks */,
				53D32E3D13B95EB500A6ACE0 /* AudioToolbox.framework in Frameworks */,
				53D32E3013B95E2000A6ACE0 /* Cocoa.framework in Frameworks */,
				53D32E3613B95E4300A6ACE0 /* CoreAudio.framework in Frameworks */,
				53D32E3A13B95E6F00A6ACE0 /* CoreVideo.framework in Frameworks */,
				1BEF2AC411682AEB0090F72B /* IOSurface.framework in Frameworks */,
				1BEF2C8011684DB00090F72B /* OpenEmuBase.framework in Frameworks */,
				53D32E3713B95E5600A6ACE0 /* OpenGL.framework in Frameworks */,
			);
			runOnlyForDeploymentPostprocessing = 0;
		};
=======
>>>>>>> 73db4be3
		3887A7F41024D1F9000FC4CF /* Frameworks */ = {
			isa = PBXFrameworksBuildPhase;
			buildActionMask = 2147483647;
			files = (
				3887A8971024D796000FC4CF /* QuickLook.framework in Frameworks */,
			);
			runOnlyForDeploymentPostprocessing = 0;
		};
		82444B9F0F51256C007C171B /* Frameworks */ = {
			isa = PBXFrameworksBuildPhase;
			buildActionMask = 2147483647;
			files = (
<<<<<<< HEAD
				53D32E2D13B95DCE00A6ACE0 /* Carbon.framework in Frameworks */,
				5380E82213B9595800E76DEF /* Cocoa.framework in Frameworks */,
				53D32E2B13B95D6200A6ACE0 /* ForceFeedback.framework in Frameworks */,
				5380E82413B9596500E76DEF /* IOKit.framework in Frameworks */,
=======
				C61C98F30F583262007F4242 /* IOKit.framework in Frameworks */,
				3D92858211F180BD00CD6CAE /* Cocoa.framework in Frameworks */,
>>>>>>> 73db4be3
			);
			runOnlyForDeploymentPostprocessing = 0;
		};
		8D15AC330486D014006FF6A4 /* Frameworks */ = {
			isa = PBXFrameworksBuildPhase;
			buildActionMask = 2147483647;
			files = (
				8305267513FBC999006179C6 /* Security.framework in Frameworks */,
				83A9012013FB2E9D000F4514 /* libcrypto.dylib in Frameworks */,
				83FA054B13B9DEFD0055A520 /* AppKit.framework in Frameworks */,
				53D32E4E13B95F9A00A6ACE0 /* AudioUnit.framework in Frameworks */,
				53D32E4F13B95F9A00A6ACE0 /* AudioToolbox.framework in Frameworks */,
				82DD2B1E1236CF0200B58A8F /* Carbon.framework in Frameworks */,
				53D32E4813B95F2700A6ACE0 /* Cocoa.framework in Frameworks */,
				53439B8713B934DB005C0CC8 /* ImageKit.framework in Frameworks */,
				1BFC26D9116C1CB800B95689 /* IOSurface.framework in Frameworks */,
				C63AF5A60FE41E90009856D4 /* OpenEmuBase.framework in Frameworks */,
				C671180A1363679F0034379A /* OpenEmuSystem.framework in Frameworks */,
				53D32E4913B95F3C00A6ACE0 /* OpenGL.framework in Frameworks */,
				82DE4B63102655DA007184EB /* UniversalDetector.framework in Frameworks */,
				53D32E4A13B95F4000A6ACE0 /* Quartz.framework in Frameworks */,
				53D32E4D13B95F6200A6ACE0 /* QTKit.framework in Frameworks */,
				82DE4B62102655D5007184EB /* XADMaster.framework in Frameworks */,
<<<<<<< HEAD
				83FA054E13B9DF940055A520 /* Sparkle.framework in Frameworks */,
				1B42C66D1429510A004691D7 /* Syphon.framework in Frameworks */,
=======
				C63AF5A60FE41E90009856D4 /* OpenEmuBase.framework in Frameworks */,
				82C9C9550F0804A20071460B /* Sparkle.framework in Frameworks */,
				1B88931B0FF9267C00F86F00 /* Quartz.framework in Frameworks */,
				8283876E0E6C54E100A96E2C /* OpenGL.framework in Frameworks */,
				829779360E743F3A00631240 /* AudioToolbox.framework in Frameworks */,
				8291666C0E8603B600493FD8 /* IOKit.framework in Frameworks */,
				820376260F3974FD00EC2F97 /* AudioUnit.framework in Frameworks */,
				829022B10F47FAC100BB7AB7 /* QTKit.framework in Frameworks */,
				82D9122310200F7000E370FC /* CoreData.framework in Frameworks */,
				3D92856C11F17F3400CD6CAE /* Cocoa.framework in Frameworks */,
				1B8802711428318B00E022E2 /* Syphon.framework in Frameworks */,
>>>>>>> 73db4be3
			);
			runOnlyForDeploymentPostprocessing = 0;
		};
		C646574513771F12002A4F70 /* Frameworks */ = {
			isa = PBXFrameworksBuildPhase;
			buildActionMask = 2147483647;
			files = (
				C646575613771F38002A4F70 /* OpenEmuSystem.framework in Frameworks */,
				C646574913771F12002A4F70 /* Cocoa.framework in Frameworks */,
			);
			runOnlyForDeploymentPostprocessing = 0;
		};
		C6480FBE13648F670094FA33 /* Frameworks */ = {
			isa = PBXFrameworksBuildPhase;
			buildActionMask = 2147483647;
			files = (
				C6480FCD13648F870094FA33 /* OpenEmuSystem.framework in Frameworks */,
				C6480FC213648F670094FA33 /* Cocoa.framework in Frameworks */,
			);
			runOnlyForDeploymentPostprocessing = 0;
		};
		C64BB08A136478E600C1AB23 /* Frameworks */ = {
			isa = PBXFrameworksBuildPhase;
			buildActionMask = 2147483647;
			files = (
				C64BB09B1364798E00C1AB23 /* OpenEmuSystem.framework in Frameworks */,
				C64BB08E136478E600C1AB23 /* Cocoa.framework in Frameworks */,
			);
			runOnlyForDeploymentPostprocessing = 0;
		};
		C67117F5136367240034379A /* Frameworks */ = {
			isa = PBXFrameworksBuildPhase;
			buildActionMask = 2147483647;
			files = (
				C67117F6136367240034379A /* ForceFeedback.framework in Frameworks */,
				5380E82E13B95C5C00E76DEF /* Cocoa.framework in Frameworks */,
				53D32E2E13B95DE600A6ACE0 /* Carbon.framework in Frameworks */,
				5380E82F13B95C5C00E76DEF /* IOKit.framework in Frameworks */,
			);
			runOnlyForDeploymentPostprocessing = 0;
		};
		C671180C136368330034379A /* Frameworks */ = {
			isa = PBXFrameworksBuildPhase;
			buildActionMask = 2147483647;
			files = (
				C671182A13636A080034379A /* OpenEmuSystem.framework in Frameworks */,
				C6711811136368330034379A /* Cocoa.framework in Frameworks */,
			);
			runOnlyForDeploymentPostprocessing = 0;
		};
		C6B947AC1364ECA600A425F0 /* Frameworks */ = {
			isa = PBXFrameworksBuildPhase;
			buildActionMask = 2147483647;
			files = (
				C6B947E11364FEB600A425F0 /* OpenEmuSystem.framework in Frameworks */,
				C6B947B01364ECA700A425F0 /* Cocoa.framework in Frameworks */,
			);
			runOnlyForDeploymentPostprocessing = 0;
		};
		C6B947E31365080B00A425F0 /* Frameworks */ = {
			isa = PBXFrameworksBuildPhase;
			buildActionMask = 2147483647;
			files = (
				C6B94814136511E100A425F0 /* OpenEmuSystem.framework in Frameworks */,
				C6B947E71365080B00A425F0 /* Cocoa.framework in Frameworks */,
			);
			runOnlyForDeploymentPostprocessing = 0;
		};
/* End PBXFrameworksBuildPhase section */

/* Begin PBXGroup section */
		1058C7A6FEA54F5311CA2CBB /* Linked Frameworks */ = {
			isa = PBXGroup;
			children = (
<<<<<<< HEAD
				1B42C66C1429510A004691D7 /* Syphon.framework */,
				8305267413FBC999006179C6 /* Security.framework */,
				83A9011F13FB2E9D000F4514 /* libcrypto.dylib */,
				53D32E3113B95E2800A6ACE0 /* AudioUnit.framework */,
				53D32E3B13B95EAB00A6ACE0 /* AudioToolbox.framework */,
				53D32E3213B95E2800A6ACE0 /* CoreAudio.framework */,
				53D32E3813B95E6500A6ACE0 /* CoreVideo.framework */,
				82DD2B1D1236CF0200B58A8F /* Carbon.framework */,
=======
				1B8802701428318B00E022E2 /* Syphon.framework */,
				2A37F4C4FDCFA73011CA2CEA /* AppKit.framework */,
				3887AAE81024DDD5000FC4CF /* ApplicationServices.framework */,
				829779350E743F3A00631240 /* AudioToolbox.framework */,
				820376250F3974FD00EC2F97 /* AudioUnit.framework */,
				828E65D20E8467A400B1860B /* Cocoa.framework */,
				82D9122210200F7000E370FC /* CoreData.framework */,
				3887AAF51024DDEB000FC4CF /* CoreFoundation.framework */,
				3887AAF01024DDE4000FC4CF /* CoreServices.framework */,
				C67B0CCE1363389400F18A5D /* Carbon.framework */,
>>>>>>> 73db4be3
				C67B0CD01363389A00F18A5D /* ForceFeedback.framework */,
				2A37F4C5FDCFA73011CA2CEA /* Foundation.framework */,
				53439B8613B934DB005C0CC8 /* ImageKit.framework */,
				5380E82313B9596500E76DEF /* IOKit.framework */,
				1BEF2AC311682A9D0090F72B /* IOSurface.framework */,
				5380E83013B95C7C00E76DEF /* OpenGL.framework */,
				3887A8961024D796000FC4CF /* QuickLook.framework */,
				53D32E4513B95F0800A6ACE0 /* Quartz.framework */,
				53D32E4B13B95F5400A6ACE0 /* QTKit.framework */,
				82DE4AEE1026533E007184EB /* UniversalDetector.framework */,
				82DE4AEF1026533E007184EB /* XADMaster.framework */,
			);
			name = "Linked Frameworks";
			sourceTree = "<group>";
		};
		141554111442B3B300A01683 /* N64 */ = {
			isa = PBXGroup;
			children = (
				1415541C1442B61700A01683 /* OEN64SystemController.h */,
				1415541D1442B61700A01683 /* OEN64SystemController.m */,
				1415541F1442B7B100A01683 /* OEN64SystemResponder.h */,
				141554201442B7B100A01683 /* OEN64SystemResponder.m */,
				141554221442B85000A01683 /* OEN64SystemResponderClient.h */,
				141554231442BA1E00A01683 /* OEN64PreferenceView.h */,
				141554241442BA1E00A01683 /* OEN64PreferenceView.m */,
				141554261442BB2200A01683 /* ControlsPreference.xib */,
				141554121442B3B300A01683 /* Supporting Files */,
			);
			path = N64;
			sourceTree = "<group>";
		};
		141554121442B3B300A01683 /* Supporting Files */ = {
			isa = PBXGroup;
			children = (
				141554281442C12200A01683 /* controller_n64.png */,
				141554131442B3B300A01683 /* N64-Info.plist */,
				141554141442B3B300A01683 /* InfoPlist.strings */,
				141554171442B3B300A01683 /* N64-Prefix.pch */,
			);
			name = "Supporting Files";
			sourceTree = "<group>";
		};
		19C28FB0FE9D524F11CA2CBB /* Products */ = {
			isa = PBXGroup;
			children = (
				8D15AC370486D014006FF6A4 /* OpenEmu.app */,
				82444BA10F51256C007C171B /* OpenEmuBase.framework */,
				3887A7F61024D1F9000FC4CF /* OESaveStateQLPlugin.qlgenerator */,
				1BEF2A9411682A530090F72B /* OpenEmuHelperApp */,
				C6711807136367240034379A /* OpenEmuSystem.framework */,
				C671180F136368330034379A /* SegaMasterSystem.oesystemplugin */,
				C64BB08D136478E600C1AB23 /* NES.oesystemplugin */,
				C6480FC113648F670094FA33 /* SuperNES.oesystemplugin */,
				C6B947AF1364ECA600A425F0 /* GameBoy.oesystemplugin */,
				C6B947E61365080B00A425F0 /* Genesis.oesystemplugin */,
				C646574813771F12002A4F70 /* GameBoy Advance.oesystemplugin */,
				1415540F1442B3B300A01683 /* N64.oesystemplugin */,
			);
			name = Products;
			sourceTree = "<group>";
		};
		1B224004100BD61D00F42067 /* Filter Quartz Compositions */ = {
			isa = PBXGroup;
			children = (
				1B224176100C049E00F42067 /* TV.qtz */,
				1B224174100C049000F42067 /* CRT.qtz */,
				1B224006100BD61D00F42067 /* Debug.qtz */,
				1B224007100BD61D00F42067 /* Linear.qtz */,
				1B224008100BD61D00F42067 /* Nearest Neighbor.qtz */,
			);
			path = "Filter Quartz Compositions";
			sourceTree = "<group>";
		};
		1B22426B100D171700F42067 /* CRT Masks */ = {
			isa = PBXGroup;
			children = (
				1B224267100D170F00F42067 /* CRTMaskStraightScanlineOnly.tiff */,
				1B224268100D170F00F42067 /* CRTMaskStaggeredScanlineOnly.tiff */,
				1B5B5FF7100986400043536B /* CRTMaskStaggered.tiff */,
				1B224229100CF18E00F42067 /* CRTMaskStraight.tiff */,
				1B2243AE100E92E700F42067 /* CRTMaskShadow.tiff */,
			);
			name = "CRT Masks";
			sourceTree = "<group>";
		};
		1B22427D100D742700F42067 /* CRT Shaders */ = {
			isa = PBXGroup;
			children = (
				1B2242EC100D9C7900F42067 /* CRTScanlines.frag */,
				1B2242ED100D9C7900F42067 /* CRTScanlines.vert */,
				1B22429F100D7B3900F42067 /* CRTDirtyScanlines.frag */,
				1B2242A0100D7B3900F42067 /* CRTDirtyScanlines.vert */,
				1B223EFB100B89BE00F42067 /* CRTDisplace.frag */,
				1B223EFA100B89BE00F42067 /* CRTDisplace.vert */,
				1B4B324C1009BC7500F36BB1 /* CRTMask.frag */,
				1B4B324D1009BC7500F36BB1 /* CRTMask.vert */,
				1B4B338E100A792500F36BB1 /* CRTPhosphorBlur.frag */,
				1B4B338F100A792500F36BB1 /* CRTPhosphorBlur.vert */,
			);
			name = "CRT Shaders";
			sourceTree = "<group>";
		};
		1B47F101142F015200EBC55B /* Setup Assistant */ = {
			isa = PBXGroup;
			children = (
				1B47F103142F01E700EBC55B /* OESetupAssistant.h */,
				1B47F104142F01E700EBC55B /* OESetupAssistant.m */,
				1B98144D142F02FA00114A30 /* OESetupAssistant.xib */,
			);
			name = "Setup Assistant";
			sourceTree = "<group>";
		};
		1B885E070F085EA500770B6D /* GLSL Shaders */ = {
			isa = PBXGroup;
			children = (
				1B22427D100D742700F42067 /* CRT Shaders */,
				1B885EC00F08A13500770B6D /* Scale4x.frag */,
				1B885EC10F08A13500770B6D /* Scale4x.vert */,
				1B885E920F089F8A00770B6D /* Scale4xHQ.frag */,
				1B885E910F089F8A00770B6D /* Scale4xHQ.vert */,
				1B885E8D0F089F1B00770B6D /* Scale2XSALSmart.frag */,
				1B885E8E0F089F1B00770B6D /* Scale2XSALSmart.vert */,
				1B885E3A0F089A4400770B6D /* Scale2xHQ.frag */,
				1B885E3B0F089A4400770B6D /* Scale2xHQ.vert */,
				1B885E080F085EA500770B6D /* Scale2xPlus.frag */,
				1B885E090F085EA500770B6D /* Scale2xPlus.vert */,
			);
			path = "GLSL Shaders";
			sourceTree = "<group>";
		};
		1BEF2A61116826510090F72B /* Distributed Object Protocol */ = {
			isa = PBXGroup;
			children = (
				1BEF2C4711684AE90090F72B /* OEGameCoreHelper.h */,
			);
			name = "Distributed Object Protocol";
			sourceTree = "<group>";
		};
		1BEF2A621168265D0090F72B /* Helper App (IOSurface helper) */ = {
			isa = PBXGroup;
			children = (
				C6AC9D371190C5E60083DDFD /* OpenEmuHelperAppMain.m */,
				1BEF2A7311682A330090F72B /* OpenEmuHelperApp.h */,
				1BEF2A7411682A330090F72B /* OpenEmuHelperApp.m */,
			);
			name = "Helper App (IOSurface helper)";
			sourceTree = "<group>";
		};
		1BEF34721168F8210090F72B /* XIBs */ = {
			isa = PBXGroup;
			children = (
				8382D22C13C5C55200906221 /* Preferences */,
				53439B8813B936DA005C0CC8 /* CollectionViewController.xib */,
				53439B8A13B936E1005C0CC8 /* Library.xib */,
				53439B8C13B936EA005C0CC8 /* Preferences.xib */,
				82965F841041DC3200F30B74 /* OECorePicker.xib */,
				828ED4D80E7D98A10059F397 /* GameFilePicker.xib */,
				82E741880E7209C400AE60C4 /* GameDocument.xib */,
				1DDD582A0DA1D0D100B32029 /* MainMenu.xib */,
				82F7F7A9101FECFE00533B55 /* SaveStateManager.xib */,
				82DE49EF10263FF3007184EB /* CoreDownloader.xib */,
			);
			name = XIBs;
			sourceTree = "<group>";
		};
		1BEF34731168F8350090F72B /* Icons and Graphics */ = {
			isa = PBXGroup;
			children = (
				826844C31022A0630019C7B0 /* smaller.tif */,
				826844C41022A0630019C7B0 /* larger.tif */,
				1B7505100FEEB4F600B0D0AF /* About.png */,
				82C42C8410CAFB480046D1A3 /* download_arrow_down.png */,
				82C42C8510CAFB480046D1A3 /* download_arrow_up.png */,
				C69DCCEC0FE99415009AE5A6 /* OEFilterPluginIcon.icns */,
				C67A36A90FE7F1F500A665E2 /* OECorePluginIcon.icns */,
				3707484A0F39089E00EFE066 /* OpenEmuQCIcon.icns */,
				82C434120EE393530037C54B /* icon.icns */,
			);
			name = "Icons and Graphics";
			sourceTree = "<group>";
		};
		1BEF34741168F8640090F72B /* PLists */ = {
			isa = PBXGroup;
			children = (
				53439C4413B93A89005C0CC8 /* DefaultSystems.plist */,
				82DD29DA12369F1100B58A8F /* KeyboardUsages.plist */,
				82444BA20F51256C007C171B /* OpenEmuBase-Info.plist */,
				1BEF2CFF116854650090F72B /* OpenEmuDebugHelperAppApp-Info.plist */,
				3887A80D1024D377000FC4CF /* OESaveStateQLPlugin-Info.plist */,
				089C165FFE840EACC02AAC07 /* InfoPlist.strings */,
				C6BFB29E0F7CC8E700040FFA /* Localizable.strings */,
			);
			name = PLists;
			sourceTree = "<group>";
		};
		1BEF34751168F88A0090F72B /* Additions to standard classes */ = {
			isa = PBXGroup;
			children = (
				83A9011B13FB2D91000F4514 /* NSData+HashingAdditions.h */,
				83A9011C13FB2D91000F4514 /* NSData+HashingAdditions.m */,
				53439B8E13B937DB005C0CC8 /* NSImage+OEHighlight.h */,
				53439B8F13B937DB005C0CC8 /* NSImage+OEHighlight.m */,
				82242DA10FF70B5900FBD432 /* NSAttributedString+Hyperlink.h */,
				82242D4E0FF7055000FBD432 /* NSAttributedString+Hyperlink.m */,
				53439B9113B937EA005C0CC8 /* NSImage+OEDrawingAdditions.h */,
				53439B9213B937EA005C0CC8 /* NSImage+OEDrawingAdditions.m */,
				53439B9413B937F5005C0CC8 /* NSURL+OELibraryAdditions.h */,
				53439B9513B937F5005C0CC8 /* NSURL+OELibraryAdditions.m */,
				53439B9713B937FD005C0CC8 /* NSColor+IKSAdditions.h */,
				53439B9813B937FD005C0CC8 /* NSColor+IKSAdditions.m */,
				1BEF2A65116826BC0090F72B /* NSString+UUID.h */,
				1BEF2A66116826BC0090F72B /* NSString+UUID.m */,
			);
			name = "Additions to standard classes";
			sourceTree = "<group>";
		};
		1E2F3DB810DEAB370019AA84 /* Migration */ = {
			isa = PBXGroup;
			children = (
				1E4B6B5110DEBBA300B2CD45 /* Sparkle Headers */,
				1E2F3DB910DEAB4C0019AA84 /* OEVersionMigrationController.h */,
				1E2F3DBA10DEAB4C0019AA84 /* OEVersionMigrationController.m */,
			);
			name = Migration;
			sourceTree = "<group>";
		};
		1E4B6B5110DEBBA300B2CD45 /* Sparkle Headers */ = {
			isa = PBXGroup;
			children = (
				1E4B6B4C10DEBB4500B2CD45 /* SUVersionComparisonProtocol.h */,
				1E4B6AF310DEB02300B2CD45 /* SUStandardVersionComparator.h */,
			);
			name = "Sparkle Headers";
			sourceTree = "<group>";
		};
		1E9F73BA1037663F0072EED6 /* ROM Files */ = {
			isa = PBXGroup;
			children = (
				1E9F7347103755900072EED6 /* OEROMFile.h */,
				1E9F7348103755900072EED6 /* OEROMFile.m */,
			);
			name = "ROM Files";
			sourceTree = "<group>";
		};
		1EA44138119762EA001D71CA /* QuickLook */ = {
			isa = PBXGroup;
			children = (
				1EA4404711973E9C001D71CA /* OEGameQuickLookDocument.h */,
				1EA4404811973E9C001D71CA /* OEGameQuickLookDocument.m */,
			);
			name = QuickLook;
			sourceTree = "<group>";
		};
		2A37F4AAFDCFA73011CA2CEA /* OpenEmu */ = {
			isa = PBXGroup;
			children = (
				2A37F4ABFDCFA73011CA2CEA /* Classes */,
				C67118201363687A0034379A /* System Plugins */,
				2A37F4AFFDCFA73011CA2CEA /* Other Sources */,
				2A37F4B8FDCFA73011CA2CEA /* Resources */,
				C60CDDD511780DD100EB472F /* Documentation */,
				C67B0CB51363370B00F18A5D /* OpenEmuGameSystem */,
				2A37F4C3FDCFA73011CA2CEA /* Frameworks */,
				19C28FB0FE9D524F11CA2CBB /* Products */,
			);
			name = OpenEmu;
			sourceTree = "<group>";
		};
		2A37F4ABFDCFA73011CA2CEA /* Classes */ = {
			isa = PBXGroup;
			children = (
<<<<<<< HEAD
				8305267013FBC934006179C6 /* ArchiveVG.h */,
				8305267113FBC934006179C6 /* ArchiveVG.m */,
				1BEF2A621168265D0090F72B /* Helper App (IOSurface helper & tester) */,
=======
				1BEF2A621168265D0090F72B /* Helper App (IOSurface helper) */,
>>>>>>> 73db4be3
				1BEF2A61116826510090F72B /* Distributed Object Protocol */,
				3887A8011024D29D000FC4CF /* OpenEmuQLGenerator */,
				C6289C33135B276B00EEE97C /* System Input Core */,
				C66DFA600F51C9550080AA28 /* GameCore framework */,
				828E64D00E84656900B1860B /* OpenEmuCore */,
				1BEF34751168F88A0090F72B /* Additions to standard classes */,
				53439B9A13B9380C005C0CC8 /* DelayedBlockExecution.h */,
				53439B9B13B9380D005C0CC8 /* DelayedBlockExecution.m */,
			);
			name = Classes;
			sourceTree = "<group>";
		};
		2A37F4AFFDCFA73011CA2CEA /* Other Sources */ = {
			isa = PBXGroup;
			children = (
				82DE446510252F2F007184EB /* IKImageFlowView.h */,
				1BEF2D13116855690090F72B /* OETaskWrapper.h */,
				1BEF2D14116855690090F72B /* OETaskWrapper.m */,
				82CAFBB70FEDAA3D00CCDC7E /* config.yaml */,
				37CC66190FF8379B00226BCB /* config_qc.yaml */,
				32DBCF750370BD2300C91783 /* OpenEmu_Prefix.pch */,
				2A37F4B0FDCFA73011CA2CEA /* main.m */,
			);
			name = "Other Sources";
			sourceTree = "<group>";
		};
		2A37F4B8FDCFA73011CA2CEA /* Resources */ = {
			isa = PBXGroup;
			children = (
				83FA054F13B9DFC20055A520 /* Frameworks */,
				53439CB713B9503D005C0CC8 /* OEDatabase.xcdatamodeld */,
				1BEF34741168F8640090F72B /* PLists */,
				1BEF34731168F8350090F72B /* Icons and Graphics */,
				53439B9D13B93920005C0CC8 /* Interface Graphics */,
				1BEF34721168F8210090F72B /* XIBs */,
				1B22426B100D171700F42067 /* CRT Masks */,
				1B885E070F085EA500770B6D /* GLSL Shaders */,
				1B224004100BD61D00F42067 /* Filter Quartz Compositions */,
				375903750FF82C4000135C45 /* openemuqc_pub.pem */,
				82C9C96C0F080BD30071460B /* dsa_pub.pem */,
				2A37F4B9FDCFA73011CA2CEA /* Credits.rtf */,
			);
			name = Resources;
			sourceTree = "<group>";
		};
		2A37F4C3FDCFA73011CA2CEA /* Frameworks */ = {
			isa = PBXGroup;
			children = (
				C6711810136368330034379A /* Cocoa.framework */,
				1058C7A6FEA54F5311CA2CBB /* Linked Frameworks */,
				C6711812136368330034379A /* Other Frameworks */,
			);
			name = Frameworks;
			sourceTree = "<group>";
		};
		3887A8011024D29D000FC4CF /* OpenEmuQLGenerator */ = {
			isa = PBXGroup;
			children = (
				3887A8021024D2BC000FC4CF /* GenerateThumbnailForURL.m */,
				3887A8031024D2BC000FC4CF /* GeneratePreviewForURL.m */,
				3887A8041024D2BC000FC4CF /* main.c */,
			);
			name = OpenEmuQLGenerator;
			sourceTree = "<group>";
		};
		53439A8613B92BEB005C0CC8 /* Game HUD */ = {
			isa = PBXGroup;
			children = (
				53439B7813B933B8005C0CC8 /* OEHUDControls.h */,
				53439B7913B933B8005C0CC8 /* OEHUDControls.m */,
				53439B7B13B933C4005C0CC8 /* Controls */,
				53439B7F13B933DA005C0CC8 /* Button Cells */,
				53439B8013B933E9005C0CC8 /* OEHUDWindow.h */,
				53439B8113B933E9005C0CC8 /* OEHUDWindow.m */,
				83AF90851414CBC500B74C5B /* OEHUDGameWindow.h */,
				83AF90861414CBC500B74C5B /* OEHUDGameWindow.m */,
			);
			name = "Game HUD";
			sourceTree = "<group>";
		};
		53439A8713B92BEF005C0CC8 /* Preferences */ = {
			isa = PBXGroup;
			children = (
				53439B1D13B93078005C0CC8 /* OEMenu.h */,
				53439B1E13B93078005C0CC8 /* OEMenu.m */,
				53439B2313B9307C005C0CC8 /* Label Cells */,
				53439B3313B930A9005C0CC8 /* Controls */,
				53439B6813B932C5005C0CC8 /* OEPreferencePane.h */,
				53439B6913B932CE005C0CC8 /* OEPreferencesController.h */,
				53439B6A13B932CE005C0CC8 /* OEPreferencesController.m */,
				53439B6C13B932DB005C0CC8 /* OEPrefLibraryController.h */,
				53439B6D13B932DB005C0CC8 /* OEPrefLibraryController.m */,
				53439B6F13B932ED005C0CC8 /* OEPrefGameplayController.h */,
				53439B7013B932ED005C0CC8 /* OEPrefGameplayController.m */,
				53439B7213B932FA005C0CC8 /* OEPrefControlsController.h */,
				53439B7313B932FA005C0CC8 /* OEPrefControlsController.m */,
				53439B7513B93303005C0CC8 /* OEPrefCoresController.h */,
				53439B7613B93303005C0CC8 /* OEPrefCoresController.m */,
			);
			name = Preferences;
			sourceTree = "<group>";
		};
		53439A8813B92BF4005C0CC8 /* Library Window */ = {
			isa = PBXGroup;
			children = (
				53439AA413B92CC7005C0CC8 /* OELibraryController.h */,
				53439AA513B92CC7005C0CC8 /* OELibraryController.m */,
				53439AA713B92CD4005C0CC8 /* Collection View */,
				53439AE813B92E72005C0CC8 /* Controls */,
				53439B0413B92EDC005C0CC8 /* Utilities */,
				53439B0B13B92F69005C0CC8 /* Sidebar */,
			);
			name = "Library Window";
			sourceTree = "<group>";
		};
		53439A8913B92BF6005C0CC8 /* Library Database */ = {
			isa = PBXGroup;
			children = (
				53439A8A13B92C4A005C0CC8 /* OELibraryDatabase.h */,
				53439A8B13B92C4A005C0CC8 /* OELibraryDatabase.m */,
				53439A8D13B92C56005C0CC8 /* Items */,
				83199720142741790068C865 /* OEROMImporter.h */,
				83199721142741790068C865 /* OEROMImporter.m */,
			);
			name = "Library Database";
			sourceTree = "<group>";
		};
		53439A8D13B92C56005C0CC8 /* Items */ = {
			isa = PBXGroup;
			children = (
				53439A8E13B92C68005C0CC8 /* OEDBDataSourceAdditions.h */,
				53439A8F13B92C68005C0CC8 /* OEDBDataSourceAdditions.m */,
				53439A9113B92C6B005C0CC8 /* Collections */,
				53439A9E13B92C9D005C0CC8 /* OEDBGame.h */,
				53439A9F13B92C9D005C0CC8 /* OEDBGame.m */,
				53439AA013B92C9D005C0CC8 /* OEDBSystem.h */,
				53439AA113B92C9D005C0CC8 /* OEDBSystem.m */,
				8328D9E313C75CAE0026D2A7 /* OEDBImage.h */,
				8328D9E413C75CAE0026D2A7 /* OEDBImage.m */,
				83CD082B143DEF9A00B6A2E8 /* OEDBSaveState.h */,
				83CD082C143DEF9A00B6A2E8 /* OEDBSaveState.m */,
				838AC27E14434EED00AC74C3 /* OEDBRom.h */,
				838AC27F14434EED00AC74C3 /* OEDBRom.m */,
			);
			name = Items;
			sourceTree = "<group>";
		};
		53439A9113B92C6B005C0CC8 /* Collections */ = {
			isa = PBXGroup;
			children = (
				53439A9213B92C97005C0CC8 /* OEDBAllGamesCollection.h */,
				53439A9313B92C97005C0CC8 /* OEDBAllGamesCollection.m */,
				53439A9413B92C97005C0CC8 /* OEDBCollection.h */,
				53439A9513B92C97005C0CC8 /* OEDBCollection.m */,
				53439A9613B92C97005C0CC8 /* OEDBCollectionFolder.h */,
				53439A9713B92C97005C0CC8 /* OEDBCollectionFolder.m */,
				53439A9813B92C97005C0CC8 /* OEDBSmartCollection.h */,
				53439A9913B92C97005C0CC8 /* OEDBSmartCollection.m */,
			);
			name = Collections;
			sourceTree = "<group>";
		};
		53439AA713B92CD4005C0CC8 /* Collection View */ = {
			isa = PBXGroup;
			children = (
				53439AA813B92CE5005C0CC8 /* OECollectionViewController.h */,
				53439AA913B92CE5005C0CC8 /* OECollectionViewController.m */,
				53439AAA13B92CE5005C0CC8 /* OECollectionViewItemProtocol.h */,
				53439AAC13B92CF1005C0CC8 /* Cover Flow View */,
				53439AAE13B92CFE005C0CC8 /* Grid View */,
				53439AAD13B92CFC005C0CC8 /* List View */,
			);
			name = "Collection View";
			sourceTree = "<group>";
		};
		53439AAC13B92CF1005C0CC8 /* Cover Flow View */ = {
			isa = PBXGroup;
			children = (
				53439AAF13B92D1A005C0CC8 /* OECoverFlowDataSourceItem.h */,
				53439AB013B92D2D005C0CC8 /* IKSGridViewProtocols.h */,
			);
			name = "Cover Flow View";
			sourceTree = "<group>";
		};
		53439AAD13B92CFC005C0CC8 /* List View */ = {
			isa = PBXGroup;
			children = (
				53439AD813B92E59005C0CC8 /* OEListViewDataSourceItem.h */,
				53439AD913B92E59005C0CC8 /* OERatingCell.h */,
				53439ADA13B92E59005C0CC8 /* OERatingCell.m */,
				53439ADB13B92E59005C0CC8 /* OETableCornerView.h */,
				53439ADC13B92E59005C0CC8 /* OETableCornerView.m */,
				53439ADD13B92E59005C0CC8 /* OETableHeaderCell.h */,
				53439ADE13B92E59005C0CC8 /* OETableHeaderCell.m */,
				53439ADF13B92E59005C0CC8 /* OETableHeaderView.h */,
				53439AE013B92E59005C0CC8 /* OETableHeaderView.m */,
				53439AE113B92E59005C0CC8 /* OETableView.h */,
				53439AE213B92E59005C0CC8 /* OETableView.m */,
			);
			name = "List View";
			sourceTree = "<group>";
		};
		53439AAE13B92CFE005C0CC8 /* Grid View */ = {
			isa = PBXGroup;
			children = (
				53439AB113B92DA3005C0CC8 /* OECoverGridDataSourceItem.h */,
				53439AB213B92DAD005C0CC8 /* IKSGridViewProtocols.h */,
				53439AB413B92DBC005C0CC8 /* Item Layer */,
				53439ABB13B92DDB005C0CC8 /* Item Sublayers */,
				53439ACD13B92E01005C0CC8 /* IKSGridView.h */,
				53439ACE13B92E01005C0CC8 /* IKSGridView.m */,
				53439ACB13B92E01005C0CC8 /* IKSGridLayoutManager.h */,
				53439ACC13B92E01005C0CC8 /* IKSGridLayoutManager.m */,
				53439AD113B92E10005C0CC8 /* Fore- /BackgroundLayers */,
				83F688BE13C6433600AA0F83 /* OEGridScrollView.h */,
				83F688BF13C6433600AA0F83 /* OEGridScrollView.m */,
			);
			name = "Grid View";
			sourceTree = "<group>";
		};
		53439AB413B92DBC005C0CC8 /* Item Layer */ = {
			isa = PBXGroup;
			children = (
				53439AB513B92DD4005C0CC8 /* OECoverGridItemLayer.h */,
				53439AB613B92DD4005C0CC8 /* OECoverGridItemLayer.m */,
				53439AB713B92DD4005C0CC8 /* IKSGridItemLayer.h */,
				53439AB813B92DD4005C0CC8 /* IKSGridItemLayer.m */,
			);
			name = "Item Layer";
			sourceTree = "<group>";
		};
		53439ABB13B92DDB005C0CC8 /* Item Sublayers */ = {
			isa = PBXGroup;
			children = (
				53439ABC13B92DF0005C0CC8 /* OECoverGridGlossLayer.h */,
				53439ABD13B92DF0005C0CC8 /* OECoverGridGlossLayer.m */,
				53439ABE13B92DF0005C0CC8 /* OECoverGridIndicationLayer.h */,
				53439ABF13B92DF0005C0CC8 /* OECoverGridIndicationLayer.m */,
				53439AC013B92DF0005C0CC8 /* OECoverGridNoArtworkLayer.h */,
				53439AC113B92DF0005C0CC8 /* OECoverGridNoArtworkLayer.m */,
				53439AC213B92DF0005C0CC8 /* OECoverGridRatingLayer.h */,
				53439AC313B92DF0005C0CC8 /* OECoverGridRatingLayer.m */,
				53439AC413B92DF0005C0CC8 /* OECoverGridSelectionLayer.h */,
				53439AC513B92DF0005C0CC8 /* OECoverGridSelectionLayer.m */,
			);
			name = "Item Sublayers";
			sourceTree = "<group>";
		};
		53439AD113B92E10005C0CC8 /* Fore- /BackgroundLayers */ = {
			isa = PBXGroup;
			children = (
				53439AD413B92E23005C0CC8 /* OECoverGridForegroundLayer.h */,
				53439AD513B92E23005C0CC8 /* OECoverGridForegroundLayer.m */,
			);
			name = "Fore- /BackgroundLayers";
			sourceTree = "<group>";
		};
		53439AE813B92E72005C0CC8 /* Controls */ = {
			isa = PBXGroup;
			children = (
				53439AE913B92E91005C0CC8 /* OELibrarySplitView.h */,
				53439AEA13B92E91005C0CC8 /* OELibrarySplitView.m */,
				53439AEC13B92E9A005C0CC8 /* OELibraryWindow.h */,
				53439AED13B92E9A005C0CC8 /* OELibraryWindow.m */,
				53439AEF13B92EA1005C0CC8 /* OEBackgroundColorView.h */,
				53439AF013B92EA1005C0CC8 /* OEBackgroundColorView.m */,
				53439AF213B92EA8005C0CC8 /* OESearchFieldCell.h */,
				53439AF313B92EA8005C0CC8 /* OESearchFieldCell.m */,
				53439AF513B92EAD005C0CC8 /* OESlider.h */,
				53439AF613B92EAD005C0CC8 /* OESlider.m */,
				53439AF813B92EB3005C0CC8 /* OEImageButton.h */,
				53439AF913B92EB3005C0CC8 /* OEImageButton.m */,
				53439AFB13B92EB9005C0CC8 /* OEScroller.h */,
				53439AFC13B92EB9005C0CC8 /* OEScroller.m */,
				53439AFE13B92EC1005C0CC8 /* OEScrollView.h */,
				53439AFF13B92EC1005C0CC8 /* OEScrollView.m */,
				53439B0113B92ED3005C0CC8 /* OECenteredTextFieldCell.h */,
				53439B0213B92ED3005C0CC8 /* OECenteredTextFieldCell.m */,
				8310446F13BE419000B283B0 /* OEHorizontalSplitView.h */,
				8310447013BE419000B283B0 /* OEHorizontalSplitView.m */,
			);
			name = Controls;
			sourceTree = "<group>";
		};
		53439B0413B92EDC005C0CC8 /* Utilities */ = {
			isa = PBXGroup;
			children = (
				53439B0513B92EEC005C0CC8 /* OEFieldEditor.h */,
				53439B0613B92EEC005C0CC8 /* OEFieldEditor.m */,
				53439B0813B92EF2005C0CC8 /* OEUIDrawingUtils.h */,
				53439B0913B92EF2005C0CC8 /* OEUIDrawingUtils.m */,
			);
			name = Utilities;
			sourceTree = "<group>";
		};
		53439B0B13B92F69005C0CC8 /* Sidebar */ = {
			isa = PBXGroup;
			children = (
				53439B0C13B92FFA005C0CC8 /* OESidebarCell.h */,
				53439B0D13B92FFA005C0CC8 /* OESidebarCell.m */,
				53439B0E13B92FFA005C0CC8 /* OESidebarController.h */,
				53439B0F13B92FFA005C0CC8 /* OESidebarController.m */,
				53439B1013B92FFA005C0CC8 /* OESideBarDataSourceItem.h */,
				53439B1113B92FFA005C0CC8 /* OESidebarFieldEditor.h */,
				53439B1213B92FFA005C0CC8 /* OESidebarFieldEditor.m */,
				53439B1313B92FFA005C0CC8 /* OESideBarGroupItem.h */,
				53439B1413B92FFA005C0CC8 /* OESidebarGroupItem.m */,
				53439B1513B92FFA005C0CC8 /* OESidebarOutlineView.h */,
				53439B1613B92FFA005C0CC8 /* OESidebarOutlineView.m */,
			);
			name = Sidebar;
			sourceTree = "<group>";
		};
		53439B2313B9307C005C0CC8 /* Label Cells */ = {
			isa = PBXGroup;
			children = (
				53439B2413B930A1005C0CC8 /* OEPrefCoreSliderLabelCell.h */,
				53439B2513B930A1005C0CC8 /* OEPrefCoreSliderLabelCell.m */,
				53439B2613B930A1005C0CC8 /* OEPrefCtrlHeadlineLabelCell.h */,
				53439B2713B930A1005C0CC8 /* OEPrefCtrlHeadlineLabelCell.m */,
				53439B2813B930A1005C0CC8 /* OEPrefCtrlLabelCell.h */,
				53439B2913B930A1005C0CC8 /* OEPrefCtrlLabelCell.m */,
				53439B2A13B930A1005C0CC8 /* OEPrefHeadlineLabelCell.h */,
				53439B2B13B930A1005C0CC8 /* OEPrefHeadlineLabelCell.m */,
				53439B2C13B930A1005C0CC8 /* OEPrefLabelCell.h */,
				53439B2D13B930A1005C0CC8 /* OEPrefLabelCell.m */,
			);
			name = "Label Cells";
			sourceTree = "<group>";
		};
		53439B3313B930A9005C0CC8 /* Controls */ = {
			isa = PBXGroup;
			children = (
				53439B3413B930D9005C0CC8 /* OECoreView.h */,
				53439B3513B930D9005C0CC8 /* OECoreView.m */,
				53439B3713B930E0005C0CC8 /* OEHorizontalLine.h */,
				53439B3813B930E0005C0CC8 /* OEHorizontalLine.m */,
				53439B3A13B93106005C0CC8 /* Buttons */,
				53439B4E13B93151005C0CC8 /* Boxes */,
				53439B5813B93255005C0CC8 /* OEAttributedTextFieldCell.h */,
				53439B5913B93255005C0CC8 /* OEAttributedTextFieldCell.m */,
				53439B5B13B9326D005C0CC8 /* INAppStoreWindow.h */,
				53439B5C13B9326D005C0CC8 /* INAppStoreWindow.m */,
				53439B5E13B93276005C0CC8 /* Toolbar */,
				53439B6213B932A1005C0CC8 /* OEBackgroundGradientView.h */,
				53439B6313B932A1005C0CC8 /* OEBackgroundGradientView.m */,
				53439B6413B932A1005C0CC8 /* OEBackgroundImageView.h */,
				53439B6513B932A1005C0CC8 /* OEBackgroundImageView.m */,
				83507245142F6029005D9033 /* OEControlerImageView.h */,
				83507246142F6029005D9033 /* OEControlerImageView.m */,
			);
			name = Controls;
			sourceTree = "<group>";
		};
		53439B3A13B93106005C0CC8 /* Buttons */ = {
			isa = PBXGroup;
			children = (
				53439B3C13B93119005C0CC8 /* OECheckBox.h */,
				53439B3D13B93119005C0CC8 /* OECheckBox.m */,
				53439B3E13B93119005C0CC8 /* OEControlsPopupButton.h */,
				53439B3F13B93119005C0CC8 /* OEControlsPopupButton.m */,
				53439B3B13B9310B005C0CC8 /* Button Cells */,
			);
			name = Buttons;
			sourceTree = "<group>";
		};
		53439B3B13B9310B005C0CC8 /* Button Cells */ = {
			isa = PBXGroup;
			children = (
				53439B4213B93138005C0CC8 /* OECoreSliderCell.h */,
				53439B4313B93138005C0CC8 /* OECoreSliderCell.m */,
				53439B4413B93138005C0CC8 /* OECtrlPopUpButtonCell.h */,
				53439B4513B93138005C0CC8 /* OECtrlPopUpButtonCell.m */,
				53439B4613B93138005C0CC8 /* OEPopUpButtonCell.h */,
				53439B4713B93138005C0CC8 /* OEPopUpButtonCell.m */,
				53439B4813B93138005C0CC8 /* OEPrefButtonCell.h */,
				53439B4913B93138005C0CC8 /* OEPrefButtonCell.m */,
			);
			name = "Button Cells";
			sourceTree = "<group>";
		};
		53439B4E13B93151005C0CC8 /* Boxes */ = {
			isa = PBXGroup;
			children = (
				53439B4F13B9316F005C0CC8 /* OEPrefBoxControls.h */,
				53439B5013B9316F005C0CC8 /* OEPrefBoxControls.m */,
				53439B5113B9316F005C0CC8 /* OEPrefBoxDark.h */,
				53439B5213B9316F005C0CC8 /* OEPrefBoxDark.m */,
				53439B5313B9316F005C0CC8 /* OEPrefBoxPlain.h */,
				53439B5413B9316F005C0CC8 /* OEPrefBoxPlain.m */,
			);
			name = Boxes;
			sourceTree = "<group>";
		};
		53439B5E13B93276005C0CC8 /* Toolbar */ = {
			isa = PBXGroup;
			children = (
				53439B5F13B93281005C0CC8 /* OEToolbarView.h */,
				53439B6013B93281005C0CC8 /* OEToolbarView.m */,
			);
			name = Toolbar;
			sourceTree = "<group>";
		};
		53439B7B13B933C4005C0CC8 /* Controls */ = {
			isa = PBXGroup;
			children = (
				53439B7C13B933D0005C0CC8 /* OEHUDSlider.h */,
				53439B7D13B933D0005C0CC8 /* OEHUDSlider.m */,
			);
			name = Controls;
			sourceTree = "<group>";
		};
		53439B7F13B933DA005C0CC8 /* Button Cells */ = {
			isa = PBXGroup;
			children = (
				53439B8313B9342F005C0CC8 /* OEHUDButtonCell.h */,
				53439B8413B9342F005C0CC8 /* OEHUDButtonCell.m */,
			);
			name = "Button Cells";
			sourceTree = "<group>";
		};
		53439B9D13B93920005C0CC8 /* Interface Graphics */ = {
			isa = PBXGroup;
			children = (
				53439BA913B93920005C0CC8 /* Game Window */,
				53439BC013B93920005C0CC8 /* Preferences */,
				53439B9E13B93920005C0CC8 /* arrow_down.png */,
				53439B9F13B93920005C0CC8 /* arrow_left.png */,
				53439BA013B93920005C0CC8 /* arrow_right.png */,
				53439BA113B93920005C0CC8 /* arrow_up.png */,
				53439BA213B93920005C0CC8 /* background_lighting.pdf */,
				53439BA313B93920005C0CC8 /* badge_1.png */,
				53439BA413B93920005C0CC8 /* badge_2.png */,
				53439BA513B93920005C0CC8 /* badge_3.png */,
				53439BA613B93920005C0CC8 /* box_gloss.pdf */,
				53439BA713B93920005C0CC8 /* collections.png */,
				53439BA813B93920005C0CC8 /* consoles.png */,
				53439BB413B93920005C0CC8 /* grid_rating.png */,
				53439BB513B93920005C0CC8 /* grid_slider_large.png */,
				53439BB613B93920005C0CC8 /* grid_slider_small.png */,
				53439BB713B93920005C0CC8 /* grid_slider_thumb.png */,
				53439BB813B93920005C0CC8 /* grid_slider_track.png */,
				53439BB913B93920005C0CC8 /* knob_horizontal.png */,
				53439BBA13B93920005C0CC8 /* knob_vertical.png */,
				53439BBB13B93920005C0CC8 /* list_indicators.png */,
				53439BBC13B93920005C0CC8 /* list_rating.png */,
				53439BBD13B93920005C0CC8 /* missing_artwork.pdf */,
				53439BBE13B93920005C0CC8 /* missing_rom.pdf */,
				53439BBF13B93920005C0CC8 /* noise.png */,
				53439BE213B93920005C0CC8 /* resizer.png */,
				53439BE313B93920005C0CC8 /* scrollbar_corner.png */,
				53439BE413B93920005C0CC8 /* search_cancel.png */,
				53439BE513B93920005C0CC8 /* search_field.png */,
				53439BE613B93920005C0CC8 /* search_loupe.png */,
				53439BE713B93920005C0CC8 /* selector_ring.png */,
				53439BE813B93920005C0CC8 /* sort_arrow.png */,
				53439BE913B93920005C0CC8 /* spinner.pdf */,
				53439BEA13B93920005C0CC8 /* table_header.png */,
				53439BEB13B93920005C0CC8 /* toolbar_add_button.png */,
				53439BEC13B93920005C0CC8 /* toolbar_sidebar_button.png */,
				53439BED13B93920005C0CC8 /* toolbar_view_buttons.png */,
				53439BEE13B93920005C0CC8 /* track_horizontal.png */,
				53439BEF13B93920005C0CC8 /* track_horizontal_spacer.png */,
				53439BF013B93920005C0CC8 /* track_vertical.png */,
				53439BF113B93920005C0CC8 /* track_vertical_spacer.png */,
			);
			name = "Interface Graphics";
			path = "../Interface Graphics";
			sourceTree = "<group>";
		};
		53439BA913B93920005C0CC8 /* Game Window */ = {
			isa = PBXGroup;
			children = (
				53439BAA13B93920005C0CC8 /* hud_bar.png */,
				53439BAB13B93920005C0CC8 /* hud_button.png */,
				53439BAC13B93920005C0CC8 /* hud_close_button.png */,
				53439BAD13B93920005C0CC8 /* hud_fullscreen_glyph.png */,
				53439BAE13B93920005C0CC8 /* hud_glyphs.png */,
				53439BAF13B93920005C0CC8 /* hud_slider_level.png */,
				53439BB013B93920005C0CC8 /* hud_slider_thumb.png */,
				53439BB113B93920005C0CC8 /* hud_slider_track.png */,
				53439BB213B93920005C0CC8 /* hud_volume.png */,
				53439BB313B93920005C0CC8 /* hud_window.png */,
			);
			path = "Game Window";
			sourceTree = "<group>";
		};
		53439BC013B93920005C0CC8 /* Preferences */ = {
			isa = PBXGroup;
			children = (
				83802E69142F6FF900130517 /* controls_highlight.png */,
				83703B3A140E4F2800EC27A7 /* Filter */,
				83AEF937140B78B6007803D7 /* filter_effect_frame.png */,
				53439BC813B93920005C0CC8 /* controls_background.jpg */,
				53439BC913B93920005C0CC8 /* controls_tab_icon.png */,
				53439BCA13B93920005C0CC8 /* core_triangle.png */,
				53439BCB13B93920005C0CC8 /* cores_tab_icon.png */,
				53439BCC13B93920005C0CC8 /* dark_box.png */,
				53439BCD13B93920005C0CC8 /* dark_button.png */,
				53439BCE13B93920005C0CC8 /* dark_checkbox.png */,
				53439BCF13B93920005C0CC8 /* dark_inset_box.png */,
				53439BD013B93920005C0CC8 /* dark_menu_body.png */,
				53439BD113B93920005C0CC8 /* dark_menu_popover_arrow.png */,
				83F1F83A14448F9800819F98 /* dark_menu_scroll_arrows.png */,
				53439BD213B93920005C0CC8 /* dark_popup_button.png */,
				53439BD313B93920005C0CC8 /* dark_submenu_body.png */,
				53439BD413B93920005C0CC8 /* gameplay_tab_icon.png */,
				53439BDC13B93920005C0CC8 /* library_tab_icon.png */,
				53439BDD13B93920005C0CC8 /* mark_slider_thumb.png */,
				53439BDE13B93920005C0CC8 /* mark_slider_track.png */,
				53439BDF13B93920005C0CC8 /* tab_selector.png */,
				53439BE013B93920005C0CC8 /* wood_inset_box.png */,
				53439BE113B93920005C0CC8 /* wood_popup_button.png */,
				8396CC51140687EE0096F791 /* wood_textfield.png */,
			);
			path = Preferences;
			sourceTree = "<group>";
		};
		8249C8E40E899CD30027EFDF /* Audio */ = {
			isa = PBXGroup;
			children = (
				829779320E743F2A00631240 /* OEGameAudio.h */,
				829779330E743F2A00631240 /* OEGameAudio.m */,
			);
			name = Audio;
			sourceTree = "<group>";
		};
		8249C8E60E899CFF0027EFDF /* Utility Windows */ = {
			isa = PBXGroup;
			children = (
				828ED4D50E7D98940059F397 /* OEGamePickerController.h */,
				828ED4D60E7D98940059F397 /* OEGamePickerController.m */,
				82965F861041DC4600F30B74 /* OECorePickerController.h */,
				82965F871041DC4600F30B74 /* OECorePickerController.m */,
			);
			name = "Utility Windows";
			sourceTree = "<group>";
		};
		828E64D00E84656900B1860B /* OpenEmuCore */ = {
			isa = PBXGroup;
			children = (
				1B47F101142F015200EBC55B /* Setup Assistant */,
				53439A8913B92BF6005C0CC8 /* Library Database */,
				53439A8813B92BF4005C0CC8 /* Library Window */,
				53439A8713B92BEF005C0CC8 /* Preferences */,
				53439A8613B92BEB005C0CC8 /* Game HUD */,
				82C5EC781236EEA3001262F7 /* Network */,
				1E2F3DB810DEAB370019AA84 /* Migration */,
				1E9F73BA1037663F0072EED6 /* ROM Files */,
				82DE498810263A09007184EB /* Downloader */,
				C62F546E0FE6AD6700DF15BA /* Plugins */,
				829022A70F47F8FE00BB7AB7 /* QuickTime */,
				8249C8E40E899CD30027EFDF /* Audio */,
				829165DA0E85F9A400493FD8 /* Graphics */,
				1EA44138119762EA001D71CA /* QuickLook */,
				8249C8E60E899CFF0027EFDF /* Utility Windows */,
				83B6E444143E1BBD00BCDB7A /* Utilities */,
				C6AC9D4B1190C9AE0083DDFD /* OEGameCoreManager.h */,
				C6AC9D4C1190C9AE0083DDFD /* OEGameCoreManager.m */,
				2A37F4AEFDCFA73011CA2CEA /* OEGameDocument.h */,
				2A37F4ACFDCFA73011CA2CEA /* OEGameDocument.m */,
				8283882A0E6CE13C00A96E2C /* OEGameDocumentController.h */,
				8283882B0E6CE13C00A96E2C /* OEGameDocumentController.m */,
				C69DCCFF0FE994A5009AE5A6 /* OEPluginDocument.h */,
				C69DCD000FE994A5009AE5A6 /* OEPluginDocument.m */,
				83BACFBA1415229C008362DA /* OENewGameDocument.h */,
				83BACFBB1415229C008362DA /* OENewGameDocument.m */,
			);
			name = OpenEmuCore;
			sourceTree = "<group>";
		};
		829022A70F47F8FE00BB7AB7 /* QuickTime */ = {
			isa = PBXGroup;
			children = (
				829022A80F47F90D00BB7AB7 /* OEGameQTRecorder.h */,
				829022A90F47F90D00BB7AB7 /* OEGameQTRecorder.m */,
				82FC495B102123D100408B4F /* OEFrameEncodeOperation.h */,
				82FC495C102123D100408B4F /* OEFrameEncodeOperation.m */,
			);
			name = QuickTime;
			sourceTree = "<group>";
		};
		829165DA0E85F9A400493FD8 /* Graphics */ = {
			isa = PBXGroup;
			children = (
<<<<<<< HEAD
				1BA788FD0FF9C95A007CE5DB /* OEGameShader.h */,
				1BA788FE0FF9C95A007CE5DB /* OEGameShader.m */,
=======
				1B88026C142830F300E022E2 /* OEGameShader.h */,
				1B88026D142830F300E022E2 /* OEGameShader.m */,
>>>>>>> 73db4be3
				C6953C9F117293760091276F /* OEGameView.h */,
				C6953CA0117293760091276F /* OEGameView.m */,
				C62F56520FE6FDA700DF15BA /* OEGameLayer.h */,
				C62F56530FE6FDA700DF15BA /* OEGameLayer.m */,
			);
			name = Graphics;
			sourceTree = "<group>";
		};
		82C5EC781236EEA3001262F7 /* Network */ = {
			isa = PBXGroup;
			children = (
				82C5EFAB1237E76C001262F7 /* AsyncUdpSocket.h */,
				82C5EFAC1237E76C001262F7 /* AsyncUdpSocket.m */,
				82C5EFB11237E7E1001262F7 /* OENetServer.h */,
				82C5EFB21237E7E1001262F7 /* OENetServer.m */,
			);
			name = Network;
			sourceTree = "<group>";
		};
		82DE498810263A09007184EB /* Downloader */ = {
			isa = PBXGroup;
			children = (
				14598A0C12E151660001EBD0 /* OECoreInstaller.h */,
				14598A0D12E151670001EBD0 /* OECoreInstaller.m */,
				14598A0E12E151670001EBD0 /* OECoreUpdater.h */,
				14598A0F12E151670001EBD0 /* OECoreUpdater.m */,
				82DE498910263A1A007184EB /* OECoreDownloader.h */,
				82DE498A10263A1A007184EB /* OECoreDownloader.m */,
				82DE49F2102641CD007184EB /* OEDownload.h */,
				82DE49F3102641CD007184EB /* OEDownload.m */,
				8288A0F41027E16600671FE1 /* OEDownloadCell.h */,
				8288A0F51027E16600671FE1 /* OEDownloadCell.m */,
			);
			name = Downloader;
			sourceTree = "<group>";
		};
		83703B3A140E4F2800EC27A7 /* Filter */ = {
			isa = PBXGroup;
			children = (
				83703B3D140E4F9100EC27A7 /* Linear.png */,
				83703B3E140E4F9100EC27A7 /* Nearest Neighbor.png */,
				83703B3F140E4F9100EC27A7 /* Scale2xHQ.png */,
				83703B40140E4F9100EC27A7 /* Scale2xPlus.png */,
				83703B41140E4F9100EC27A7 /* Scale4x.png */,
				83703B42140E4F9100EC27A7 /* Scale4xHQ.png */,
			);
			path = Filter;
			sourceTree = "<group>";
		};
		8382D22C13C5C55200906221 /* Preferences */ = {
			isa = PBXGroup;
			children = (
				8382D23413C5C5E100906221 /* OEPrefControlsController.xib */,
				8382D22E13C5C5BB00906221 /* OEPrefCoresController.xib */,
				8382D22F13C5C5BB00906221 /* OEPrefGameplayController.xib */,
				8382D23013C5C5BB00906221 /* OEPrefLibraryController.xib */,
			);
			name = Preferences;
			sourceTree = "<group>";
		};
		83977F861409107C00175858 /* preferences controls */ = {
			isa = PBXGroup;
			children = (
				8396CC5414068DA90096F791 /* OEControlsKeyButton.h */,
				8396CC5514068DA90096F791 /* OEControlsKeyButton.m */,
				8396CC5A140693830096F791 /* OEControlsKeyLabelCell.h */,
				8396CC5B140693830096F791 /* OEControlsKeyLabelCell.m */,
				83DB70DE1442F40B00850CD8 /* OEControlsKeyHeadlineCell.h */,
				83DB70DF1442F40B00850CD8 /* OEControlsKeyHeadlineCell.m */,
			);
			name = "preferences controls";
			sourceTree = "<group>";
		};
		83B6E444143E1BBD00BCDB7A /* Utilities */ = {
			isa = PBXGroup;
			children = (
				83B6E43D143E090800BCDB7A /* OELocalizationHelper.h */,
				83B6E43E143E090800BCDB7A /* OELocalizationHelper.m */,
			);
			name = Utilities;
			sourceTree = "<group>";
		};
		83FA054F13B9DFC20055A520 /* Frameworks */ = {
			isa = PBXGroup;
			children = (
				83FA054D13B9DF940055A520 /* Sparkle.framework */,
			);
			name = Frameworks;
			sourceTree = "<group>";
		};
		93B479F512BAB52F008618A7 /* HID */ = {
			isa = PBXGroup;
			children = (
				C6C98B830F55B7A800116EA2 /* OEHIDEvent.h */,
				C6C98B840F55B7A800116EA2 /* OEHIDEvent.m */,
				C6C989C50F557D9200116EA2 /* OEHIDDeviceHandler.h */,
				C6C989C60F557D9200116EA2 /* OEHIDDeviceHandler.m */,
				C6B7AB740FB5AF94004385F5 /* NSApplication+OEHIDAdditions.h */,
				C6B7AB750FB5AF94004385F5 /* NSApplication+OEHIDAdditions.m */,
				82DD2B8C1236D0C400B58A8F /* OEHIDUsageToVK.h */,
				93B479F612BAB576008618A7 /* OEHIDManager.h */,
				93B479F712BAB576008618A7 /* OEHIDManager.m */,
			);
			name = HID;
			sourceTree = "<group>";
		};
		C60CDDD511780DD100EB472F /* Documentation */ = {
			isa = PBXGroup;
			children = (
				C60CDDD611780DF100EB472F /* OpenGL Format Table.txt */,
			);
			name = Documentation;
			sourceTree = "<group>";
		};
		C6289C33135B276B00EEE97C /* System Input Core */ = {
			isa = PBXGroup;
			children = (
				C671182B13636A300034379A /* OpenEmuSystem.h */,
				C6289C34135B27C100EEE97C /* OESystemController.h */,
				C6289C35135B27C100EEE97C /* OESystemController.m */,
				C6D1596A135B34FD009D661C /* OESystemResponder.h */,
				C6D1596B135B34FD009D661C /* OESystemResponder.m */,
				C6E542C01363D2D90075BA8C /* OEBasicSystemResponder.h */,
				C6E542C11363D2D90075BA8C /* OEBasicSystemResponder.m */,
				82AD1B2F0FD1BD2A00B3A8A9 /* OEMap.h */,
				82AD1B300FD1BD2A00B3A8A9 /* OEMap.m */,
				C669163B0FC9BC3E007DE3D8 /* OEGameControllerView.h */,
				C6AFE0D50FED6FDF00AC0CCF /* OEGameControllerView.m */,
				C6D2686A135BB24500154550 /* OEControlsViewController.h */,
				C6D2686B135BB24500154550 /* OEControlsViewController.m */,
				C6D268D8135BD95A00154550 /* NSUserDefaultsController+OEEventAdditions.h */,
				C6D268D9135BD95A00154550 /* NSUserDefaultsController+OEEventAdditions.m */,
				93B479F512BAB52F008618A7 /* HID */,
			);
			name = "System Input Core";
			sourceTree = "<group>";
		};
		C62F546E0FE6AD6700DF15BA /* Plugins */ = {
			isa = PBXGroup;
			children = (
				C62F546F0FE6ADC500DF15BA /* OEPlugin.h */,
				C62F54700FE6ADC500DF15BA /* OEPlugin.m */,
				C62F54990FE6CC1500DF15BA /* OECorePlugin.h */,
				C62F549A0FE6CC1500DF15BA /* OECorePlugin.m */,
				C6289C30135B215B00EEE97C /* OESystemPlugin.h */,
				C6289C31135B215B00EEE97C /* OESystemPlugin.m */,
				C62D53030FFB51D6007C2649 /* OECompositionPlugin.h */,
				C62D53040FFB51D6007C2649 /* OECompositionPlugin.m */,
			);
			name = Plugins;
			sourceTree = "<group>";
		};
		C646574A13771F12002A4F70 /* GameBoy Advance */ = {
			isa = PBXGroup;
			children = (
				C646575E13771FB0002A4F70 /* OEGBAControlsPreference.h */,
				C646575F13771FB0002A4F70 /* OEGBAControlsPreference.m */,
				C6465762137721D5002A4F70 /* OEGBASystemController.h */,
				C6465763137721D5002A4F70 /* OEGBASystemController.m */,
				C646576513772251002A4F70 /* OEGBASystemResponder.h */,
				C646576613772251002A4F70 /* OEGBASystemResponder.m */,
				C6465761137720D5002A4F70 /* OEGBASystemResponderClient.h */,
				C646574B13771F12002A4F70 /* Supporting Files */,
			);
			path = "GameBoy Advance";
			sourceTree = "<group>";
		};
		C646574B13771F12002A4F70 /* Supporting Files */ = {
			isa = PBXGroup;
			children = (
				C646574C13771F12002A4F70 /* GameBoy Advance-Info.plist */,
				C646574D13771F12002A4F70 /* InfoPlist.strings */,
				C646575013771F12002A4F70 /* GameBoy Advance-Prefix.pch */,
				C646575A13771F6B002A4F70 /* ControlsPreference.xib */,
			);
			name = "Supporting Files";
			sourceTree = "<group>";
		};
		C6480FC313648F670094FA33 /* SuperNES */ = {
			isa = PBXGroup;
			children = (
				C6480FD3136490250094FA33 /* OESNESSystemController.h */,
				C6480FD0136490250094FA33 /* OESNESSystemController.m */,
				C6480FD2136490250094FA33 /* OESNESSystemResponder.h */,
				C6480FD1136490250094FA33 /* OESNESSystemResponder.m */,
				C6480FF91364B18E0094FA33 /* OESNESSystemResponderClient.h */,
				C6480FDA13649FF20094FA33 /* OESNESPreferenceViewController.h */,
				C6480FD913649FF20094FA33 /* OESNESPreferenceViewController.m */,
				C6480FDC1364A3D60094FA33 /* ControlsPreference.xib */,
				C6480FC413648F670094FA33 /* Supporting Files */,
			);
			path = SuperNES;
			sourceTree = "<group>";
		};
		C6480FC413648F670094FA33 /* Supporting Files */ = {
			isa = PBXGroup;
			children = (
				83977F611408FE4700175858 /* controller_snes_eu.png */,
				83977F621408FE4700175858 /* controller_snes_jap.png */,
				83977F631408FE4700175858 /* controller_snes_usa.png */,
				C6480FC513648F670094FA33 /* SuperNES-Info.plist */,
				C6480FC613648F670094FA33 /* InfoPlist.strings */,
				C6480FC913648F670094FA33 /* SuperNES-Prefix.pch */,
			);
			name = "Supporting Files";
			sourceTree = "<group>";
		};
		C64BB08F136478E600C1AB23 /* NES */ = {
			isa = PBXGroup;
			children = (
				C64BB09C13647AEF00C1AB23 /* OENESSystemController.h */,
				C64BB09D13647AEF00C1AB23 /* OENESSystemController.m */,
				C64BB09F13647B3500C1AB23 /* OENESSystemResponder.h */,
				C64BB0A013647B3500C1AB23 /* OENESSystemResponder.m */,
				C6B3E691136525D100D34947 /* OENESSystemResponderClient.h */,
				C64BB0A2136482BA00C1AB23 /* OENESPreferenceView.h */,
				C64BB0A3136482BA00C1AB23 /* OENESPreferenceView.m */,
				C64BB0B7136483A700C1AB23 /* ControlsPreference.xib */,
				C64BB090136478E600C1AB23 /* Supporting Files */,
			);
			path = NES;
			sourceTree = "<group>";
		};
		C64BB090136478E600C1AB23 /* Supporting Files */ = {
			isa = PBXGroup;
			children = (
				83977F691408FE8E00175858 /* controller_fc.png */,
				83977F6A1408FE8E00175858 /* controller_nes.png */,
				C64BB091136478E600C1AB23 /* NES-Info.plist */,
				C64BB092136478E600C1AB23 /* InfoPlist.strings */,
				C64BB095136478E600C1AB23 /* NES-Prefix.pch */,
			);
			name = "Supporting Files";
			sourceTree = "<group>";
		};
		C66DFA600F51C9550080AA28 /* GameCore framework */ = {
			isa = PBXGroup;
			children = (
				83977F861409107C00175858 /* preferences controls */,
				93B479F512BAB52F008618A7 /* HID */,
				C6EB73FD136DF5FC00B39A6F /* OpenEmuBase.h */,
				C67B0D5E136352A300F18A5D /* OEPluginController.h */,
				C63E7C11136298F4001CC78B /* OESystemResponderClient.h */,
				828389A80E6CF3A500A96E2C /* OEGameCore.h */,
				C6FC4C900FD2C5C3007CCD32 /* OEGameCore.m */,
				C66DFA3C0F51C1640080AA28 /* OEAbstractAdditions.h */,
				C66DFA3D0F51C1640080AA28 /* OEAbstractAdditions.m */,
				C6D268D4135BCE4900154550 /* NSString+OEAdditions.h */,
				C6D268D5135BCE4900154550 /* NSString+OEAdditions.m */,
				C60BF0350F5709FC000D94F6 /* OEGameCoreController.h */,
				C60BF0360F5709FC000D94F6 /* OEGameCoreController.m */,
				C669163B0FC9BC3E007DE3D8 /* OEGameControllerView.h */,
				C6AFE0D50FED6FDF00AC0CCF /* OEGameControllerView.m */,
				C67DCEF00FC5FB5A0038A56E /* OEPreferenceViewController.h */,
				C67DCEF10FC5FB5A0038A56E /* OEPreferenceViewController.m */,
				C62969E10FCEA8BB004F84C4 /* OEControlsViewController.h */,
				C62969E20FCEA8BB004F84C4 /* OEControlsViewController.m */,
				82AD1B2F0FD1BD2A00B3A8A9 /* OEMap.h */,
				82AD1B300FD1BD2A00B3A8A9 /* OEMap.m */,
				82AFA6670FDDC03500531EE3 /* OERingBuffer.h */,
				82AFA6680FDDC03500531EE3 /* OERingBuffer.m */,
			);
			name = "GameCore framework";
			sourceTree = "<group>";
		};
		C6711812136368330034379A /* Other Frameworks */ = {
			isa = PBXGroup;
			children = (
				C6711813136368330034379A /* AppKit.framework */,
				C6711814136368330034379A /* CoreData.framework */,
				C6711815136368330034379A /* Foundation.framework */,
			);
			name = "Other Frameworks";
			sourceTree = "<group>";
		};
		C6711817136368330034379A /* Supporting Files */ = {
			isa = PBXGroup;
			children = (
				83977F6D1408FEA800175858 /* controller_sms.png */,
				C6711818136368330034379A /* SegaMasterSystem-Info.plist */,
				C6711819136368330034379A /* InfoPlist.strings */,
				C671181C136368330034379A /* SegaMasterSystem-Prefix.pch */,
			);
			name = "Supporting Files";
			sourceTree = "<group>";
		};
		C67118201363687A0034379A /* System Plugins */ = {
			isa = PBXGroup;
			children = (
				141554111442B3B300A01683 /* N64 */,
				C6711821136368A30034379A /* Sega Master System */,
				C64BB08F136478E600C1AB23 /* NES */,
				C6480FC313648F670094FA33 /* SuperNES */,
				C6B947B11364ECA700A425F0 /* GameBoy */,
				C6B947E81365080B00A425F0 /* Genesis */,
				C646574A13771F12002A4F70 /* GameBoy Advance */,
			);
			name = "System Plugins";
			sourceTree = "<group>";
		};
		C6711821136368A30034379A /* Sega Master System */ = {
			isa = PBXGroup;
			children = (
				C6711822136369020034379A /* OESMSSystemController.h */,
				C6711823136369020034379A /* OESMSSystemController.m */,
				C6711825136369DE0034379A /* OESMSSystemResponder.h */,
				C6711826136369DE0034379A /* OESMSSystemResponder.m */,
				C6B3E67B1365250D00D34947 /* OESMSSystemResponderClient.h */,
				C64CBD501363E2D100BEE4F3 /* OESMSPreferenceView.h */,
				C64CBD511363E2D100BEE4F3 /* OESMSPreferenceView.m */,
				C64CBD561363E64B00BEE4F3 /* ControlsPreference.xib */,
				C6711817136368330034379A /* Supporting Files */,
			);
			name = "Sega Master System";
			path = SegaMasterSystem;
			sourceTree = "<group>";
		};
		C67B0CB51363370B00F18A5D /* OpenEmuGameSystem */ = {
			isa = PBXGroup;
			children = (
				C67B0CB61363370B00F18A5D /* Supporting Files */,
			);
			path = OpenEmuGameSystem;
			sourceTree = "<group>";
		};
		C67B0CB61363370B00F18A5D /* Supporting Files */ = {
			isa = PBXGroup;
			children = (
				C67B0CB71363370B00F18A5D /* OpenEmuGameSystem-Info.plist */,
				C67B0CB81363370B00F18A5D /* InfoPlist.strings */,
				C67B0CBB1363370B00F18A5D /* OpenEmuGameSystem-Prefix.pch */,
			);
			name = "Supporting Files";
			sourceTree = "<group>";
		};
		C6B947B11364ECA700A425F0 /* GameBoy */ = {
			isa = PBXGroup;
			children = (
				C6B947BF1364EE6C00A425F0 /* OEGBSystemController.h */,
				C6B947BD1364EE6C00A425F0 /* OEGBSystemController.m */,
				C6B947BE1364EE6C00A425F0 /* OEGBSystemResponder.h */,
				C6B947BB1364EE6C00A425F0 /* OEGBSystemResponder.m */,
				C6B947BC1364EE6C00A425F0 /* OEGBSystemResponderClient.h */,
				C6B947C21364FB7800A425F0 /* OEGBPreferenceView.h */,
				C6B947C31364FB7800A425F0 /* OEGBPreferenceView.m */,
				C6B947B21364ECA700A425F0 /* Supporting Files */,
			);
			path = GameBoy;
			sourceTree = "<group>";
		};
		C6B947B21364ECA700A425F0 /* Supporting Files */ = {
			isa = PBXGroup;
			children = (
				83977F671408FE6700175858 /* controller_gb.png */,
				C6B947DA1364FC8800A425F0 /* ControlsPreference.xib */,
				C6B947B31364ECA700A425F0 /* GameBoy-Info.plist */,
				C6B947B41364ECA700A425F0 /* InfoPlist.strings */,
				C6B947B71364ECA700A425F0 /* GameBoy-Prefix.pch */,
			);
			name = "Supporting Files";
			sourceTree = "<group>";
		};
		C6B947E81365080B00A425F0 /* Genesis */ = {
			isa = PBXGroup;
			children = (
				C6B9480E1365096800A425F0 /* OEGenesisSystemController.h */,
				C6B9480D1365096800A425F0 /* OEGenesisSystemController.m */,
				C6B9480C1365096800A425F0 /* OEGenesisSystemResponder.h */,
				C6B9480B1365096800A425F0 /* OEGenesisSystemResponder.m */,
				C6B9480A1365096800A425F0 /* OEGenesisSystemResponderClient.h */,
				C6B948081365096800A425F0 /* OEGenesisPreferenceView.h */,
				C6B948091365096800A425F0 /* OEGenesisPreferenceView.m */,
				C6B948161365154600A425F0 /* ControlsPreference.xib */,
				C6B947E91365080B00A425F0 /* Supporting Files */,
			);
			path = Genesis;
			sourceTree = "<group>";
		};
		C6B947E91365080B00A425F0 /* Supporting Files */ = {
			isa = PBXGroup;
			children = (
				C6B947EA1365080B00A425F0 /* Genesis-Info.plist */,
				C6B947EB1365080B00A425F0 /* InfoPlist.strings */,
				C6B947EE1365080B00A425F0 /* Genesis-Prefix.pch */,
			);
			name = "Supporting Files";
			sourceTree = "<group>";
		};
/* End PBXGroup section */

/* Begin PBXHeadersBuildPhase section */
		3887AAED1024DDD6000FC4CF /* Headers */ = {
			isa = PBXHeadersBuildPhase;
			buildActionMask = 2147483647;
			files = (
			);
			runOnlyForDeploymentPostprocessing = 0;
		};
		82444B9C0F51256C007C171B /* Headers */ = {
			isa = PBXHeadersBuildPhase;
			buildActionMask = 2147483647;
			files = (
				C63C68100FB9F15800F4E3E0 /* NSApplication+OEHIDAdditions.h in Headers */,
				C61C98C30F58308C007F4242 /* OEHIDEvent.h in Headers */,
				C68C4BE40FA4BA3E00724B50 /* OEHIDDeviceHandler.h in Headers */,
				C6EB73FF136DF60100B39A6F /* OpenEmuBase.h in Headers */,
				C61C98C40F58308C007F4242 /* OEGameCoreController.h in Headers */,
				C6EB73FC136DF5C200B39A6F /* OEPluginController.h in Headers */,
				82F362A00F51CC66001495F6 /* OEAbstractAdditions.h in Headers */,
				C669163E0FC9BC3E007DE3D8 /* OEGameControllerView.h in Headers */,
				C62969E40FCEA8BB004F84C4 /* OEControlsViewController.h in Headers */,
				828CF1A30FD1D8530041311B /* OEMap.h in Headers */,
				83977F8F140911D000175858 /* OEControlsKeyButton.h in Headers */,
				83977F9A1409128600175858 /* OEAttributedTextFieldCell.h in Headers */,
				83977F91140911ED00175858 /* OEControlsKeyLabelCell.h in Headers */,
				828CF1A40FD1D86A0041311B /* OEPreferenceViewController.h in Headers */,
				82AFA6690FDDC03500531EE3 /* OERingBuffer.h in Headers */,
				1BEF2A67116826BC0090F72B /* NSString+UUID.h in Headers */,
				82DD2B8D1236D0C400B58A8F /* OEHIDUsageToVK.h in Headers */,
				93B479F812BAB576008618A7 /* OEHIDManager.h in Headers */,
				83DB70E41442F4A700850CD8 /* OEControlsKeyHeadlineCell.h in Headers */,
				83B6E441143E136F00BCDB7A /* OELocalizationHelper.h in Headers */,
				C67B0CA91363369500F18A5D /* OESystemResponderClient.h in Headers */,
				C6D268D6135BCE4900154550 /* NSString+OEAdditions.h in Headers */,
				82EE73E11443C1F700080CCB /* OEGameCore.h in Headers */,
			);
			runOnlyForDeploymentPostprocessing = 0;
		};
		C67117FA136367240034379A /* Headers */ = {
			isa = PBXHeadersBuildPhase;
			buildActionMask = 2147483647;
			files = (
				C671182C13636A300034379A /* OpenEmuSystem.h in Headers */,
				83977F981409127E00175858 /* OEAttributedTextFieldCell.h in Headers */,
				83977F961409124700175858 /* OEControlsKeyButton.h in Headers */,
				83977F971409124A00175858 /* OEControlsKeyLabelCell.h in Headers */,
				83DB70E31442F49600850CD8 /* OEControlsKeyHeadlineCell.h in Headers */,
				C671182F1363725D0034379A /* OESystemResponderClient.h in Headers */,
				C64CBD531363E33F00BEE4F3 /* OEGameControllerView.h in Headers */,
				C67117FB136367240034379A /* OEHIDDeviceHandler.h in Headers */,
				C64CBD4F1363DC5100BEE4F3 /* OEMap.h in Headers */,
				C67117FC136367240034379A /* OEHIDManager.h in Headers */,
				C67117FD136367240034379A /* OEHIDEvent.h in Headers */,
				C67117FE136367240034379A /* OEHIDUsageToVK.h in Headers */,
				C67117FF136367240034379A /* OESystemController.h in Headers */,
				C6711800136367240034379A /* OESystemResponder.h in Headers */,
				C6E542C31363D96F0075BA8C /* OEBasicSystemResponder.h in Headers */,
				C671182E136370860034379A /* OEControlsViewController.h in Headers */,
				C6711801136367240034379A /* NSApplication+OEHIDAdditions.h in Headers */,
				C6EB73FE136DF5FC00B39A6F /* OpenEmuBase.h in Headers */,
			);
			runOnlyForDeploymentPostprocessing = 0;
		};
/* End PBXHeadersBuildPhase section */

/* Begin PBXNativeTarget section */
		1415540E1442B3B300A01683 /* N64 */ = {
			isa = PBXNativeTarget;
			buildConfigurationList = 1415541A1442B3B300A01683 /* Build configuration list for PBXNativeTarget "N64" */;
			buildPhases = (
				1415540B1442B3B300A01683 /* Sources */,
				1415540C1442B3B300A01683 /* Frameworks */,
				1415540D1442B3B300A01683 /* Resources */,
			);
			buildRules = (
			);
			dependencies = (
			);
			name = N64;
			productName = N64;
			productReference = 1415540F1442B3B300A01683 /* N64.oesystemplugin */;
			productType = "com.apple.product-type.bundle";
		};
		1BEF2A9311682A530090F72B /* OpenEmuHelperApp */ = {
			isa = PBXNativeTarget;
			buildConfigurationList = 1BEF2AC211682A980090F72B /* Build configuration list for PBXNativeTarget "OpenEmuHelperApp" */;
			buildPhases = (
				1BEF2A9111682A530090F72B /* Sources */,
				1BEF2A9211682A530090F72B /* Frameworks */,
			);
			buildRules = (
			);
			dependencies = (
				1BEF2C7511684D9E0090F72B /* PBXTargetDependency */,
			);
			name = OpenEmuHelperApp;
			productName = OpenEmuHelperApp;
			productReference = 1BEF2A9411682A530090F72B /* OpenEmuHelperApp */;
			productType = "com.apple.product-type.tool";
		};
		3887A7F51024D1F9000FC4CF /* OESaveStateQLPlugin */ = {
			isa = PBXNativeTarget;
			buildConfigurationList = 3887A7FB1024D1FA000FC4CF /* Build configuration list for PBXNativeTarget "OESaveStateQLPlugin" */;
			buildPhases = (
				3887AAED1024DDD6000FC4CF /* Headers */,
				3887A7F21024D1F9000FC4CF /* Resources */,
				3887A7F31024D1F9000FC4CF /* Sources */,
				3887A7F41024D1F9000FC4CF /* Frameworks */,
				3887AAE21024DD91000FC4CF /* Rez */,
				82DE41ED1024E7B7007184EB /* ShellScript */,
			);
			buildRules = (
			);
			dependencies = (
			);
			name = OESaveStateQLPlugin;
			productName = OESaveStateQLPlugin;
			productReference = 3887A7F61024D1F9000FC4CF /* OESaveStateQLPlugin.qlgenerator */;
			productType = "com.apple.product-type.bundle";
		};
		82444BA00F51256C007C171B /* OpenEmuBase */ = {
			isa = PBXNativeTarget;
			buildConfigurationList = 82444BA50F51256D007C171B /* Build configuration list for PBXNativeTarget "OpenEmuBase" */;
			buildPhases = (
				82444B9C0F51256C007C171B /* Headers */,
				82444B9D0F51256C007C171B /* Resources */,
				82444B9E0F51256C007C171B /* Sources */,
				82444B9F0F51256C007C171B /* Frameworks */,
			);
			buildRules = (
			);
			dependencies = (
			);
			name = OpenEmuBase;
			productName = OpenEmuBase;
			productReference = 82444BA10F51256C007C171B /* OpenEmuBase.framework */;
			productType = "com.apple.product-type.framework";
		};
		8D15AC270486D014006FF6A4 /* OpenEmu */ = {
			isa = PBXNativeTarget;
			buildConfigurationList = C05733C708A9546B00998B17 /* Build configuration list for PBXNativeTarget "OpenEmu" */;
			buildPhases = (
				8D15AC2B0486D014006FF6A4 /* Resources */,
				1B22406D100BD6C600F42067 /* Copy Filters Folder To App Resources */,
				8D15AC300486D014006FF6A4 /* Sources */,
				8D15AC330486D014006FF6A4 /* Frameworks */,
				828ED4F00E7D98F60059F397 /* Copy Frameworks to App Frameworks */,
			);
			buildRules = (
			);
			dependencies = (
				C60FC00113522D9A00B53F64 /* PBXTargetDependency */,
				C6711809136367920034379A /* PBXTargetDependency */,
<<<<<<< HEAD
				1B6A25021430F8FB009F1CE1 /* PBXTargetDependency */,
=======
>>>>>>> 73db4be3
				1BFC26CF116C1C9900B95689 /* PBXTargetDependency */,
			);
			name = OpenEmu;
			productInstallPath = "$(HOME)/Applications";
			productName = OpenEmu;
			productReference = 8D15AC370486D014006FF6A4 /* OpenEmu.app */;
			productType = "com.apple.product-type.application";
		};
		C646574713771F12002A4F70 /* GameBoy Advance */ = {
			isa = PBXNativeTarget;
			buildConfigurationList = C646575113771F12002A4F70 /* Build configuration list for PBXNativeTarget "GameBoy Advance" */;
			buildPhases = (
				C646574413771F12002A4F70 /* Sources */,
				C646574513771F12002A4F70 /* Frameworks */,
				C646574613771F12002A4F70 /* Resources */,
			);
			buildRules = (
			);
			dependencies = (
				C646575513771F2C002A4F70 /* PBXTargetDependency */,
			);
			name = "GameBoy Advance";
			productName = "GameBoy Advance";
			productReference = C646574813771F12002A4F70 /* GameBoy Advance.oesystemplugin */;
			productType = "com.apple.product-type.bundle";
		};
		C6480FC013648F670094FA33 /* SuperNES */ = {
			isa = PBXNativeTarget;
			buildConfigurationList = C6480FCA13648F670094FA33 /* Build configuration list for PBXNativeTarget "SuperNES" */;
			buildPhases = (
				C6480FBD13648F670094FA33 /* Sources */,
				C6480FBE13648F670094FA33 /* Frameworks */,
				C6480FBF13648F670094FA33 /* Resources */,
			);
			buildRules = (
			);
			dependencies = (
				C6480FCF13648F8C0094FA33 /* PBXTargetDependency */,
			);
			name = SuperNES;
			productName = SuperNES;
			productReference = C6480FC113648F670094FA33 /* SuperNES.oesystemplugin */;
			productType = "com.apple.product-type.bundle";
		};
		C64BB08C136478E600C1AB23 /* NES */ = {
			isa = PBXNativeTarget;
			buildConfigurationList = C64BB096136478E600C1AB23 /* Build configuration list for PBXNativeTarget "NES" */;
			buildPhases = (
				C64BB089136478E600C1AB23 /* Sources */,
				C64BB08A136478E600C1AB23 /* Frameworks */,
				C64BB08B136478E600C1AB23 /* Resources */,
			);
			buildRules = (
			);
			dependencies = (
				C64BB09A1364798900C1AB23 /* PBXTargetDependency */,
			);
			name = NES;
			productName = NES;
			productReference = C64BB08D136478E600C1AB23 /* NES.oesystemplugin */;
			productType = "com.apple.product-type.bundle";
		};
		C67117ED136367240034379A /* OpenEmuSystem */ = {
			isa = PBXNativeTarget;
			buildConfigurationList = C6711804136367240034379A /* Build configuration list for PBXNativeTarget "OpenEmuSystem" */;
			buildPhases = (
				C67117EE136367240034379A /* Sources */,
				C67117F5136367240034379A /* Frameworks */,
				C67117FA136367240034379A /* Headers */,
				C6711802136367240034379A /* Resources */,
			);
			buildRules = (
			);
			dependencies = (
			);
			name = OpenEmuSystem;
			productName = OpenEmuGameSystem;
			productReference = C6711807136367240034379A /* OpenEmuSystem.framework */;
			productType = "com.apple.product-type.framework";
		};
		C671180E136368330034379A /* SegaMasterSystem */ = {
			isa = PBXNativeTarget;
			buildConfigurationList = C671181D136368330034379A /* Build configuration list for PBXNativeTarget "SegaMasterSystem" */;
			buildPhases = (
				C671180B136368330034379A /* Sources */,
				C671180C136368330034379A /* Frameworks */,
				C671180D136368330034379A /* Resources */,
			);
			buildRules = (
			);
			dependencies = (
				C671182913636A020034379A /* PBXTargetDependency */,
			);
			name = SegaMasterSystem;
			productName = SegaMasterSystem;
			productReference = C671180F136368330034379A /* SegaMasterSystem.oesystemplugin */;
			productType = "com.apple.product-type.bundle";
		};
		C6B947AE1364ECA600A425F0 /* GameBoy */ = {
			isa = PBXNativeTarget;
			buildConfigurationList = C6B947BA1364ECA700A425F0 /* Build configuration list for PBXNativeTarget "GameBoy" */;
			buildPhases = (
				C6B947AB1364ECA600A425F0 /* Sources */,
				C6B947AC1364ECA600A425F0 /* Frameworks */,
				C6B947AD1364ECA600A425F0 /* Resources */,
			);
			buildRules = (
			);
			dependencies = (
				C6B947E01364FEAE00A425F0 /* PBXTargetDependency */,
			);
			name = GameBoy;
			productName = GameBoy;
			productReference = C6B947AF1364ECA600A425F0 /* GameBoy.oesystemplugin */;
			productType = "com.apple.product-type.bundle";
		};
		C6B947E51365080B00A425F0 /* Genesis */ = {
			isa = PBXNativeTarget;
			buildConfigurationList = C6B947EF1365080B00A425F0 /* Build configuration list for PBXNativeTarget "Genesis" */;
			buildPhases = (
				C6B947E21365080B00A425F0 /* Sources */,
				C6B947E31365080B00A425F0 /* Frameworks */,
				C6B947E41365080B00A425F0 /* Resources */,
			);
			buildRules = (
			);
			dependencies = (
				C6B94813136511DA00A425F0 /* PBXTargetDependency */,
			);
			name = Genesis;
			productName = Genesis;
			productReference = C6B947E61365080B00A425F0 /* Genesis.oesystemplugin */;
			productType = "com.apple.product-type.bundle";
		};
/* End PBXNativeTarget section */

/* Begin PBXProject section */
		2A37F4A9FDCFA73011CA2CEA /* Project object */ = {
			isa = PBXProject;
			attributes = {
				BuildIndependentTargetsInParallel = YES;
				LastUpgradeCheck = 0420;
			};
			buildConfigurationList = C05733CB08A9546B00998B17 /* Build configuration list for PBXProject "OpenEmu" */;
			compatibilityVersion = "Xcode 3.2";
			developmentRegion = English;
			hasScannedForEncodings = 1;
			knownRegions = (
				English,
				Japanese,
				French,
				German,
				en,
			);
			mainGroup = 2A37F4AAFDCFA73011CA2CEA /* OpenEmu */;
			projectDirPath = "";
			projectRoot = "";
			targets = (
				8D15AC270486D014006FF6A4 /* OpenEmu */,
				1BEF2A9311682A530090F72B /* OpenEmuHelperApp */,
<<<<<<< HEAD
				82444BA00F51256C007C171B /* OpenEmuBase */,
=======
				82C9C96F0F080C7F0071460B /* Distribution */,
				82444BA00F51256C007C171B /* OpenEmuBase */,
				37C802FF101564A300356EF3 /* Build & Copy OpenEmuBase */,
				3887A7F51024D1F9000FC4CF /* OESaveStateQLPlugin */,
>>>>>>> 73db4be3
				C67117ED136367240034379A /* OpenEmuSystem */,
				3887A7F51024D1F9000FC4CF /* OESaveStateQLPlugin */,
				C671180E136368330034379A /* SegaMasterSystem */,
				C64BB08C136478E600C1AB23 /* NES */,
				C6480FC013648F670094FA33 /* SuperNES */,
				C6B947AE1364ECA600A425F0 /* GameBoy */,
				C6B947E51365080B00A425F0 /* Genesis */,
				C646574713771F12002A4F70 /* GameBoy Advance */,
<<<<<<< HEAD
				1415540E1442B3B300A01683 /* N64 */,
				82C9C96F0F080C7F0071460B /* Distribution */,
				37C802FF101564A300356EF3 /* Build & Copy OpenEmuBase */,
				83F37141140BB166005A7353 /* Build SystemPlugins */,
=======
				8264159913EDC0A600591582 /* Build & Copy SegaMasterSystem Plugin */,
				826415A113EDC24600591582 /* Build & Copy NES Plugin */,
				826415A813EDC28900591582 /* Build & Copy SuperNES Plugin */,
				826415AF13EDC2B100591582 /* Build & Copy Gameboy Plugin */,
				826415B613EDC2DC00591582 /* Build & Copy Genesis Plugin */,
				826415BD13EDC30700591582 /* Build & Copy GameBoy Advance Plugin */,
>>>>>>> 73db4be3
			);
		};
/* End PBXProject section */

/* Begin PBXResourcesBuildPhase section */
<<<<<<< HEAD
		1415540D1442B3B300A01683 /* Resources */ = {
			isa = PBXResourcesBuildPhase;
			buildActionMask = 2147483647;
			files = (
				141554161442B3B300A01683 /* InfoPlist.strings in Resources */,
				141554271442BB2300A01683 /* ControlsPreference.xib in Resources */,
				141554291442C12200A01683 /* controller_n64.png in Resources */,
			);
			runOnlyForDeploymentPostprocessing = 0;
		};
=======
>>>>>>> 73db4be3
		3887A7F21024D1F9000FC4CF /* Resources */ = {
			isa = PBXResourcesBuildPhase;
			buildActionMask = 2147483647;
			files = (
			);
			runOnlyForDeploymentPostprocessing = 0;
		};
		82444B9D0F51256C007C171B /* Resources */ = {
			isa = PBXResourcesBuildPhase;
			buildActionMask = 2147483647;
			files = (
			);
			runOnlyForDeploymentPostprocessing = 0;
		};
		8D15AC2B0486D014006FF6A4 /* Resources */ = {
			isa = PBXResourcesBuildPhase;
			buildActionMask = 2147483647;
			files = (
				1B4D77EE117A60ED0001F629 /* Scale4x.frag in Resources */,
				1B4D77EF117A60ED0001F629 /* Scale4x.vert in Resources */,
				1B4D77F0117A60ED0001F629 /* Scale4xHQ.frag in Resources */,
				1B4D77F1117A60ED0001F629 /* Scale4xHQ.vert in Resources */,
				1B4D77F4117A60ED0001F629 /* Scale2xHQ.frag in Resources */,
				1B4D77F5117A60ED0001F629 /* Scale2xHQ.vert in Resources */,
				1B4D77F6117A60ED0001F629 /* Scale2xPlus.frag in Resources */,
				1B4D77F7117A60ED0001F629 /* Scale2xPlus.vert in Resources */,
				1BFC26D0116C1CA300B95689 /* OpenEmuHelperApp in Resources */,
				1B7505140FEEB72700B0D0AF /* About.png in Resources */,
				8D15AC2C0486D014006FF6A4 /* Credits.rtf in Resources */,
				8D15AC2F0486D014006FF6A4 /* InfoPlist.strings in Resources */,
				1DDD582D0DA1D0D100B32029 /* MainMenu.xib in Resources */,
				82E7418A0E7209C400AE60C4 /* GameDocument.xib in Resources */,
				828ED4DA0E7D98A10059F397 /* GameFilePicker.xib in Resources */,
				82C434130EE393530037C54B /* icon.icns in Resources */,
				82C9C96D0F080BD30071460B /* dsa_pub.pem in Resources */,
				C6BFB29F0F7CC8E700040FFA /* Localizable.strings in Resources */,
				C67A36AA0FE7F1F500A665E2 /* OECorePluginIcon.icns in Resources */,
				C69DCCED0FE99415009AE5A6 /* OEFilterPluginIcon.icns in Resources */,
				82F7F7AA101FECFE00533B55 /* SaveStateManager.xib in Resources */,
				826844C51022A0630019C7B0 /* smaller.tif in Resources */,
				826844C61022A0630019C7B0 /* larger.tif in Resources */,
				82DE49F010263FF3007184EB /* CoreDownloader.xib in Resources */,
				82965F851041DC3200F30B74 /* OECorePicker.xib in Resources */,
				82C42C8610CAFB480046D1A3 /* download_arrow_down.png in Resources */,
				82C42C8710CAFB480046D1A3 /* download_arrow_up.png in Resources */,
				82DD29DB12369F1100B58A8F /* KeyboardUsages.plist in Resources */,
				53439B8913B936DA005C0CC8 /* CollectionViewController.xib in Resources */,
				53439B8B13B936E1005C0CC8 /* Library.xib in Resources */,
				53439B8D13B936EA005C0CC8 /* Preferences.xib in Resources */,
				53439BF213B93920005C0CC8 /* arrow_down.png in Resources */,
				53439BF313B93920005C0CC8 /* arrow_left.png in Resources */,
				53439BF413B93920005C0CC8 /* arrow_right.png in Resources */,
				53439BF513B93920005C0CC8 /* arrow_up.png in Resources */,
				53439BF613B93920005C0CC8 /* background_lighting.pdf in Resources */,
				53439BF713B93920005C0CC8 /* badge_1.png in Resources */,
				53439BF813B93920005C0CC8 /* badge_2.png in Resources */,
				53439BF913B93920005C0CC8 /* badge_3.png in Resources */,
				53439BFA13B93920005C0CC8 /* box_gloss.pdf in Resources */,
				53439BFB13B93920005C0CC8 /* collections.png in Resources */,
				53439BFC13B93920005C0CC8 /* consoles.png in Resources */,
				53439BFD13B93920005C0CC8 /* hud_bar.png in Resources */,
				53439BFE13B93920005C0CC8 /* hud_button.png in Resources */,
				53439BFF13B93920005C0CC8 /* hud_close_button.png in Resources */,
				53439C0013B93920005C0CC8 /* hud_fullscreen_glyph.png in Resources */,
				53439C0113B93920005C0CC8 /* hud_glyphs.png in Resources */,
				53439C0213B93920005C0CC8 /* hud_slider_level.png in Resources */,
				53439C0313B93920005C0CC8 /* hud_slider_thumb.png in Resources */,
				53439C0413B93920005C0CC8 /* hud_slider_track.png in Resources */,
				53439C0513B93920005C0CC8 /* hud_volume.png in Resources */,
				53439C0613B93920005C0CC8 /* hud_window.png in Resources */,
				53439C0713B93920005C0CC8 /* grid_rating.png in Resources */,
				53439C0813B93920005C0CC8 /* grid_slider_large.png in Resources */,
				53439C0913B93920005C0CC8 /* grid_slider_small.png in Resources */,
				53439C0A13B93920005C0CC8 /* grid_slider_thumb.png in Resources */,
				53439C0B13B93920005C0CC8 /* grid_slider_track.png in Resources */,
				53439C0C13B93920005C0CC8 /* knob_horizontal.png in Resources */,
				53439C0D13B93920005C0CC8 /* knob_vertical.png in Resources */,
				53439C0E13B93920005C0CC8 /* list_indicators.png in Resources */,
				53439C0F13B93920005C0CC8 /* list_rating.png in Resources */,
				53439C1013B93920005C0CC8 /* missing_artwork.pdf in Resources */,
				53439C1113B93920005C0CC8 /* missing_rom.pdf in Resources */,
				53439C1213B93920005C0CC8 /* noise.png in Resources */,
				53439C1A13B93920005C0CC8 /* controls_background.jpg in Resources */,
				53439C1B13B93920005C0CC8 /* controls_tab_icon.png in Resources */,
				53439C1C13B93920005C0CC8 /* core_triangle.png in Resources */,
				53439C1D13B93920005C0CC8 /* cores_tab_icon.png in Resources */,
				53439C1E13B93920005C0CC8 /* dark_box.png in Resources */,
				53439C1F13B93920005C0CC8 /* dark_button.png in Resources */,
				53439C2013B93920005C0CC8 /* dark_checkbox.png in Resources */,
				53439C2113B93920005C0CC8 /* dark_inset_box.png in Resources */,
				53439C2213B93920005C0CC8 /* dark_menu_body.png in Resources */,
				53439C2313B93920005C0CC8 /* dark_menu_popover_arrow.png in Resources */,
				53439C2413B93920005C0CC8 /* dark_popup_button.png in Resources */,
				53439C2513B93920005C0CC8 /* dark_submenu_body.png in Resources */,
				53439C2613B93920005C0CC8 /* gameplay_tab_icon.png in Resources */,
				53439C2E13B93920005C0CC8 /* library_tab_icon.png in Resources */,
				53439C2F13B93920005C0CC8 /* mark_slider_thumb.png in Resources */,
				53439C3013B93920005C0CC8 /* mark_slider_track.png in Resources */,
				53439C3113B93920005C0CC8 /* tab_selector.png in Resources */,
				53439C3213B93920005C0CC8 /* wood_inset_box.png in Resources */,
				53439C3313B93920005C0CC8 /* wood_popup_button.png in Resources */,
				53439C3413B93920005C0CC8 /* resizer.png in Resources */,
				53439C3513B93920005C0CC8 /* scrollbar_corner.png in Resources */,
				53439C3613B93920005C0CC8 /* search_cancel.png in Resources */,
				53439C3713B93920005C0CC8 /* search_field.png in Resources */,
				53439C3813B93920005C0CC8 /* search_loupe.png in Resources */,
				53439C3913B93920005C0CC8 /* selector_ring.png in Resources */,
				53439C3A13B93920005C0CC8 /* sort_arrow.png in Resources */,
				53439C3B13B93920005C0CC8 /* spinner.pdf in Resources */,
				53439C3C13B93920005C0CC8 /* table_header.png in Resources */,
				53439C3D13B93920005C0CC8 /* toolbar_add_button.png in Resources */,
				53439C3E13B93920005C0CC8 /* toolbar_sidebar_button.png in Resources */,
				53439C3F13B93920005C0CC8 /* toolbar_view_buttons.png in Resources */,
				53439C4013B93920005C0CC8 /* track_horizontal.png in Resources */,
				53439C4113B93920005C0CC8 /* track_horizontal_spacer.png in Resources */,
				53439C4213B93920005C0CC8 /* track_vertical.png in Resources */,
				53439C4313B93920005C0CC8 /* track_vertical_spacer.png in Resources */,
				53439C4513B93A89005C0CC8 /* DefaultSystems.plist in Resources */,
				8382D23113C5C5BB00906221 /* OEPrefCoresController.xib in Resources */,
				8382D23213C5C5BB00906221 /* OEPrefGameplayController.xib in Resources */,
				8382D23313C5C5BB00906221 /* OEPrefLibraryController.xib in Resources */,
				8382D23513C5C5E100906221 /* OEPrefControlsController.xib in Resources */,
				8396CC52140687EE0096F791 /* wood_textfield.png in Resources */,
				83AEF939140B78B6007803D7 /* filter_effect_frame.png in Resources */,
				83703B43140E4F9100EC27A7 /* Linear.png in Resources */,
				83703B44140E4F9100EC27A7 /* Nearest Neighbor.png in Resources */,
				83703B45140E4F9100EC27A7 /* Scale2xHQ.png in Resources */,
				83703B46140E4F9100EC27A7 /* Scale2xPlus.png in Resources */,
				83703B47140E4F9100EC27A7 /* Scale4x.png in Resources */,
				83703B48140E4F9100EC27A7 /* Scale4xHQ.png in Resources */,
				83802E6A142F6FF900130517 /* controls_highlight.png in Resources */,
				1B98144E142F02FA00114A30 /* OESetupAssistant.xib in Resources */,
				83F1F83B14448F9800819F98 /* dark_menu_scroll_arrows.png in Resources */,
			);
			runOnlyForDeploymentPostprocessing = 0;
		};
		C646574613771F12002A4F70 /* Resources */ = {
			isa = PBXResourcesBuildPhase;
			buildActionMask = 2147483647;
			files = (
				C646574F13771F12002A4F70 /* InfoPlist.strings in Resources */,
				C646575C13771F6B002A4F70 /* ControlsPreference.xib in Resources */,
			);
			runOnlyForDeploymentPostprocessing = 0;
		};
		C6480FBF13648F670094FA33 /* Resources */ = {
			isa = PBXResourcesBuildPhase;
			buildActionMask = 2147483647;
			files = (
				C6480FC813648F670094FA33 /* InfoPlist.strings in Resources */,
				C6480FDD1364A3D60094FA33 /* ControlsPreference.xib in Resources */,
				83977F641408FE4700175858 /* controller_snes_eu.png in Resources */,
				83977F651408FE4700175858 /* controller_snes_jap.png in Resources */,
				83977F661408FE4700175858 /* controller_snes_usa.png in Resources */,
			);
			runOnlyForDeploymentPostprocessing = 0;
		};
		C64BB08B136478E600C1AB23 /* Resources */ = {
			isa = PBXResourcesBuildPhase;
			buildActionMask = 2147483647;
			files = (
				C64BB094136478E600C1AB23 /* InfoPlist.strings in Resources */,
				C64BB0B8136483A700C1AB23 /* ControlsPreference.xib in Resources */,
				83977F6B1408FE8E00175858 /* controller_fc.png in Resources */,
				83977F6C1408FE8E00175858 /* controller_nes.png in Resources */,
			);
			runOnlyForDeploymentPostprocessing = 0;
		};
		C6711802136367240034379A /* Resources */ = {
			isa = PBXResourcesBuildPhase;
			buildActionMask = 2147483647;
			files = (
				C6711803136367240034379A /* InfoPlist.strings in Resources */,
			);
			runOnlyForDeploymentPostprocessing = 0;
		};
		C671180D136368330034379A /* Resources */ = {
			isa = PBXResourcesBuildPhase;
			buildActionMask = 2147483647;
			files = (
				C671181B136368330034379A /* InfoPlist.strings in Resources */,
				C64CBD571363E64B00BEE4F3 /* ControlsPreference.xib in Resources */,
				83977F6E1408FEA800175858 /* controller_sms.png in Resources */,
			);
			runOnlyForDeploymentPostprocessing = 0;
		};
		C6B947AD1364ECA600A425F0 /* Resources */ = {
			isa = PBXResourcesBuildPhase;
			buildActionMask = 2147483647;
			files = (
				C6B947B61364ECA700A425F0 /* InfoPlist.strings in Resources */,
				C6B947DB1364FC8800A425F0 /* ControlsPreference.xib in Resources */,
				83977F681408FE6700175858 /* controller_gb.png in Resources */,
			);
			runOnlyForDeploymentPostprocessing = 0;
		};
		C6B947E41365080B00A425F0 /* Resources */ = {
			isa = PBXResourcesBuildPhase;
			buildActionMask = 2147483647;
			files = (
				C6B947ED1365080B00A425F0 /* InfoPlist.strings in Resources */,
				C6B948181365154600A425F0 /* ControlsPreference.xib in Resources */,
			);
			runOnlyForDeploymentPostprocessing = 0;
		};
/* End PBXResourcesBuildPhase section */

/* Begin PBXRezBuildPhase section */
		3887AAE21024DD91000FC4CF /* Rez */ = {
			isa = PBXRezBuildPhase;
			buildActionMask = 2147483647;
			files = (
			);
			runOnlyForDeploymentPostprocessing = 0;
		};
/* End PBXRezBuildPhase section */

/* Begin PBXShellScriptBuildPhase section */
		37C80308101564B000356EF3 /* ShellScript */ = {
			isa = PBXShellScriptBuildPhase;
			buildActionMask = 2147483647;
			files = (
			);
			inputPaths = (
			);
			outputPaths = (
			);
			runOnlyForDeploymentPostprocessing = 0;
			shellPath = /bin/sh;
			shellScript = "rm -rf \"$USER_LIBRARY_DIR/Frameworks/OpenEmuBase.framework\"\ncp -R \"$BUILT_PRODUCTS_DIR/OpenEmuBase.framework\" \"$USER_LIBRARY_DIR/Frameworks/OpenEmuBase.framework\"";
		};
<<<<<<< HEAD
=======
		826415A013EDC0B700591582 /* ShellScript */ = {
			isa = PBXShellScriptBuildPhase;
			buildActionMask = 2147483647;
			files = (
			);
			inputPaths = (
			);
			outputPaths = (
			);
			runOnlyForDeploymentPostprocessing = 0;
			shellPath = /bin/sh;
			shellScript = "mkdir -p \"$USER_LIBRARY_DIR/Application Support/OpenEmu/Systems\"\nrm -rf \"$USER_LIBRARY_DIR/Application Support/OpenEmu/Systems/SegaMasterSystem.oesystemplugin\"{,.dsym}\ncp -R \"$BUILT_PRODUCTS_DIR/SegaMasterSystem.oesystemplugin\"{,.dsym} \"$USER_LIBRARY_DIR/Application Support/OpenEmu/Systems\"";
		};
		826415A713EDC26B00591582 /* ShellScript */ = {
			isa = PBXShellScriptBuildPhase;
			buildActionMask = 2147483647;
			files = (
			);
			inputPaths = (
			);
			outputPaths = (
			);
			runOnlyForDeploymentPostprocessing = 0;
			shellPath = /bin/sh;
			shellScript = "mkdir -p \"$USER_LIBRARY_DIR/Application Support/OpenEmu/Systems\"\nrm -rf \"$USER_LIBRARY_DIR/Application Support/OpenEmu/Systems/NES.oesystemplugin\"{,.dsym}\ncp -R \"$BUILT_PRODUCTS_DIR/NES.oesystemplugin\"{,.dsym} \"$USER_LIBRARY_DIR/Application Support/OpenEmu/Systems\"";
		};
		826415AE13EDC29300591582 /* ShellScript */ = {
			isa = PBXShellScriptBuildPhase;
			buildActionMask = 2147483647;
			files = (
			);
			inputPaths = (
			);
			outputPaths = (
			);
			runOnlyForDeploymentPostprocessing = 0;
			shellPath = /bin/sh;
			shellScript = "mkdir -p \"$USER_LIBRARY_DIR/Application Support/OpenEmu/Systems\"\nrm -rf \"$USER_LIBRARY_DIR/Application Support/OpenEmu/Systems/SuperNES.oesystemplugin\"{,.dsym}\ncp -R \"$BUILT_PRODUCTS_DIR/SuperNES.oesystemplugin\"{,.dsym} \"$USER_LIBRARY_DIR/Application Support/OpenEmu/Systems\"";
		};
		826415B513EDC2BC00591582 /* ShellScript */ = {
			isa = PBXShellScriptBuildPhase;
			buildActionMask = 2147483647;
			files = (
			);
			inputPaths = (
			);
			outputPaths = (
			);
			runOnlyForDeploymentPostprocessing = 0;
			shellPath = /bin/sh;
			shellScript = "mkdir -p \"$USER_LIBRARY_DIR/Application Support/OpenEmu/Systems\"\nrm -rf \"$USER_LIBRARY_DIR/Application Support/OpenEmu/Systems/GameBoy.oesystemplugin\"{,.dsym}\ncp -R \"$BUILT_PRODUCTS_DIR/GameBoy.oesystemplugin\"{,.dsym} \"$USER_LIBRARY_DIR/Application Support/OpenEmu/Systems\"";
		};
		826415BC13EDC2E900591582 /* ShellScript */ = {
			isa = PBXShellScriptBuildPhase;
			buildActionMask = 2147483647;
			files = (
			);
			inputPaths = (
			);
			outputPaths = (
			);
			runOnlyForDeploymentPostprocessing = 0;
			shellPath = /bin/sh;
			shellScript = "mkdir -p \"$USER_LIBRARY_DIR/Application Support/OpenEmu/Systems\"\nrm -rf \"$USER_LIBRARY_DIR/Application Support/OpenEmu/Systems/Genesis.oesystemplugin\"{,.dsym}\ncp -R \"$BUILT_PRODUCTS_DIR/Genesis.oesystemplugin\"{,.dsym} \"$USER_LIBRARY_DIR/Application Support/OpenEmu/Systems\"";
		};
		826415C313EDC31000591582 /* ShellScript */ = {
			isa = PBXShellScriptBuildPhase;
			buildActionMask = 2147483647;
			files = (
			);
			inputPaths = (
			);
			outputPaths = (
			);
			runOnlyForDeploymentPostprocessing = 0;
			shellPath = /bin/sh;
			shellScript = "mkdir -p \"$USER_LIBRARY_DIR/Application Support/OpenEmu/Systems\"\nrm -rf \"$USER_LIBRARY_DIR/Application Support/OpenEmu/Systems/GameBoy Advance.oesystemplugin\"{,.dsym}\ncp -R \"$BUILT_PRODUCTS_DIR/GameBoy Advance.oesystemplugin\"{,.dsym} \"$USER_LIBRARY_DIR/Application Support/OpenEmu/Systems\"";
		};
		82C9C96E0F080C7F0071460B /* ShellScript */ = {
			isa = PBXShellScriptBuildPhase;
			buildActionMask = 12;
			files = (
			);
			inputPaths = (
			);
			outputPaths = (
			);
			runOnlyForDeploymentPostprocessing = 0;
			shellPath = /bin/bash;
			shellScript = /usr/bin/openemu_rb_automation.rb;
			showEnvVarsInLog = 0;
		};
>>>>>>> 73db4be3
		82DE41ED1024E7B7007184EB /* ShellScript */ = {
			isa = PBXShellScriptBuildPhase;
			buildActionMask = 2147483647;
			files = (
			);
			inputPaths = (
			);
			outputPaths = (
			);
			runOnlyForDeploymentPostprocessing = 0;
			shellPath = /bin/sh;
			shellScript = "mkdir -p \"/Library/QuickLook\"\nrm -rf \"/Library/QuickLook/$PRODUCT_NAME.qlgenerator\"\ncp -rf \"$BUILT_PRODUCTS_DIR/$PRODUCT_NAME.qlgenerator\" \"/Library/QuickLook\"";
		};
/* End PBXShellScriptBuildPhase section */

/* Begin PBXSourcesBuildPhase section */
		1415540B1442B3B300A01683 /* Sources */ = {
			isa = PBXSourcesBuildPhase;
			buildActionMask = 2147483647;
			files = (
				1415541E1442B61700A01683 /* OEN64SystemController.m in Sources */,
				141554211442B7B100A01683 /* OEN64SystemResponder.m in Sources */,
				141554251442BA1E00A01683 /* OEN64PreferenceView.m in Sources */,
			);
			runOnlyForDeploymentPostprocessing = 0;
		};
		1BEF2A9111682A530090F72B /* Sources */ = {
			isa = PBXSourcesBuildPhase;
			buildActionMask = 2147483647;
			files = (
				1BEF2DFE116860210090F72B /* NSString+UUID.m in Sources */,
				1BEF2CA011684E7E0090F72B /* OEGameAudio.m in Sources */,
				1BEF2C9D11684E600090F72B /* OEPlugin.m in Sources */,
				1BEF2C9811684E4C0090F72B /* OECorePlugin.m in Sources */,
				1BEF2A9C11682A5E0090F72B /* OpenEmuHelperApp.m in Sources */,
				1BEF2D15116855690090F72B /* OETaskWrapper.m in Sources */,
				C66879CD116CEA64009B0AC7 /* NSApplication+OEHIDAdditions.m in Sources */,
				C6AC9D391190C6490083DDFD /* OpenEmuHelperAppMain.m in Sources */,
			);
			runOnlyForDeploymentPostprocessing = 0;
		};
		3887A7F31024D1F9000FC4CF /* Sources */ = {
			isa = PBXSourcesBuildPhase;
			buildActionMask = 2147483647;
			files = (
				3887A8051024D2BC000FC4CF /* GenerateThumbnailForURL.m in Sources */,
				3887A8061024D2BC000FC4CF /* GeneratePreviewForURL.m in Sources */,
				3887A8071024D2BC000FC4CF /* main.c in Sources */,
			);
			runOnlyForDeploymentPostprocessing = 0;
		};
		82444B9E0F51256C007C171B /* Sources */ = {
			isa = PBXSourcesBuildPhase;
			buildActionMask = 2147483647;
			files = (
				C63C680F0FB9F14C00F4E3E0 /* NSApplication+OEHIDAdditions.m in Sources */,
				83977F92140911F300175858 /* OEControlsKeyLabelCell.m in Sources */,
				83DB70E51442F4B400850CD8 /* OEControlsKeyHeadlineCell.m in Sources */,
				83977F9B1409128D00175858 /* OEAttributedTextFieldCell.m in Sources */,
				83977F93140911F800175858 /* OEControlsKeyButton.m in Sources */,
				93B479F912BAB576008618A7 /* OEHIDManager.m in Sources */,
				C68C4BE50FA4BA4900724B50 /* OEHIDDeviceHandler.m in Sources */,
				C61C98E90F583221007F4242 /* OEHIDEvent.m in Sources */,
				83B6E442143E137100BCDB7A /* OELocalizationHelper.m in Sources */,
				C61C98E70F583217007F4242 /* OEGameCoreController.m in Sources */,
				82F3629F0F51CC63001495F6 /* OEAbstractAdditions.m in Sources */,
				C67DCEF90FC604690038A56E /* OEPreferenceViewController.m in Sources */,
				C62969E50FCEA8BB004F84C4 /* OEControlsViewController.m in Sources */,
				828CF1850FD1D7C80041311B /* OEMap.m in Sources */,
				C6FC4C920FD2C5C3007CCD32 /* OEGameCore.m in Sources */,
				82AFA66A0FDDC03500531EE3 /* OERingBuffer.m in Sources */,
				C6AFE0D60FED6FDF00AC0CCF /* OEGameControllerView.m in Sources */,
				1BEF2A68116826BC0090F72B /* NSString+UUID.m in Sources */,
				C6D268D7135BCE4900154550 /* NSString+OEAdditions.m in Sources */,
			);
			runOnlyForDeploymentPostprocessing = 0;
		};
		8D15AC300486D014006FF6A4 /* Sources */ = {
			isa = PBXSourcesBuildPhase;
			buildActionMask = 2147483647;
			files = (
				1BFC2725116C1F6700B95689 /* OETaskWrapper.m in Sources */,
				8D15AC310486D014006FF6A4 /* OEGameDocument.m in Sources */,
				8D15AC320486D014006FF6A4 /* main.m in Sources */,
				8283882C0E6CE13C00A96E2C /* OEGameDocumentController.m in Sources */,
				829779340E743F2A00631240 /* OEGameAudio.m in Sources */,
				828ED4D70E7D98940059F397 /* OEGamePickerController.m in Sources */,
				829022AA0F47F90D00BB7AB7 /* OEGameQTRecorder.m in Sources */,
				C62F54710FE6ADC500DF15BA /* OEPlugin.m in Sources */,
				C62F549B0FE6CC1500DF15BA /* OECorePlugin.m in Sources */,
				C62F56540FE6FDA700DF15BA /* OEGameLayer.m in Sources */,
				C69DCD010FE994A5009AE5A6 /* OEPluginDocument.m in Sources */,
				82242D4F0FF7055000FBD432 /* NSAttributedString+Hyperlink.m in Sources */,
				C62D53050FFB51D6007C2649 /* OECompositionPlugin.m in Sources */,
				82FC495D102123D100408B4F /* OEFrameEncodeOperation.m in Sources */,
				82DE498B10263A1A007184EB /* OECoreDownloader.m in Sources */,
				82DE49F4102641CD007184EB /* OEDownload.m in Sources */,
				8288A0F61027E16600671FE1 /* OEDownloadCell.m in Sources */,
				1E9F7349103755900072EED6 /* OEROMFile.m in Sources */,
				82965F881041DC4600F30B74 /* OECorePickerController.m in Sources */,
				1E2F3DBB10DEAB4C0019AA84 /* OEVersionMigrationController.m in Sources */,
				C6953CA1117293760091276F /* OEGameView.m in Sources */,
				C6AC9D4D1190C9AE0083DDFD /* OEGameCoreManager.m in Sources */,
				C6AC9DEF1190E2C90083DDFD /* OpenEmuHelperApp.m in Sources */,
				1EA4404911973E9C001D71CA /* OEGameQuickLookDocument.m in Sources */,
				82C5EFAE1237E76C001262F7 /* AsyncUdpSocket.m in Sources */,
				82C5EFB31237E7E1001262F7 /* OENetServer.m in Sources */,
				14598A1012E151670001EBD0 /* OECoreInstaller.m in Sources */,
				14598A1112E151670001EBD0 /* OECoreUpdater.m in Sources */,
				53439A8C13B92C4A005C0CC8 /* OELibraryDatabase.m in Sources */,
				53439A9013B92C68005C0CC8 /* OEDBDataSourceAdditions.m in Sources */,
				53439A9A13B92C97005C0CC8 /* OEDBAllGamesCollection.m in Sources */,
				53439A9B13B92C97005C0CC8 /* OEDBCollection.m in Sources */,
				53439A9C13B92C97005C0CC8 /* OEDBCollectionFolder.m in Sources */,
				53439A9D13B92C97005C0CC8 /* OEDBSmartCollection.m in Sources */,
				53439AA213B92C9D005C0CC8 /* OEDBGame.m in Sources */,
				53439AA313B92C9D005C0CC8 /* OEDBSystem.m in Sources */,
				53439AA613B92CC7005C0CC8 /* OELibraryController.m in Sources */,
				53439AAB13B92CE6005C0CC8 /* OECollectionViewController.m in Sources */,
				53439AB913B92DD4005C0CC8 /* OECoverGridItemLayer.m in Sources */,
				53439ABA13B92DD4005C0CC8 /* IKSGridItemLayer.m in Sources */,
				53439AC613B92DF0005C0CC8 /* OECoverGridGlossLayer.m in Sources */,
				53439AC713B92DF0005C0CC8 /* OECoverGridIndicationLayer.m in Sources */,
				53439AC813B92DF0005C0CC8 /* OECoverGridNoArtworkLayer.m in Sources */,
				53439AC913B92DF0005C0CC8 /* OECoverGridRatingLayer.m in Sources */,
				53439ACA13B92DF0005C0CC8 /* OECoverGridSelectionLayer.m in Sources */,
				53439ACF13B92E02005C0CC8 /* IKSGridLayoutManager.m in Sources */,
				53439AD013B92E02005C0CC8 /* IKSGridView.m in Sources */,
				53439AD713B92E23005C0CC8 /* OECoverGridForegroundLayer.m in Sources */,
				53439AE313B92E59005C0CC8 /* OERatingCell.m in Sources */,
				53439AE413B92E59005C0CC8 /* OETableCornerView.m in Sources */,
				53439AE513B92E59005C0CC8 /* OETableHeaderCell.m in Sources */,
				53439AE613B92E59005C0CC8 /* OETableHeaderView.m in Sources */,
				53439AE713B92E59005C0CC8 /* OETableView.m in Sources */,
				53439AEB13B92E91005C0CC8 /* OELibrarySplitView.m in Sources */,
				53439AEE13B92E9A005C0CC8 /* OELibraryWindow.m in Sources */,
				53439AF113B92EA1005C0CC8 /* OEBackgroundColorView.m in Sources */,
				53439AF413B92EA8005C0CC8 /* OESearchFieldCell.m in Sources */,
				53439AF713B92EAD005C0CC8 /* OESlider.m in Sources */,
				53439AFA13B92EB3005C0CC8 /* OEImageButton.m in Sources */,
				53439AFD13B92EB9005C0CC8 /* OEScroller.m in Sources */,
				53439B0013B92EC1005C0CC8 /* OEScrollView.m in Sources */,
				53439B0313B92ED3005C0CC8 /* OECenteredTextFieldCell.m in Sources */,
				53439B0713B92EEC005C0CC8 /* OEFieldEditor.m in Sources */,
				53439B0A13B92EF2005C0CC8 /* OEUIDrawingUtils.m in Sources */,
				53439B1713B92FFA005C0CC8 /* OESidebarCell.m in Sources */,
				53439B1813B92FFA005C0CC8 /* OESidebarController.m in Sources */,
				53439B1913B92FFA005C0CC8 /* OESidebarFieldEditor.m in Sources */,
				53439B1A13B92FFA005C0CC8 /* OESidebarGroupItem.m in Sources */,
				53439B1B13B92FFA005C0CC8 /* OESidebarOutlineView.m in Sources */,
				53439B2113B93078005C0CC8 /* OEMenu.m in Sources */,
				53439B2E13B930A1005C0CC8 /* OEPrefCoreSliderLabelCell.m in Sources */,
				53439B2F13B930A1005C0CC8 /* OEPrefCtrlHeadlineLabelCell.m in Sources */,
				53439B3013B930A1005C0CC8 /* OEPrefCtrlLabelCell.m in Sources */,
				53439B3113B930A1005C0CC8 /* OEPrefHeadlineLabelCell.m in Sources */,
				53439B3213B930A1005C0CC8 /* OEPrefLabelCell.m in Sources */,
				53439B3613B930D9005C0CC8 /* OECoreView.m in Sources */,
				53439B3913B930E0005C0CC8 /* OEHorizontalLine.m in Sources */,
				53439B4013B93119005C0CC8 /* OECheckBox.m in Sources */,
				53439B4113B93119005C0CC8 /* OEControlsPopupButton.m in Sources */,
				53439B4A13B93138005C0CC8 /* OECoreSliderCell.m in Sources */,
				53439B4B13B93138005C0CC8 /* OECtrlPopUpButtonCell.m in Sources */,
				53439B4C13B93138005C0CC8 /* OEPopUpButtonCell.m in Sources */,
				53439B4D13B93138005C0CC8 /* OEPrefButtonCell.m in Sources */,
				53439B5513B9316F005C0CC8 /* OEPrefBoxControls.m in Sources */,
				53439B5613B9316F005C0CC8 /* OEPrefBoxDark.m in Sources */,
				53439B5713B9316F005C0CC8 /* OEPrefBoxPlain.m in Sources */,
				53439B5A13B93255005C0CC8 /* OEAttributedTextFieldCell.m in Sources */,
				53439B5D13B9326D005C0CC8 /* INAppStoreWindow.m in Sources */,
				53439B6113B93281005C0CC8 /* OEToolbarView.m in Sources */,
				53439B6613B932A1005C0CC8 /* OEBackgroundGradientView.m in Sources */,
				53439B6713B932A1005C0CC8 /* OEBackgroundImageView.m in Sources */,
				53439B6B13B932CE005C0CC8 /* OEPreferencesController.m in Sources */,
				53439B6E13B932DB005C0CC8 /* OEPrefLibraryController.m in Sources */,
				53439B7113B932ED005C0CC8 /* OEPrefGameplayController.m in Sources */,
				53439B7413B932FA005C0CC8 /* OEPrefControlsController.m in Sources */,
				53439B7713B93303005C0CC8 /* OEPrefCoresController.m in Sources */,
				53439B7A13B933B8005C0CC8 /* OEHUDControls.m in Sources */,
				53439B7E13B933D0005C0CC8 /* OEHUDSlider.m in Sources */,
				53439B8213B933E9005C0CC8 /* OEHUDWindow.m in Sources */,
				53439B8513B9342F005C0CC8 /* OEHUDButtonCell.m in Sources */,
				53439B9013B937DB005C0CC8 /* NSImage+OEHighlight.m in Sources */,
				53439B9313B937EA005C0CC8 /* NSImage+OEDrawingAdditions.m in Sources */,
				53439B9613B937F5005C0CC8 /* NSURL+OELibraryAdditions.m in Sources */,
				53439B9913B937FD005C0CC8 /* NSColor+IKSAdditions.m in Sources */,
				53439B9C13B9380D005C0CC8 /* DelayedBlockExecution.m in Sources */,
				C6289C32135B215B00EEE97C /* OESystemPlugin.m in Sources */,
<<<<<<< HEAD
				53439CB913B9503D005C0CC8 /* OEDatabase.xcdatamodeld in Sources */,
				8310447113BE419000B283B0 /* OEHorizontalSplitView.m in Sources */,
				83F688C013C6433600AA0F83 /* OEGridScrollView.m in Sources */,
				8328D9E513C75CAE0026D2A7 /* OEDBImage.m in Sources */,
				83A9011D13FB2D91000F4514 /* NSData+HashingAdditions.m in Sources */,
				8305267213FBC934006179C6 /* ArchiveVG.m in Sources */,
				83AF90871414CBC500B74C5B /* OEHUDGameWindow.m in Sources */,
				83BACFBC1415229C008362DA /* OENewGameDocument.m in Sources */,
				83199722142741790068C865 /* OEROMImporter.m in Sources */,
				83507247142F6029005D9033 /* OEControlerImageView.m in Sources */,
				1B47F105142F01E700EBC55B /* OESetupAssistant.m in Sources */,
				83CD082D143DEF9A00B6A2E8 /* OEDBSaveState.m in Sources */,
				83DB70E01442F40B00850CD8 /* OEControlsKeyHeadlineCell.m in Sources */,
				838AC28014434EED00AC74C3 /* OEDBRom.m in Sources */,
=======
				1B88026E142830F300E022E2 /* OEGameShader.m in Sources */,
>>>>>>> 73db4be3
			);
			runOnlyForDeploymentPostprocessing = 0;
		};
		C646574413771F12002A4F70 /* Sources */ = {
			isa = PBXSourcesBuildPhase;
			buildActionMask = 2147483647;
			files = (
				C646576013771FB0002A4F70 /* OEGBAControlsPreference.m in Sources */,
				C6465764137721D5002A4F70 /* OEGBASystemController.m in Sources */,
				C646576713772251002A4F70 /* OEGBASystemResponder.m in Sources */,
			);
			runOnlyForDeploymentPostprocessing = 0;
		};
		C6480FBD13648F670094FA33 /* Sources */ = {
			isa = PBXSourcesBuildPhase;
			buildActionMask = 2147483647;
			files = (
				C6480FD4136490250094FA33 /* OESNESSystemController.m in Sources */,
				C6480FD5136490250094FA33 /* OESNESSystemResponder.m in Sources */,
				C6480FDB13649FF30094FA33 /* OESNESPreferenceViewController.m in Sources */,
			);
			runOnlyForDeploymentPostprocessing = 0;
		};
		C64BB089136478E600C1AB23 /* Sources */ = {
			isa = PBXSourcesBuildPhase;
			buildActionMask = 2147483647;
			files = (
				C64BB09E13647AEF00C1AB23 /* OENESSystemController.m in Sources */,
				C64BB0A113647B3500C1AB23 /* OENESSystemResponder.m in Sources */,
				C64BB0BA136488FF00C1AB23 /* OENESPreferenceView.m in Sources */,
			);
			runOnlyForDeploymentPostprocessing = 0;
		};
		C67117EE136367240034379A /* Sources */ = {
			isa = PBXSourcesBuildPhase;
			buildActionMask = 2147483647;
			files = (
				C67117EF136367240034379A /* OEHIDDeviceHandler.m in Sources */,
				83977F941409121B00175858 /* OEControlsKeyButton.m in Sources */,
				83977F951409124400175858 /* OEControlsKeyLabelCell.m in Sources */,
				C67117F0136367240034379A /* OEHIDManager.m in Sources */,
				C67117F1136367240034379A /* OEHIDEvent.m in Sources */,
				C6E542C51363D9BD0075BA8C /* OEMap.m in Sources */,
				83977F991409128000175858 /* OEAttributedTextFieldCell.m in Sources */,
				83DB70E21442F48F00850CD8 /* OEControlsKeyHeadlineCell.m in Sources */,
				C67117F2136367240034379A /* OESystemController.m in Sources */,
				C67117F3136367240034379A /* OESystemResponder.m in Sources */,
				C6E542C41363D9760075BA8C /* OEBasicSystemResponder.m in Sources */,
				C64CBD541363E34600BEE4F3 /* OEGameControllerView.m in Sources */,
				C671182D1363707F0034379A /* OEControlsViewController.m in Sources */,
				83B6E443143E13C400BCDB7A /* OELocalizationHelper.m in Sources */,
				C67117F4136367240034379A /* NSApplication+OEHIDAdditions.m in Sources */,
				C6640E031363F04100ECCAA5 /* NSUserDefaultsController+OEEventAdditions.m in Sources */,
			);
			runOnlyForDeploymentPostprocessing = 0;
		};
		C671180B136368330034379A /* Sources */ = {
			isa = PBXSourcesBuildPhase;
			buildActionMask = 2147483647;
			files = (
				C6711824136369020034379A /* OESMSSystemController.m in Sources */,
				C64CBD521363E2D100BEE4F3 /* OESMSPreferenceView.m in Sources */,
				C64CBD551363E40B00BEE4F3 /* OESMSSystemResponder.m in Sources */,
			);
			runOnlyForDeploymentPostprocessing = 0;
		};
		C6B947AB1364ECA600A425F0 /* Sources */ = {
			isa = PBXSourcesBuildPhase;
			buildActionMask = 2147483647;
			files = (
				C6B947C01364EE6C00A425F0 /* OEGBSystemResponder.m in Sources */,
				C6B947C11364EE6C00A425F0 /* OEGBSystemController.m in Sources */,
				C6B947C41364FB7800A425F0 /* OEGBPreferenceView.m in Sources */,
			);
			runOnlyForDeploymentPostprocessing = 0;
		};
		C6B947E21365080B00A425F0 /* Sources */ = {
			isa = PBXSourcesBuildPhase;
			buildActionMask = 2147483647;
			files = (
				C6B9480F1365096800A425F0 /* OEGenesisPreferenceView.m in Sources */,
				C6B948101365096800A425F0 /* OEGenesisSystemResponder.m in Sources */,
				C6B948111365096800A425F0 /* OEGenesisSystemController.m in Sources */,
			);
			runOnlyForDeploymentPostprocessing = 0;
		};
/* End PBXSourcesBuildPhase section */

/* Begin PBXTargetDependency section */
<<<<<<< HEAD
		1415542B1442C4B700A01683 /* PBXTargetDependency */ = {
			isa = PBXTargetDependency;
			target = 1415540E1442B3B300A01683 /* N64 */;
			targetProxy = 1415542A1442C4B700A01683 /* PBXContainerItemProxy */;
		};
		1B6A25021430F8FB009F1CE1 /* PBXTargetDependency */ = {
			isa = PBXTargetDependency;
			target = 83F37141140BB166005A7353 /* Build SystemPlugins */;
			targetProxy = 1B6A25011430F8FB009F1CE1 /* PBXContainerItemProxy */;
		};
=======
>>>>>>> 73db4be3
		1BEF2C7511684D9E0090F72B /* PBXTargetDependency */ = {
			isa = PBXTargetDependency;
			target = 82444BA00F51256C007C171B /* OpenEmuBase */;
			targetProxy = 1BEF2C7411684D9E0090F72B /* PBXContainerItemProxy */;
		};
		1BFC26CF116C1C9900B95689 /* PBXTargetDependency */ = {
			isa = PBXTargetDependency;
			target = 1BEF2A9311682A530090F72B /* OpenEmuHelperApp */;
			targetProxy = 1BFC26CE116C1C9900B95689 /* PBXContainerItemProxy */;
		};
		37C80305101564A800356EF3 /* PBXTargetDependency */ = {
			isa = PBXTargetDependency;
			target = 82444BA00F51256C007C171B /* OpenEmuBase */;
			targetProxy = 37C80304101564A800356EF3 /* PBXContainerItemProxy */;
		};
<<<<<<< HEAD
		82C9C97E0F080C920071460B /* PBXTargetDependency */ = {
			isa = PBXTargetDependency;
			target = 8D15AC270486D014006FF6A4 /* OpenEmu */;
			targetProxy = 82C9C97D0F080C920071460B /* PBXContainerItemProxy */;
		};
		83F37147140BB176005A7353 /* PBXTargetDependency */ = {
			isa = PBXTargetDependency;
			target = C671180E136368330034379A /* SegaMasterSystem */;
			targetProxy = 83F37146140BB176005A7353 /* PBXContainerItemProxy */;
		};
		83F37149140BB177005A7353 /* PBXTargetDependency */ = {
			isa = PBXTargetDependency;
			target = C64BB08C136478E600C1AB23 /* NES */;
			targetProxy = 83F37148140BB177005A7353 /* PBXContainerItemProxy */;
		};
		83F3714B140BB179005A7353 /* PBXTargetDependency */ = {
			isa = PBXTargetDependency;
			target = C6480FC013648F670094FA33 /* SuperNES */;
			targetProxy = 83F3714A140BB179005A7353 /* PBXContainerItemProxy */;
=======
		8264159F13EDC0B200591582 /* PBXTargetDependency */ = {
			isa = PBXTargetDependency;
			target = C671180E136368330034379A /* SegaMasterSystem */;
			targetProxy = 8264159E13EDC0B200591582 /* PBXContainerItemProxy */;
		};
		826415A613EDC26900591582 /* PBXTargetDependency */ = {
			isa = PBXTargetDependency;
			target = C64BB08C136478E600C1AB23 /* NES */;
			targetProxy = 826415A513EDC26900591582 /* PBXContainerItemProxy */;
		};
		826415AD13EDC29000591582 /* PBXTargetDependency */ = {
			isa = PBXTargetDependency;
			target = C6480FC013648F670094FA33 /* SuperNES */;
			targetProxy = 826415AC13EDC29000591582 /* PBXContainerItemProxy */;
		};
		826415B413EDC2B900591582 /* PBXTargetDependency */ = {
			isa = PBXTargetDependency;
			target = C6B947AE1364ECA600A425F0 /* GameBoy */;
			targetProxy = 826415B313EDC2B900591582 /* PBXContainerItemProxy */;
		};
		826415BB13EDC2E700591582 /* PBXTargetDependency */ = {
			isa = PBXTargetDependency;
			target = C6B947E51365080B00A425F0 /* Genesis */;
			targetProxy = 826415BA13EDC2E700591582 /* PBXContainerItemProxy */;
		};
		826415C213EDC30E00591582 /* PBXTargetDependency */ = {
			isa = PBXTargetDependency;
			target = C646574713771F12002A4F70 /* GameBoy Advance */;
			targetProxy = 826415C113EDC30E00591582 /* PBXContainerItemProxy */;
>>>>>>> 73db4be3
		};
		83F3714D140BB17A005A7353 /* PBXTargetDependency */ = {
			isa = PBXTargetDependency;
			target = C6B947E51365080B00A425F0 /* Genesis */;
			targetProxy = 83F3714C140BB17A005A7353 /* PBXContainerItemProxy */;
		};
		83F3714F140BB17B005A7353 /* PBXTargetDependency */ = {
			isa = PBXTargetDependency;
			target = C6B947AE1364ECA600A425F0 /* GameBoy */;
			targetProxy = 83F3714E140BB17B005A7353 /* PBXContainerItemProxy */;
		};
		83F37151140BB17C005A7353 /* PBXTargetDependency */ = {
			isa = PBXTargetDependency;
			target = C646574713771F12002A4F70 /* GameBoy Advance */;
			targetProxy = 83F37150140BB17C005A7353 /* PBXContainerItemProxy */;
		};
		C60FC00113522D9A00B53F64 /* PBXTargetDependency */ = {
			isa = PBXTargetDependency;
			target = 82444BA00F51256C007C171B /* OpenEmuBase */;
			targetProxy = C60FC00013522D9A00B53F64 /* PBXContainerItemProxy */;
		};
		C646575513771F2C002A4F70 /* PBXTargetDependency */ = {
			isa = PBXTargetDependency;
			target = C67117ED136367240034379A /* OpenEmuSystem */;
			targetProxy = C646575413771F2C002A4F70 /* PBXContainerItemProxy */;
		};
		C6480FCF13648F8C0094FA33 /* PBXTargetDependency */ = {
			isa = PBXTargetDependency;
			target = C67117ED136367240034379A /* OpenEmuSystem */;
			targetProxy = C6480FCE13648F8C0094FA33 /* PBXContainerItemProxy */;
		};
		C64BB09A1364798900C1AB23 /* PBXTargetDependency */ = {
			isa = PBXTargetDependency;
			target = C67117ED136367240034379A /* OpenEmuSystem */;
			targetProxy = C64BB0991364798900C1AB23 /* PBXContainerItemProxy */;
		};
		C6711809136367920034379A /* PBXTargetDependency */ = {
			isa = PBXTargetDependency;
			target = C67117ED136367240034379A /* OpenEmuSystem */;
			targetProxy = C6711808136367920034379A /* PBXContainerItemProxy */;
		};
		C671182913636A020034379A /* PBXTargetDependency */ = {
			isa = PBXTargetDependency;
			target = C67117ED136367240034379A /* OpenEmuSystem */;
			targetProxy = C671182813636A020034379A /* PBXContainerItemProxy */;
		};
		C6B947E01364FEAE00A425F0 /* PBXTargetDependency */ = {
			isa = PBXTargetDependency;
			target = C67117ED136367240034379A /* OpenEmuSystem */;
			targetProxy = C6B947DF1364FEAE00A425F0 /* PBXContainerItemProxy */;
		};
		C6B94813136511DA00A425F0 /* PBXTargetDependency */ = {
			isa = PBXTargetDependency;
			target = C67117ED136367240034379A /* OpenEmuSystem */;
			targetProxy = C6B94812136511DA00A425F0 /* PBXContainerItemProxy */;
		};
/* End PBXTargetDependency section */

/* Begin PBXVariantGroup section */
		089C165FFE840EACC02AAC07 /* InfoPlist.strings */ = {
			isa = PBXVariantGroup;
			children = (
				089C1660FE840EACC02AAC07 /* English */,
			);
			name = InfoPlist.strings;
			sourceTree = "<group>";
		};
		141554141442B3B300A01683 /* InfoPlist.strings */ = {
			isa = PBXVariantGroup;
			children = (
				141554151442B3B300A01683 /* en */,
			);
			name = InfoPlist.strings;
			sourceTree = "<group>";
		};
		1DDD582A0DA1D0D100B32029 /* MainMenu.xib */ = {
			isa = PBXVariantGroup;
			children = (
				1DDD582B0DA1D0D100B32029 /* English */,
			);
			name = MainMenu.xib;
			sourceTree = "<group>";
		};
		2A37F4B9FDCFA73011CA2CEA /* Credits.rtf */ = {
			isa = PBXVariantGroup;
			children = (
				2A37F4BAFDCFA73011CA2CEA /* English */,
			);
			name = Credits.rtf;
			sourceTree = "<group>";
		};
		828ED4D80E7D98A10059F397 /* GameFilePicker.xib */ = {
			isa = PBXVariantGroup;
			children = (
				828ED4D90E7D98A10059F397 /* English */,
			);
			name = GameFilePicker.xib;
			sourceTree = "<group>";
		};
		82E741880E7209C400AE60C4 /* GameDocument.xib */ = {
			isa = PBXVariantGroup;
			children = (
				82E741890E7209C400AE60C4 /* English */,
			);
			name = GameDocument.xib;
			sourceTree = "<group>";
		};
		C646574D13771F12002A4F70 /* InfoPlist.strings */ = {
			isa = PBXVariantGroup;
			children = (
				C646574E13771F12002A4F70 /* en */,
			);
			name = InfoPlist.strings;
			sourceTree = "<group>";
		};
		C6480FC613648F670094FA33 /* InfoPlist.strings */ = {
			isa = PBXVariantGroup;
			children = (
				C6480FC713648F670094FA33 /* en */,
			);
			name = InfoPlist.strings;
			sourceTree = "<group>";
		};
		C64BB092136478E600C1AB23 /* InfoPlist.strings */ = {
			isa = PBXVariantGroup;
			children = (
				C64BB093136478E600C1AB23 /* en */,
			);
			name = InfoPlist.strings;
			sourceTree = "<group>";
		};
		C6711819136368330034379A /* InfoPlist.strings */ = {
			isa = PBXVariantGroup;
			children = (
				C671181A136368330034379A /* en */,
			);
			name = InfoPlist.strings;
			sourceTree = "<group>";
		};
		C67B0CB81363370B00F18A5D /* InfoPlist.strings */ = {
			isa = PBXVariantGroup;
			children = (
				C67B0CB91363370B00F18A5D /* en */,
			);
			name = InfoPlist.strings;
			sourceTree = "<group>";
		};
		C6B947B41364ECA700A425F0 /* InfoPlist.strings */ = {
			isa = PBXVariantGroup;
			children = (
				C6B947B51364ECA700A425F0 /* en */,
			);
			name = InfoPlist.strings;
			sourceTree = "<group>";
		};
		C6B947EB1365080B00A425F0 /* InfoPlist.strings */ = {
			isa = PBXVariantGroup;
			children = (
				C6B947EC1365080B00A425F0 /* en */,
			);
			name = InfoPlist.strings;
			sourceTree = "<group>";
		};
		C6BFB29E0F7CC8E700040FFA /* Localizable.strings */ = {
			isa = PBXVariantGroup;
			children = (
				C6BFB29C0F7CC8A600040FFA /* English */,
			);
			name = Localizable.strings;
			sourceTree = "<group>";
		};
/* End PBXVariantGroup section */

/* Begin XCBuildConfiguration section */
		141554181442B3B300A01683 /* Debug */ = {
			isa = XCBuildConfiguration;
			buildSettings = {
				ALWAYS_SEARCH_USER_PATHS = NO;
				DEBUG_INFORMATION_FORMAT = "dwarf-with-dsym";
				GCC_C_LANGUAGE_STANDARD = gnu99;
				GCC_DYNAMIC_NO_PIC = NO;
				GCC_ENABLE_OBJC_EXCEPTIONS = YES;
				GCC_PRECOMPILE_PREFIX_HEADER = YES;
				GCC_PREFIX_HEADER = "N64/N64-Prefix.pch";
				GCC_PREPROCESSOR_DEFINITIONS = (
					"DEBUG=1",
					"$(inherited)",
				);
				GCC_SYMBOLS_PRIVATE_EXTERN = NO;
				GCC_WARN_64_TO_32_BIT_CONVERSION = YES;
				INFOPLIST_FILE = "N64/N64-Info.plist";
				INSTALL_PATH = "$(LOCAL_LIBRARY_DIR)/Bundles";
				MACOSX_DEPLOYMENT_TARGET = 10.6;
				ONLY_ACTIVE_ARCH = YES;
				PRODUCT_NAME = "$(TARGET_NAME)";
				SDKROOT = macosx;
				VALID_ARCHS = x86_64;
				WRAPPER_EXTENSION = oesystemplugin;
			};
			name = Debug;
		};
		141554191442B3B300A01683 /* Release */ = {
			isa = XCBuildConfiguration;
			buildSettings = {
				ALWAYS_SEARCH_USER_PATHS = NO;
				COPY_PHASE_STRIP = YES;
				DEBUG_INFORMATION_FORMAT = "dwarf-with-dsym";
				GCC_C_LANGUAGE_STANDARD = gnu99;
				GCC_ENABLE_OBJC_EXCEPTIONS = YES;
				GCC_PRECOMPILE_PREFIX_HEADER = YES;
				GCC_PREFIX_HEADER = "N64/N64-Prefix.pch";
				GCC_WARN_64_TO_32_BIT_CONVERSION = YES;
				INFOPLIST_FILE = "N64/N64-Info.plist";
				INSTALL_PATH = "$(LOCAL_LIBRARY_DIR)/Bundles";
				MACOSX_DEPLOYMENT_TARGET = 10.6;
				PRODUCT_NAME = "$(TARGET_NAME)";
				SDKROOT = macosx;
				VALID_ARCHS = x86_64;
				WRAPPER_EXTENSION = oesystemplugin;
			};
			name = Release;
		};
<<<<<<< HEAD
		1BEF2A9611682A530090F72B /* Debug */ = {
			isa = XCBuildConfiguration;
			buildSettings = {
				GCC_PRECOMPILE_PREFIX_HEADER = YES;
				GCC_PREFIX_HEADER = "$(SYSTEM_LIBRARY_DIR)/Frameworks/AppKit.framework/Headers/AppKit.h";
				INSTALL_PATH = /usr/local/bin;
				LD_RUNPATH_SEARCH_PATHS = "@executable_path/../Frameworks";
				PRODUCT_NAME = OpenEmuHelperApp;
				VALID_ARCHS = x86_64;
			};
			name = Debug;
		};
		1BEF2A9711682A530090F72B /* Release */ = {
			isa = XCBuildConfiguration;
			buildSettings = {
				DEBUG_INFORMATION_FORMAT = "dwarf-with-dsym";
				GCC_PRECOMPILE_PREFIX_HEADER = YES;
				GCC_PREFIX_HEADER = "$(SYSTEM_LIBRARY_DIR)/Frameworks/AppKit.framework/Headers/AppKit.h";
				INSTALL_PATH = /usr/local/bin;
				LD_RUNPATH_SEARCH_PATHS = "@executable_path/../Frameworks";
				PRODUCT_NAME = OpenEmuHelperApp;
				VALID_ARCHS = x86_64;
			};
			name = Release;
		};
=======
>>>>>>> 73db4be3
		37C80302101564A300356EF3 /* Debug */ = {
			isa = XCBuildConfiguration;
			buildSettings = {
				PRODUCT_NAME = "Build & Copy OpenEmuBase";
			};
			name = Debug;
		};
		37C80303101564A300356EF3 /* Release */ = {
			isa = XCBuildConfiguration;
			buildSettings = {
				PRODUCT_NAME = "Build & Copy OpenEmuBase";
			};
			name = Release;
		};
		3887A7F81024D1FA000FC4CF /* Debug */ = {
			isa = XCBuildConfiguration;
			buildSettings = {
				INFOPLIST_FILE = "OESaveStateQLPlugin-Info.plist";
				INSTALL_PATH = /Library/QuickLook;
				PRODUCT_NAME = OESaveStateQLPlugin;
				WRAPPER_EXTENSION = qlgenerator;
			};
			name = Debug;
		};
		3887A7F91024D1FA000FC4CF /* Release */ = {
			isa = XCBuildConfiguration;
			buildSettings = {
				INFOPLIST_FILE = "OESaveStateQLPlugin-Info.plist";
				INSTALL_PATH = /Library/QuickLook;
				PRODUCT_NAME = OESaveStateQLPlugin;
				WRAPPER_EXTENSION = qlgenerator;
			};
			name = Release;
		};
		82444BA30F51256D007C171B /* Debug */ = {
			isa = XCBuildConfiguration;
			buildSettings = {
				ARCHS = "$(ARCHS_STANDARD_64_BIT)";
				"CLANG_ENABLE_OBJC_EXPERIMENTAL[arch=i386]" = NO;
				DYLIB_COMPATIBILITY_VERSION = 1;
				DYLIB_CURRENT_VERSION = 1;
				FRAMEWORK_VERSION = A;
				GCC_PRECOMPILE_PREFIX_HEADER = YES;
				GCC_PREFIX_HEADER = "$(SYSTEM_LIBRARY_DIR)/Frameworks/AppKit.framework/Headers/AppKit.h";
				INFOPLIST_FILE = "OpenEmuBase-Info.plist";
				INSTALL_PATH = "@rpath";
				LD_RUNPATH_SEARCH_PATHS = "@loader_path/../Frameworks/";
				PRODUCT_NAME = OpenEmuBase;
				VALID_ARCHS = x86_64;
			};
			name = Debug;
		};
		82444BA40F51256D007C171B /* Release */ = {
			isa = XCBuildConfiguration;
			buildSettings = {
				ARCHS = "$(ARCHS_STANDARD_64_BIT)";
				"CLANG_ENABLE_OBJC_EXPERIMENTAL[arch=i386]" = NO;
				DYLIB_COMPATIBILITY_VERSION = 1;
				DYLIB_CURRENT_VERSION = 1;
				FRAMEWORK_VERSION = A;
				GCC_PRECOMPILE_PREFIX_HEADER = YES;
				GCC_PREFIX_HEADER = OpenEmu_Prefix.pch;
				INFOPLIST_FILE = "OpenEmuBase-Info.plist";
				INSTALL_PATH = "@rpath";
				LD_RUNPATH_SEARCH_PATHS = "@loader_path/../Frameworks/";
				PRODUCT_NAME = OpenEmuBase;
				VALID_ARCHS = x86_64;
			};
			name = Release;
		};
<<<<<<< HEAD
		82C9C9700F080C800071460B /* Debug */ = {
			isa = XCBuildConfiguration;
			buildSettings = {
				ARCHS = x86_64;
				PRODUCT_NAME = Disribution;
			};
			name = Debug;
		};
		82C9C9710F080C800071460B /* Release */ = {
			isa = XCBuildConfiguration;
			buildSettings = {
				ARCHS = x86_64;
				PRODUCT_NAME = Disribution;
=======
		8264159A13EDC0A600591582 /* Debug */ = {
			isa = XCBuildConfiguration;
			buildSettings = {
				PRODUCT_NAME = "$(TARGET_NAME)";
			};
			name = Debug;
		};
		8264159B13EDC0A600591582 /* Release */ = {
			isa = XCBuildConfiguration;
			buildSettings = {
				PRODUCT_NAME = "$(TARGET_NAME)";
			};
			name = Release;
		};
		826415A313EDC24600591582 /* Debug */ = {
			isa = XCBuildConfiguration;
			buildSettings = {
				PRODUCT_NAME = "$(TARGET_NAME)";
			};
			name = Debug;
		};
		826415A413EDC24600591582 /* Release */ = {
			isa = XCBuildConfiguration;
			buildSettings = {
				PRODUCT_NAME = "$(TARGET_NAME)";
			};
			name = Release;
		};
		826415AA13EDC28900591582 /* Debug */ = {
			isa = XCBuildConfiguration;
			buildSettings = {
				PRODUCT_NAME = "$(TARGET_NAME)";
			};
			name = Debug;
		};
		826415AB13EDC28900591582 /* Release */ = {
			isa = XCBuildConfiguration;
			buildSettings = {
				PRODUCT_NAME = "$(TARGET_NAME)";
			};
			name = Release;
		};
		826415B113EDC2B100591582 /* Debug */ = {
			isa = XCBuildConfiguration;
			buildSettings = {
				PRODUCT_NAME = "$(TARGET_NAME)";
			};
			name = Debug;
		};
		826415B213EDC2B100591582 /* Release */ = {
			isa = XCBuildConfiguration;
			buildSettings = {
				PRODUCT_NAME = "$(TARGET_NAME)";
			};
			name = Release;
		};
		826415B813EDC2DC00591582 /* Debug */ = {
			isa = XCBuildConfiguration;
			buildSettings = {
				PRODUCT_NAME = "$(TARGET_NAME)";
			};
			name = Debug;
		};
		826415B913EDC2DC00591582 /* Release */ = {
			isa = XCBuildConfiguration;
			buildSettings = {
				PRODUCT_NAME = "$(TARGET_NAME)";
			};
			name = Release;
		};
		826415BF13EDC30700591582 /* Debug */ = {
			isa = XCBuildConfiguration;
			buildSettings = {
				PRODUCT_NAME = "$(TARGET_NAME)";
			};
			name = Debug;
		};
		826415C013EDC30700591582 /* Release */ = {
			isa = XCBuildConfiguration;
			buildSettings = {
				PRODUCT_NAME = "$(TARGET_NAME)";
>>>>>>> 73db4be3
			};
			name = Release;
		};
		83F37142140BB166005A7353 /* Debug */ = {
			isa = XCBuildConfiguration;
			buildSettings = {
				PRODUCT_NAME = "$(TARGET_NAME)";
			};
			name = Debug;
		};
		83F37143140BB166005A7353 /* Release */ = {
			isa = XCBuildConfiguration;
			buildSettings = {
				PRODUCT_NAME = "$(TARGET_NAME)";
			};
			name = Release;
		};
		C05733C808A9546B00998B17 /* Debug */ = {
			isa = XCBuildConfiguration;
			buildSettings = {
				CLANG_ENABLE_OBJC_EXPERIMENTAL = YES;
				COPY_PHASE_STRIP = NO;
				FRAMEWORK_SEARCH_PATHS = (
					"$(inherited)",
					"\"$(SRCROOT)\"",
					"\"$(SYSTEM_LIBRARY_DIR)/Frameworks/Quartz.framework/Versions/A/Frameworks\"",
				);
				GCC_PRECOMPILE_PREFIX_HEADER = YES;
				GCC_PREFIX_HEADER = OpenEmu_Prefix.pch;
				INFOPLIST_FILE = "OpenEmu-Info.plist";
				INSTALL_PATH = "$(HOME)/Applications";
				LD_RUNPATH_SEARCH_PATHS = "@loader_path/../Frameworks /Library/Frameworks ~/Library/Frameworks";
				MACOSX_DEPLOYMENT_TARGET = 10.6;
				OTHER_CFLAGS = "-DUSE_SCALE_RANDOMWRITE";
				PRODUCT_NAME = OpenEmu;
				VALID_ARCHS = x86_64;
			};
			name = Debug;
		};
		C05733C908A9546B00998B17 /* Release */ = {
			isa = XCBuildConfiguration;
			buildSettings = {
				CLANG_ENABLE_OBJC_EXPERIMENTAL = YES;
				FRAMEWORK_SEARCH_PATHS = (
					"$(inherited)",
					"\"$(SRCROOT)\"",
					"\"$(SYSTEM_LIBRARY_DIR)/Frameworks/Quartz.framework/Versions/A/Frameworks\"",
				);
				GCC_PRECOMPILE_PREFIX_HEADER = YES;
				GCC_PREFIX_HEADER = OpenEmu_Prefix.pch;
				INFOPLIST_FILE = "OpenEmu-Info.plist";
				INSTALL_PATH = "$(HOME)/Applications";
				LD_RUNPATH_SEARCH_PATHS = "@loader_path/../Frameworks /Library/Frameworks ~/Library/Frameworks";
				MACOSX_DEPLOYMENT_TARGET = 10.6;
				OTHER_CFLAGS = "-DUSE_SCALE_RANDOMWRITE";
				PRODUCT_NAME = OpenEmu;
				VALID_ARCHS = x86_64;
			};
			name = Release;
		};
		C05733CC08A9546B00998B17 /* Debug */ = {
			isa = XCBuildConfiguration;
			buildSettings = {
				ALWAYS_SEARCH_USER_PATHS = NO;
				ARCHS = "$(ARCHS_STANDARD_64_BIT)";
				CLANG_ENABLE_OBJC_EXPERIMENTAL = YES;
				COPY_PHASE_STRIP = NO;
				DEBUG_INFORMATION_FORMAT = "dwarf-with-dsym";
				GCC_C_LANGUAGE_STANDARD = gnu99;
				GCC_INCREASE_PRECOMPILED_HEADER_SHARING = YES;
				GCC_OPTIMIZATION_LEVEL = 0;
				GCC_PREPROCESSOR_DEFINITIONS = (
					DEBUG_PRINT,
					NS_BUILD_32_LIKE_64,
				);
				GCC_PREPROCESSOR_DEFINITIONS_NOT_USED_IN_PRECOMPS = "";
				GCC_VERSION = com.apple.compilers.llvm.clang.1_0;
				GCC_WARN_ABOUT_MISSING_PROTOTYPES = YES;
				GCC_WARN_ABOUT_RETURN_TYPE = YES;
				GCC_WARN_UNUSED_VARIABLE = YES;
				LLVM_LTO = NO;
				MACOSX_DEPLOYMENT_TARGET = 10.6;
				ONLY_ACTIVE_ARCH = NO;
<<<<<<< HEAD
=======
				SDKROOT = macosx;
>>>>>>> 73db4be3
			};
			name = Debug;
		};
		C05733CD08A9546B00998B17 /* Release */ = {
			isa = XCBuildConfiguration;
			buildSettings = {
				ALWAYS_SEARCH_USER_PATHS = NO;
				ARCHS = "$(ARCHS_STANDARD_64_BIT)";
				CLANG_ENABLE_OBJC_EXPERIMENTAL = YES;
				COPY_PHASE_STRIP = NO;
				DEBUG_INFORMATION_FORMAT = "dwarf-with-dsym";
				GCC_C_LANGUAGE_STANDARD = gnu99;
				GCC_INCREASE_PRECOMPILED_HEADER_SHARING = YES;
				GCC_PREPROCESSOR_DEFINITIONS = NS_BUILD_32_LIKE_64;
				GCC_VERSION = com.apple.compilers.llvm.clang.1_0;
				GCC_WARN_ABOUT_MISSING_PROTOTYPES = YES;
				GCC_WARN_ABOUT_RETURN_TYPE = YES;
				GCC_WARN_UNUSED_VARIABLE = YES;
				LLVM_LTO = NO;
				MACOSX_DEPLOYMENT_TARGET = 10.6;
<<<<<<< HEAD
=======
				SDKROOT = macosx;
>>>>>>> 73db4be3
			};
			name = Release;
		};
		C646575213771F12002A4F70 /* Debug */ = {
			isa = XCBuildConfiguration;
			buildSettings = {
				ALWAYS_SEARCH_USER_PATHS = NO;
				COPY_PHASE_STRIP = NO;
				GCC_DYNAMIC_NO_PIC = NO;
				GCC_ENABLE_OBJC_EXCEPTIONS = YES;
				GCC_PRECOMPILE_PREFIX_HEADER = YES;
				GCC_PREFIX_HEADER = "GameBoy Advance/GameBoy Advance-Prefix.pch";
				GCC_PREPROCESSOR_DEFINITIONS = "DEBUG=1";
				GCC_SYMBOLS_PRIVATE_EXTERN = NO;
				GCC_WARN_64_TO_32_BIT_CONVERSION = YES;
				GCC_WARN_ABOUT_MISSING_PROTOTYPES = YES;
				INFOPLIST_FILE = "GameBoy Advance/GameBoy Advance-Info.plist";
				INSTALL_PATH = "$(LOCAL_LIBRARY_DIR)/Bundles";
				ONLY_ACTIVE_ARCH = YES;
				PRODUCT_NAME = "$(TARGET_NAME)";
				VALID_ARCHS = x86_64;
				WRAPPER_EXTENSION = oesystemplugin;
			};
			name = Debug;
		};
		C646575313771F12002A4F70 /* Release */ = {
			isa = XCBuildConfiguration;
			buildSettings = {
				ALWAYS_SEARCH_USER_PATHS = NO;
				COPY_PHASE_STRIP = YES;
				DEBUG_INFORMATION_FORMAT = "dwarf-with-dsym";
				GCC_ENABLE_OBJC_EXCEPTIONS = YES;
				GCC_PRECOMPILE_PREFIX_HEADER = YES;
				GCC_PREFIX_HEADER = "GameBoy Advance/GameBoy Advance-Prefix.pch";
				GCC_WARN_64_TO_32_BIT_CONVERSION = YES;
				GCC_WARN_ABOUT_MISSING_PROTOTYPES = YES;
				INFOPLIST_FILE = "GameBoy Advance/GameBoy Advance-Info.plist";
				INSTALL_PATH = "$(LOCAL_LIBRARY_DIR)/Bundles";
				PRODUCT_NAME = "$(TARGET_NAME)";
				VALID_ARCHS = x86_64;
				WRAPPER_EXTENSION = oesystemplugin;
			};
			name = Release;
		};
		C6480FCB13648F670094FA33 /* Debug */ = {
			isa = XCBuildConfiguration;
			buildSettings = {
				ALWAYS_SEARCH_USER_PATHS = NO;
				COPY_PHASE_STRIP = NO;
				GCC_C_LANGUAGE_STANDARD = gnu99;
				GCC_DYNAMIC_NO_PIC = NO;
				GCC_ENABLE_OBJC_EXCEPTIONS = YES;
				GCC_PRECOMPILE_PREFIX_HEADER = YES;
				GCC_PREFIX_HEADER = "SuperNES/SuperNES-Prefix.pch";
				GCC_PREPROCESSOR_DEFINITIONS = "DEBUG=1";
				GCC_SYMBOLS_PRIVATE_EXTERN = NO;
				GCC_WARN_64_TO_32_BIT_CONVERSION = YES;
				INFOPLIST_FILE = "SuperNES/SuperNES-Info.plist";
				INSTALL_PATH = "$(LOCAL_LIBRARY_DIR)/Bundles";
				ONLY_ACTIVE_ARCH = YES;
				PRODUCT_NAME = "$(TARGET_NAME)";
				VALID_ARCHS = x86_64;
				WRAPPER_EXTENSION = oesystemplugin;
			};
			name = Debug;
		};
		C6480FCC13648F670094FA33 /* Release */ = {
			isa = XCBuildConfiguration;
			buildSettings = {
				ALWAYS_SEARCH_USER_PATHS = NO;
				COPY_PHASE_STRIP = YES;
				DEBUG_INFORMATION_FORMAT = "dwarf-with-dsym";
				GCC_C_LANGUAGE_STANDARD = gnu99;
				GCC_ENABLE_OBJC_EXCEPTIONS = YES;
				GCC_PRECOMPILE_PREFIX_HEADER = YES;
				GCC_PREFIX_HEADER = "SuperNES/SuperNES-Prefix.pch";
				GCC_WARN_64_TO_32_BIT_CONVERSION = YES;
				INFOPLIST_FILE = "SuperNES/SuperNES-Info.plist";
				INSTALL_PATH = "$(LOCAL_LIBRARY_DIR)/Bundles";
				PRODUCT_NAME = "$(TARGET_NAME)";
				VALID_ARCHS = x86_64;
				WRAPPER_EXTENSION = oesystemplugin;
			};
			name = Release;
		};
		C64BB097136478E600C1AB23 /* Debug */ = {
			isa = XCBuildConfiguration;
			buildSettings = {
				ALWAYS_SEARCH_USER_PATHS = NO;
				COPY_PHASE_STRIP = NO;
				GCC_C_LANGUAGE_STANDARD = gnu99;
				GCC_DYNAMIC_NO_PIC = NO;
				GCC_ENABLE_OBJC_EXCEPTIONS = YES;
				GCC_PRECOMPILE_PREFIX_HEADER = YES;
				GCC_PREFIX_HEADER = "NES/NES-Prefix.pch";
				GCC_PREPROCESSOR_DEFINITIONS = "DEBUG=1";
				GCC_SYMBOLS_PRIVATE_EXTERN = NO;
				GCC_WARN_64_TO_32_BIT_CONVERSION = YES;
				INFOPLIST_FILE = "NES/NES-Info.plist";
				INSTALL_PATH = "$(LOCAL_LIBRARY_DIR)/Bundles";
				ONLY_ACTIVE_ARCH = YES;
				PRODUCT_NAME = "$(TARGET_NAME)";
				VALID_ARCHS = x86_64;
				WRAPPER_EXTENSION = oesystemplugin;
			};
			name = Debug;
		};
		C64BB098136478E600C1AB23 /* Release */ = {
			isa = XCBuildConfiguration;
			buildSettings = {
				ALWAYS_SEARCH_USER_PATHS = NO;
				COPY_PHASE_STRIP = YES;
				DEBUG_INFORMATION_FORMAT = "dwarf-with-dsym";
				GCC_C_LANGUAGE_STANDARD = gnu99;
				GCC_ENABLE_OBJC_EXCEPTIONS = YES;
				GCC_PRECOMPILE_PREFIX_HEADER = YES;
				GCC_PREFIX_HEADER = "NES/NES-Prefix.pch";
				GCC_WARN_64_TO_32_BIT_CONVERSION = YES;
				INFOPLIST_FILE = "NES/NES-Info.plist";
				INSTALL_PATH = "$(LOCAL_LIBRARY_DIR)/Bundles";
				PRODUCT_NAME = "$(TARGET_NAME)";
				VALID_ARCHS = x86_64;
				WRAPPER_EXTENSION = oesystemplugin;
			};
			name = Release;
		};
		C6711805136367240034379A /* Debug */ = {
			isa = XCBuildConfiguration;
			buildSettings = {
				ALWAYS_SEARCH_USER_PATHS = NO;
				COPY_PHASE_STRIP = NO;
				DYLIB_COMPATIBILITY_VERSION = 1;
				DYLIB_CURRENT_VERSION = 1;
				FRAMEWORK_VERSION = A;
				GCC_C_LANGUAGE_STANDARD = gnu99;
				GCC_DYNAMIC_NO_PIC = NO;
				GCC_ENABLE_OBJC_EXCEPTIONS = YES;
				GCC_PRECOMPILE_PREFIX_HEADER = YES;
				GCC_PREFIX_HEADER = "OpenEmuGameSystem/OpenEmuGameSystem-Prefix.pch";
				GCC_PREPROCESSOR_DEFINITIONS = "DEBUG=1";
				GCC_SYMBOLS_PRIVATE_EXTERN = NO;
				GCC_WARN_64_TO_32_BIT_CONVERSION = YES;
				INFOPLIST_FILE = "OpenEmuGameSystem/OpenEmuGameSystem-Info.plist";
				INSTALL_PATH = "@rpath";
				ONLY_ACTIVE_ARCH = YES;
				PRODUCT_NAME = OpenEmuSystem;
				VALID_ARCHS = x86_64;
				WRAPPER_EXTENSION = framework;
			};
			name = Debug;
		};
		C6711806136367240034379A /* Release */ = {
			isa = XCBuildConfiguration;
			buildSettings = {
				ALWAYS_SEARCH_USER_PATHS = NO;
				COPY_PHASE_STRIP = YES;
				DEBUG_INFORMATION_FORMAT = "dwarf-with-dsym";
				DYLIB_COMPATIBILITY_VERSION = 1;
				DYLIB_CURRENT_VERSION = 1;
				FRAMEWORK_VERSION = A;
				GCC_C_LANGUAGE_STANDARD = gnu99;
				GCC_ENABLE_OBJC_EXCEPTIONS = YES;
				GCC_PRECOMPILE_PREFIX_HEADER = YES;
				GCC_PREFIX_HEADER = "OpenEmuGameSystem/OpenEmuGameSystem-Prefix.pch";
				GCC_WARN_64_TO_32_BIT_CONVERSION = YES;
				INFOPLIST_FILE = "OpenEmuGameSystem/OpenEmuGameSystem-Info.plist";
				INSTALL_PATH = "@rpath";
				PRODUCT_NAME = OpenEmuSystem;
				VALID_ARCHS = x86_64;
				WRAPPER_EXTENSION = framework;
			};
			name = Release;
		};
		C671181E136368330034379A /* Debug */ = {
			isa = XCBuildConfiguration;
			buildSettings = {
				ALWAYS_SEARCH_USER_PATHS = NO;
				COPY_PHASE_STRIP = NO;
				GCC_C_LANGUAGE_STANDARD = gnu99;
				GCC_DYNAMIC_NO_PIC = NO;
				GCC_ENABLE_OBJC_EXCEPTIONS = YES;
				GCC_PRECOMPILE_PREFIX_HEADER = YES;
				GCC_PREFIX_HEADER = "SegaMasterSystem/SegaMasterSystem-Prefix.pch";
				GCC_PREPROCESSOR_DEFINITIONS = "DEBUG=1";
				GCC_SYMBOLS_PRIVATE_EXTERN = NO;
				GCC_WARN_64_TO_32_BIT_CONVERSION = YES;
				INFOPLIST_FILE = "SegaMasterSystem/SegaMasterSystem-Info.plist";
				INSTALL_PATH = "$(LOCAL_LIBRARY_DIR)/Bundles";
				ONLY_ACTIVE_ARCH = YES;
				PRODUCT_NAME = "$(TARGET_NAME)";
				VALID_ARCHS = x86_64;
				WRAPPER_EXTENSION = oesystemplugin;
			};
			name = Debug;
		};
		C671181F136368330034379A /* Release */ = {
			isa = XCBuildConfiguration;
			buildSettings = {
				ALWAYS_SEARCH_USER_PATHS = NO;
				COPY_PHASE_STRIP = YES;
				DEBUG_INFORMATION_FORMAT = "dwarf-with-dsym";
				GCC_C_LANGUAGE_STANDARD = gnu99;
				GCC_ENABLE_OBJC_EXCEPTIONS = YES;
				GCC_PRECOMPILE_PREFIX_HEADER = YES;
				GCC_PREFIX_HEADER = "SegaMasterSystem/SegaMasterSystem-Prefix.pch";
				GCC_WARN_64_TO_32_BIT_CONVERSION = YES;
				INFOPLIST_FILE = "SegaMasterSystem/SegaMasterSystem-Info.plist";
				INSTALL_PATH = "$(LOCAL_LIBRARY_DIR)/Bundles";
				PRODUCT_NAME = "$(TARGET_NAME)";
				VALID_ARCHS = x86_64;
				WRAPPER_EXTENSION = oesystemplugin;
			};
			name = Release;
		};
		C6B947B81364ECA700A425F0 /* Debug */ = {
			isa = XCBuildConfiguration;
			buildSettings = {
				ALWAYS_SEARCH_USER_PATHS = NO;
				COPY_PHASE_STRIP = NO;
				GCC_C_LANGUAGE_STANDARD = gnu99;
				GCC_DYNAMIC_NO_PIC = NO;
				GCC_ENABLE_OBJC_EXCEPTIONS = YES;
				GCC_PRECOMPILE_PREFIX_HEADER = YES;
				GCC_PREFIX_HEADER = "GameBoy/GameBoy-Prefix.pch";
				GCC_PREPROCESSOR_DEFINITIONS = "DEBUG=1";
				GCC_SYMBOLS_PRIVATE_EXTERN = NO;
				GCC_WARN_64_TO_32_BIT_CONVERSION = YES;
				INFOPLIST_FILE = "GameBoy/GameBoy-Info.plist";
				INSTALL_PATH = "$(LOCAL_LIBRARY_DIR)/Bundles";
				ONLY_ACTIVE_ARCH = YES;
				PRODUCT_NAME = "$(TARGET_NAME)";
				VALID_ARCHS = x86_64;
				WRAPPER_EXTENSION = oesystemplugin;
			};
			name = Debug;
		};
		C6B947B91364ECA700A425F0 /* Release */ = {
			isa = XCBuildConfiguration;
			buildSettings = {
				ALWAYS_SEARCH_USER_PATHS = NO;
				COPY_PHASE_STRIP = YES;
				DEBUG_INFORMATION_FORMAT = "dwarf-with-dsym";
				GCC_C_LANGUAGE_STANDARD = gnu99;
				GCC_ENABLE_OBJC_EXCEPTIONS = YES;
				GCC_PRECOMPILE_PREFIX_HEADER = YES;
				GCC_PREFIX_HEADER = "GameBoy/GameBoy-Prefix.pch";
				GCC_WARN_64_TO_32_BIT_CONVERSION = YES;
				INFOPLIST_FILE = "GameBoy/GameBoy-Info.plist";
				INSTALL_PATH = "$(LOCAL_LIBRARY_DIR)/Bundles";
				PRODUCT_NAME = "$(TARGET_NAME)";
				VALID_ARCHS = x86_64;
				WRAPPER_EXTENSION = oesystemplugin;
			};
			name = Release;
		};
		C6B947F01365080B00A425F0 /* Debug */ = {
			isa = XCBuildConfiguration;
			buildSettings = {
				ALWAYS_SEARCH_USER_PATHS = NO;
				COPY_PHASE_STRIP = NO;
				GCC_C_LANGUAGE_STANDARD = gnu99;
				GCC_DYNAMIC_NO_PIC = NO;
				GCC_ENABLE_OBJC_EXCEPTIONS = YES;
				GCC_PRECOMPILE_PREFIX_HEADER = YES;
				GCC_PREFIX_HEADER = "Genesis/Genesis-Prefix.pch";
				GCC_PREPROCESSOR_DEFINITIONS = "DEBUG=1";
				GCC_SYMBOLS_PRIVATE_EXTERN = NO;
				GCC_WARN_64_TO_32_BIT_CONVERSION = YES;
				INFOPLIST_FILE = "Genesis/Genesis-Info.plist";
				INSTALL_PATH = "$(LOCAL_LIBRARY_DIR)/Bundles";
				ONLY_ACTIVE_ARCH = YES;
				PRODUCT_NAME = "$(TARGET_NAME)";
				VALID_ARCHS = x86_64;
				WRAPPER_EXTENSION = oesystemplugin;
			};
			name = Debug;
		};
		C6B947F11365080B00A425F0 /* Release */ = {
			isa = XCBuildConfiguration;
			buildSettings = {
				ALWAYS_SEARCH_USER_PATHS = NO;
				COPY_PHASE_STRIP = YES;
				DEBUG_INFORMATION_FORMAT = "dwarf-with-dsym";
				GCC_C_LANGUAGE_STANDARD = gnu99;
				GCC_ENABLE_OBJC_EXCEPTIONS = YES;
				GCC_PRECOMPILE_PREFIX_HEADER = YES;
				GCC_PREFIX_HEADER = "Genesis/Genesis-Prefix.pch";
				GCC_WARN_64_TO_32_BIT_CONVERSION = YES;
				INFOPLIST_FILE = "Genesis/Genesis-Info.plist";
				INSTALL_PATH = "$(LOCAL_LIBRARY_DIR)/Bundles";
				PRODUCT_NAME = "$(TARGET_NAME)";
				VALID_ARCHS = x86_64;
				WRAPPER_EXTENSION = oesystemplugin;
			};
			name = Release;
		};
/* End XCBuildConfiguration section */

/* Begin XCConfigurationList section */
		1415541A1442B3B300A01683 /* Build configuration list for PBXNativeTarget "N64" */ = {
			isa = XCConfigurationList;
			buildConfigurations = (
				141554181442B3B300A01683 /* Debug */,
				141554191442B3B300A01683 /* Release */,
			);
			defaultConfigurationIsVisible = 0;
			defaultConfigurationName = Release;
		};
<<<<<<< HEAD
		1BEF2AC211682A980090F72B /* Build configuration list for PBXNativeTarget "OpenEmuHelperApp" */ = {
			isa = XCConfigurationList;
			buildConfigurations = (
				1BEF2A9611682A530090F72B /* Debug */,
				1BEF2A9711682A530090F72B /* Release */,
			);
			defaultConfigurationIsVisible = 0;
			defaultConfigurationName = Release;
		};
=======
>>>>>>> 73db4be3
		37C80315101564C000356EF3 /* Build configuration list for PBXAggregateTarget "Build & Copy OpenEmuBase" */ = {
			isa = XCConfigurationList;
			buildConfigurations = (
				37C80302101564A300356EF3 /* Debug */,
				37C80303101564A300356EF3 /* Release */,
			);
			defaultConfigurationIsVisible = 0;
			defaultConfigurationName = Release;
		};
		3887A7FB1024D1FA000FC4CF /* Build configuration list for PBXNativeTarget "OESaveStateQLPlugin" */ = {
			isa = XCConfigurationList;
			buildConfigurations = (
				3887A7F81024D1FA000FC4CF /* Debug */,
				3887A7F91024D1FA000FC4CF /* Release */,
			);
			defaultConfigurationIsVisible = 0;
			defaultConfigurationName = Release;
		};
		82444BA50F51256D007C171B /* Build configuration list for PBXNativeTarget "OpenEmuBase" */ = {
			isa = XCConfigurationList;
			buildConfigurations = (
				82444BA30F51256D007C171B /* Debug */,
				82444BA40F51256D007C171B /* Release */,
			);
			defaultConfigurationIsVisible = 0;
			defaultConfigurationName = Release;
		};
<<<<<<< HEAD
		82C9C97C0F080C810071460B /* Build configuration list for PBXAggregateTarget "Distribution" */ = {
			isa = XCConfigurationList;
			buildConfigurations = (
				82C9C9700F080C800071460B /* Debug */,
				82C9C9710F080C800071460B /* Release */,
=======
		8264159C13EDC0A600591582 /* Build configuration list for PBXAggregateTarget "Build & Copy SegaMasterSystem Plugin" */ = {
			isa = XCConfigurationList;
			buildConfigurations = (
				8264159A13EDC0A600591582 /* Debug */,
				8264159B13EDC0A600591582 /* Release */,
			);
			defaultConfigurationIsVisible = 0;
			defaultConfigurationName = Release;
		};
		826415A213EDC24600591582 /* Build configuration list for PBXAggregateTarget "Build & Copy NES Plugin" */ = {
			isa = XCConfigurationList;
			buildConfigurations = (
				826415A313EDC24600591582 /* Debug */,
				826415A413EDC24600591582 /* Release */,
			);
			defaultConfigurationIsVisible = 0;
			defaultConfigurationName = Release;
		};
		826415A913EDC28900591582 /* Build configuration list for PBXAggregateTarget "Build & Copy SuperNES Plugin" */ = {
			isa = XCConfigurationList;
			buildConfigurations = (
				826415AA13EDC28900591582 /* Debug */,
				826415AB13EDC28900591582 /* Release */,
			);
			defaultConfigurationIsVisible = 0;
			defaultConfigurationName = Release;
		};
		826415B013EDC2B100591582 /* Build configuration list for PBXAggregateTarget "Build & Copy Gameboy Plugin" */ = {
			isa = XCConfigurationList;
			buildConfigurations = (
				826415B113EDC2B100591582 /* Debug */,
				826415B213EDC2B100591582 /* Release */,
			);
			defaultConfigurationIsVisible = 0;
			defaultConfigurationName = Release;
		};
		826415B713EDC2DC00591582 /* Build configuration list for PBXAggregateTarget "Build & Copy Genesis Plugin" */ = {
			isa = XCConfigurationList;
			buildConfigurations = (
				826415B813EDC2DC00591582 /* Debug */,
				826415B913EDC2DC00591582 /* Release */,
			);
			defaultConfigurationIsVisible = 0;
			defaultConfigurationName = Release;
		};
		826415BE13EDC30700591582 /* Build configuration list for PBXAggregateTarget "Build & Copy GameBoy Advance Plugin" */ = {
			isa = XCConfigurationList;
			buildConfigurations = (
				826415BF13EDC30700591582 /* Debug */,
				826415C013EDC30700591582 /* Release */,
>>>>>>> 73db4be3
			);
			defaultConfigurationIsVisible = 0;
			defaultConfigurationName = Release;
		};
		83F37144140BB166005A7353 /* Build configuration list for PBXAggregateTarget "Build SystemPlugins" */ = {
			isa = XCConfigurationList;
			buildConfigurations = (
				83F37142140BB166005A7353 /* Debug */,
				83F37143140BB166005A7353 /* Release */,
			);
			defaultConfigurationIsVisible = 0;
			defaultConfigurationName = Release;
		};
		C05733C708A9546B00998B17 /* Build configuration list for PBXNativeTarget "OpenEmu" */ = {
			isa = XCConfigurationList;
			buildConfigurations = (
				C05733C808A9546B00998B17 /* Debug */,
				C05733C908A9546B00998B17 /* Release */,
			);
			defaultConfigurationIsVisible = 0;
			defaultConfigurationName = Release;
		};
		C05733CB08A9546B00998B17 /* Build configuration list for PBXProject "OpenEmu" */ = {
			isa = XCConfigurationList;
			buildConfigurations = (
				C05733CC08A9546B00998B17 /* Debug */,
				C05733CD08A9546B00998B17 /* Release */,
			);
			defaultConfigurationIsVisible = 0;
			defaultConfigurationName = Release;
		};
		C646575113771F12002A4F70 /* Build configuration list for PBXNativeTarget "GameBoy Advance" */ = {
			isa = XCConfigurationList;
			buildConfigurations = (
				C646575213771F12002A4F70 /* Debug */,
				C646575313771F12002A4F70 /* Release */,
			);
			defaultConfigurationIsVisible = 0;
			defaultConfigurationName = Release;
		};
		C6480FCA13648F670094FA33 /* Build configuration list for PBXNativeTarget "SuperNES" */ = {
			isa = XCConfigurationList;
			buildConfigurations = (
				C6480FCB13648F670094FA33 /* Debug */,
				C6480FCC13648F670094FA33 /* Release */,
			);
			defaultConfigurationIsVisible = 0;
			defaultConfigurationName = Release;
		};
		C64BB096136478E600C1AB23 /* Build configuration list for PBXNativeTarget "NES" */ = {
			isa = XCConfigurationList;
			buildConfigurations = (
				C64BB097136478E600C1AB23 /* Debug */,
				C64BB098136478E600C1AB23 /* Release */,
			);
			defaultConfigurationIsVisible = 0;
			defaultConfigurationName = Release;
		};
		C6711804136367240034379A /* Build configuration list for PBXNativeTarget "OpenEmuSystem" */ = {
			isa = XCConfigurationList;
			buildConfigurations = (
				C6711805136367240034379A /* Debug */,
				C6711806136367240034379A /* Release */,
			);
			defaultConfigurationIsVisible = 0;
			defaultConfigurationName = Release;
		};
		C671181D136368330034379A /* Build configuration list for PBXNativeTarget "SegaMasterSystem" */ = {
			isa = XCConfigurationList;
			buildConfigurations = (
				C671181E136368330034379A /* Debug */,
				C671181F136368330034379A /* Release */,
			);
			defaultConfigurationIsVisible = 0;
			defaultConfigurationName = Release;
		};
		C6B947BA1364ECA700A425F0 /* Build configuration list for PBXNativeTarget "GameBoy" */ = {
			isa = XCConfigurationList;
			buildConfigurations = (
				C6B947B81364ECA700A425F0 /* Debug */,
				C6B947B91364ECA700A425F0 /* Release */,
			);
			defaultConfigurationIsVisible = 0;
			defaultConfigurationName = Release;
		};
		C6B947EF1365080B00A425F0 /* Build configuration list for PBXNativeTarget "Genesis" */ = {
			isa = XCConfigurationList;
			buildConfigurations = (
				C6B947F01365080B00A425F0 /* Debug */,
				C6B947F11365080B00A425F0 /* Release */,
			);
			defaultConfigurationIsVisible = 0;
			defaultConfigurationName = Release;
		};
/* End XCConfigurationList section */

/* Begin XCVersionGroup section */
		53439CB713B9503D005C0CC8 /* OEDatabase.xcdatamodeld */ = {
			isa = XCVersionGroup;
			children = (
				53439CB813B9503D005C0CC8 /* OEDatabase.xcdatamodel */,
			);
			currentVersion = 53439CB813B9503D005C0CC8 /* OEDatabase.xcdatamodel */;
			path = OEDatabase.xcdatamodeld;
			sourceTree = "<group>";
			versionGroupType = wrapper.xcdatamodel;
		};
/* End XCVersionGroup section */
	};
	rootObject = 2A37F4A9FDCFA73011CA2CEA /* Project object */;
}<|MERGE_RESOLUTION|>--- conflicted
+++ resolved
@@ -19,81 +19,6 @@
 			name = "Build & Copy OpenEmuBase";
 			productName = "Build & Copy OpenEmuBase";
 		};
-<<<<<<< HEAD
-=======
-		8264159913EDC0A600591582 /* Build & Copy SegaMasterSystem Plugin */ = {
-			isa = PBXAggregateTarget;
-			buildConfigurationList = 8264159C13EDC0A600591582 /* Build configuration list for PBXAggregateTarget "Build & Copy SegaMasterSystem Plugin" */;
-			buildPhases = (
-				826415A013EDC0B700591582 /* ShellScript */,
-			);
-			dependencies = (
-				8264159F13EDC0B200591582 /* PBXTargetDependency */,
-			);
-			name = "Build & Copy SegaMasterSystem Plugin";
-			productName = "Build & Copy SegaMasterSystem Plugin";
-		};
-		826415A113EDC24600591582 /* Build & Copy NES Plugin */ = {
-			isa = PBXAggregateTarget;
-			buildConfigurationList = 826415A213EDC24600591582 /* Build configuration list for PBXAggregateTarget "Build & Copy NES Plugin" */;
-			buildPhases = (
-				826415A713EDC26B00591582 /* ShellScript */,
-			);
-			dependencies = (
-				826415A613EDC26900591582 /* PBXTargetDependency */,
-			);
-			name = "Build & Copy NES Plugin";
-			productName = "Build & Copy NES Plugin";
-		};
-		826415A813EDC28900591582 /* Build & Copy SuperNES Plugin */ = {
-			isa = PBXAggregateTarget;
-			buildConfigurationList = 826415A913EDC28900591582 /* Build configuration list for PBXAggregateTarget "Build & Copy SuperNES Plugin" */;
-			buildPhases = (
-				826415AE13EDC29300591582 /* ShellScript */,
-			);
-			dependencies = (
-				826415AD13EDC29000591582 /* PBXTargetDependency */,
-			);
-			name = "Build & Copy SuperNES Plugin";
-			productName = "Build & Copy SuperNES Plugin";
-		};
-		826415AF13EDC2B100591582 /* Build & Copy Gameboy Plugin */ = {
-			isa = PBXAggregateTarget;
-			buildConfigurationList = 826415B013EDC2B100591582 /* Build configuration list for PBXAggregateTarget "Build & Copy Gameboy Plugin" */;
-			buildPhases = (
-				826415B513EDC2BC00591582 /* ShellScript */,
-			);
-			dependencies = (
-				826415B413EDC2B900591582 /* PBXTargetDependency */,
-			);
-			name = "Build & Copy Gameboy Plugin";
-			productName = "Build & Copy Gameboy Plugin";
-		};
-		826415B613EDC2DC00591582 /* Build & Copy Genesis Plugin */ = {
-			isa = PBXAggregateTarget;
-			buildConfigurationList = 826415B713EDC2DC00591582 /* Build configuration list for PBXAggregateTarget "Build & Copy Genesis Plugin" */;
-			buildPhases = (
-				826415BC13EDC2E900591582 /* ShellScript */,
-			);
-			dependencies = (
-				826415BB13EDC2E700591582 /* PBXTargetDependency */,
-			);
-			name = "Build & Copy Genesis Plugin";
-			productName = "Build & Copy Genesis Plugin";
-		};
-		826415BD13EDC30700591582 /* Build & Copy GameBoy Advance Plugin */ = {
-			isa = PBXAggregateTarget;
-			buildConfigurationList = 826415BE13EDC30700591582 /* Build configuration list for PBXAggregateTarget "Build & Copy GameBoy Advance Plugin" */;
-			buildPhases = (
-				826415C313EDC31000591582 /* ShellScript */,
-			);
-			dependencies = (
-				826415C213EDC30E00591582 /* PBXTargetDependency */,
-			);
-			name = "Build & Copy GameBoy Advance Plugin";
-			productName = "Build & Copy GameBoy Advance Plugin";
-		};
->>>>>>> 73db4be3
 		82C9C96F0F080C7F0071460B /* Distribution */ = {
 			isa = PBXAggregateTarget;
 			buildConfigurationList = 82C9C97C0F080C810071460B /* Build configuration list for PBXAggregateTarget "Distribution" */;
@@ -138,19 +63,10 @@
 		1415542D1442C84B00A01683 /* OpenEmuSystem.framework in Frameworks */ = {isa = PBXBuildFile; fileRef = C6711807136367240034379A /* OpenEmuSystem.framework */; };
 		14598A1012E151670001EBD0 /* OECoreInstaller.m in Sources */ = {isa = PBXBuildFile; fileRef = 14598A0D12E151670001EBD0 /* OECoreInstaller.m */; };
 		14598A1112E151670001EBD0 /* OECoreUpdater.m in Sources */ = {isa = PBXBuildFile; fileRef = 14598A0F12E151670001EBD0 /* OECoreUpdater.m */; };
-<<<<<<< HEAD
 		1B224085100BD77800F42067 /* OpenEmuBase.framework in Copy Frameworks to App Frameworks */ = {isa = PBXBuildFile; fileRef = 82444BA10F51256C007C171B /* OpenEmuBase.framework */; };
 		1B42C66D1429510A004691D7 /* Syphon.framework in Frameworks */ = {isa = PBXBuildFile; fileRef = 1B42C66C1429510A004691D7 /* Syphon.framework */; };
 		1B42C66F14295130004691D7 /* Syphon.framework in Copy Frameworks to App Frameworks */ = {isa = PBXBuildFile; fileRef = 1B42C66C1429510A004691D7 /* Syphon.framework */; };
 		1B47F105142F01E700EBC55B /* OESetupAssistant.m in Sources */ = {isa = PBXBuildFile; fileRef = 1B47F104142F01E700EBC55B /* OESetupAssistant.m */; };
-		1B4D77EB117A5FFD0001F629 /* OEGameShader.m in Sources */ = {isa = PBXBuildFile; fileRef = 1BA788FE0FF9C95A007CE5DB /* OEGameShader.m */; };
-=======
-		1B224028100BD67F00F42067 /* Debug.qtz in Copy Filters Folder To App Resources */ = {isa = PBXBuildFile; fileRef = 1B224006100BD61D00F42067 /* Debug.qtz */; };
-		1B224082100BD76D00F42067 /* Sparkle.framework in Copy Frameworks to App Frameworks */ = {isa = PBXBuildFile; fileRef = 82C9C9540F0804A20071460B /* Sparkle.framework */; };
-		1B224085100BD77800F42067 /* OpenEmuBase.framework in Copy Frameworks to App Frameworks */ = {isa = PBXBuildFile; fileRef = 82444BA10F51256C007C171B /* OpenEmuBase.framework */; };
-		1B224175100C049000F42067 /* CRT.qtz in Copy Filters Folder To App Resources */ = {isa = PBXBuildFile; fileRef = 1B224174100C049000F42067 /* CRT.qtz */; };
-		1B224177100C049E00F42067 /* TV.qtz in Copy Filters Folder To App Resources */ = {isa = PBXBuildFile; fileRef = 1B224176100C049E00F42067 /* TV.qtz */; };
->>>>>>> 73db4be3
 		1B4D77EE117A60ED0001F629 /* Scale4x.frag in Resources */ = {isa = PBXBuildFile; fileRef = 1B885EC00F08A13500770B6D /* Scale4x.frag */; };
 		1B4D77EF117A60ED0001F629 /* Scale4x.vert in Resources */ = {isa = PBXBuildFile; fileRef = 1B885EC10F08A13500770B6D /* Scale4x.vert */; };
 		1B4D77F0117A60ED0001F629 /* Scale4xHQ.frag in Resources */ = {isa = PBXBuildFile; fileRef = 1B885E920F089F8A00770B6D /* Scale4xHQ.frag */; };
@@ -159,17 +75,9 @@
 		1B4D77F5117A60ED0001F629 /* Scale2xHQ.vert in Resources */ = {isa = PBXBuildFile; fileRef = 1B885E3B0F089A4400770B6D /* Scale2xHQ.vert */; };
 		1B4D77F6117A60ED0001F629 /* Scale2xPlus.frag in Resources */ = {isa = PBXBuildFile; fileRef = 1B885E080F085EA500770B6D /* Scale2xPlus.frag */; };
 		1B4D77F7117A60ED0001F629 /* Scale2xPlus.vert in Resources */ = {isa = PBXBuildFile; fileRef = 1B885E090F085EA500770B6D /* Scale2xPlus.vert */; };
-<<<<<<< HEAD
 		1B6A24FF143072B0009F1CE1 /* TV.qtz in Copy Filters Folder To App Resources */ = {isa = PBXBuildFile; fileRef = 1B224176100C049E00F42067 /* TV.qtz */; };
 		1B7505140FEEB72700B0D0AF /* About.png in Resources */ = {isa = PBXBuildFile; fileRef = 1B7505100FEEB4F600B0D0AF /* About.png */; };
 		1B98144E142F02FA00114A30 /* OESetupAssistant.xib in Resources */ = {isa = PBXBuildFile; fileRef = 1B98144D142F02FA00114A30 /* OESetupAssistant.xib */; };
-=======
-		1B7505140FEEB72700B0D0AF /* About.png in Resources */ = {isa = PBXBuildFile; fileRef = 1B7505100FEEB4F600B0D0AF /* About.png */; };
-		1B88026E142830F300E022E2 /* OEGameShader.m in Sources */ = {isa = PBXBuildFile; fileRef = 1B88026D142830F300E022E2 /* OEGameShader.m */; };
-		1B8802711428318B00E022E2 /* Syphon.framework in Frameworks */ = {isa = PBXBuildFile; fileRef = 1B8802701428318B00E022E2 /* Syphon.framework */; };
-		1B880272142831C300E022E2 /* Syphon.framework in Copy Frameworks to App Frameworks */ = {isa = PBXBuildFile; fileRef = 1B8802701428318B00E022E2 /* Syphon.framework */; };
-		1B88931B0FF9267C00F86F00 /* Quartz.framework in Frameworks */ = {isa = PBXBuildFile; fileRef = 828E65D60E8467AA00B1860B /* Quartz.framework */; };
->>>>>>> 73db4be3
 		1BEF2A67116826BC0090F72B /* NSString+UUID.h in Headers */ = {isa = PBXBuildFile; fileRef = 1BEF2A65116826BC0090F72B /* NSString+UUID.h */; settings = {ATTRIBUTES = (Public, ); }; };
 		1BEF2A68116826BC0090F72B /* NSString+UUID.m in Sources */ = {isa = PBXBuildFile; fileRef = 1BEF2A66116826BC0090F72B /* NSString+UUID.m */; };
 		1BEF2A9C11682A5E0090F72B /* OpenEmuHelperApp.m in Sources */ = {isa = PBXBuildFile; fileRef = 1BEF2A7411682A330090F72B /* OpenEmuHelperApp.m */; };
@@ -178,11 +86,6 @@
 		1BEF2C9811684E4C0090F72B /* OECorePlugin.m in Sources */ = {isa = PBXBuildFile; fileRef = C62F549A0FE6CC1500DF15BA /* OECorePlugin.m */; };
 		1BEF2C9D11684E600090F72B /* OEPlugin.m in Sources */ = {isa = PBXBuildFile; fileRef = C62F54700FE6ADC500DF15BA /* OEPlugin.m */; };
 		1BEF2CA011684E7E0090F72B /* OEGameAudio.m in Sources */ = {isa = PBXBuildFile; fileRef = 829779330E743F2A00631240 /* OEGameAudio.m */; };
-<<<<<<< HEAD
-=======
-		1BEF2CC511684EA70090F72B /* AudioUnit.framework in Frameworks */ = {isa = PBXBuildFile; fileRef = 820376250F3974FD00EC2F97 /* AudioUnit.framework */; };
-		1BEF2CC611684EA70090F72B /* AudioToolbox.framework in Frameworks */ = {isa = PBXBuildFile; fileRef = 829779350E743F3A00631240 /* AudioToolbox.framework */; };
->>>>>>> 73db4be3
 		1BEF2D15116855690090F72B /* OETaskWrapper.m in Sources */ = {isa = PBXBuildFile; fileRef = 1BEF2D14116855690090F72B /* OETaskWrapper.m */; };
 		1BEF2DFE116860210090F72B /* NSString+UUID.m in Sources */ = {isa = PBXBuildFile; fileRef = 1BEF2A66116826BC0090F72B /* NSString+UUID.m */; };
 		1BFC26D0116C1CA300B95689 /* OpenEmuHelperApp in Resources */ = {isa = PBXBuildFile; fileRef = 1BEF2A9411682A530090F72B /* OpenEmuHelperApp */; };
@@ -192,18 +95,11 @@
 		1E2F3DBB10DEAB4C0019AA84 /* OEVersionMigrationController.m in Sources */ = {isa = PBXBuildFile; fileRef = 1E2F3DBA10DEAB4C0019AA84 /* OEVersionMigrationController.m */; };
 		1E9F7349103755900072EED6 /* OEROMFile.m in Sources */ = {isa = PBXBuildFile; fileRef = 1E9F7348103755900072EED6 /* OEROMFile.m */; };
 		1EA4404911973E9C001D71CA /* OEGameQuickLookDocument.m in Sources */ = {isa = PBXBuildFile; fileRef = 1EA4404811973E9C001D71CA /* OEGameQuickLookDocument.m */; };
-<<<<<<< HEAD
-=======
-		1EDFCD241050BEC900568AA5 /* OESaveState.m in Sources */ = {isa = PBXBuildFile; fileRef = 1EDFCD231050BEC900568AA5 /* OESaveState.m */; };
-		1EE941E01050EBBF00509E78 /* ROMFile.xcdatamodel in Sources */ = {isa = PBXBuildFile; fileRef = 1EE941DF1050EBBF00509E78 /* ROMFile.xcdatamodel */; };
-		1EE941FC1050EC8E00509E78 /* SaveState.xcdatamodel in Sources */ = {isa = PBXBuildFile; fileRef = 1EE941FB1050EC8E00509E78 /* SaveState.xcdatamodel */; };
->>>>>>> 73db4be3
 		3887A8051024D2BC000FC4CF /* GenerateThumbnailForURL.m in Sources */ = {isa = PBXBuildFile; fileRef = 3887A8021024D2BC000FC4CF /* GenerateThumbnailForURL.m */; };
 		3887A8061024D2BC000FC4CF /* GeneratePreviewForURL.m in Sources */ = {isa = PBXBuildFile; fileRef = 3887A8031024D2BC000FC4CF /* GeneratePreviewForURL.m */; };
 		3887A8071024D2BC000FC4CF /* main.c in Sources */ = {isa = PBXBuildFile; fileRef = 3887A8041024D2BC000FC4CF /* main.c */; };
 		3887A8971024D796000FC4CF /* QuickLook.framework in Frameworks */ = {isa = PBXBuildFile; fileRef = 3887A8961024D796000FC4CF /* QuickLook.framework */; };
-<<<<<<< HEAD
-		3D928A5F11F1B8F700CD6CAE /* OESaveStateQLPlugin-Info.plist in Resources */ = {isa = PBXBuildFile; fileRef = 3887A80D1024D377000FC4CF /* OESaveStateQLPlugin-Info.plist */; };
+		3DFAB00D144644D4005EF0C3 /* OEGameShader.m in Sources */ = {isa = PBXBuildFile; fileRef = 1BA788FE0FF9C95A007CE5DB /* OEGameShader.m */; };
 		53439A8C13B92C4A005C0CC8 /* OELibraryDatabase.m in Sources */ = {isa = PBXBuildFile; fileRef = 53439A8B13B92C4A005C0CC8 /* OELibraryDatabase.m */; };
 		53439A9013B92C68005C0CC8 /* OEDBDataSourceAdditions.m in Sources */ = {isa = PBXBuildFile; fileRef = 53439A8F13B92C68005C0CC8 /* OEDBDataSourceAdditions.m */; };
 		53439A9A13B92C97005C0CC8 /* OEDBAllGamesCollection.m in Sources */ = {isa = PBXBuildFile; fileRef = 53439A9313B92C97005C0CC8 /* OEDBAllGamesCollection.m */; };
@@ -375,17 +271,6 @@
 		53D32E4E13B95F9A00A6ACE0 /* AudioUnit.framework in Frameworks */ = {isa = PBXBuildFile; fileRef = 53D32E3113B95E2800A6ACE0 /* AudioUnit.framework */; };
 		53D32E4F13B95F9A00A6ACE0 /* AudioToolbox.framework in Frameworks */ = {isa = PBXBuildFile; fileRef = 53D32E3B13B95EAB00A6ACE0 /* AudioToolbox.framework */; };
 		82242D4F0FF7055000FBD432 /* NSAttributedString+Hyperlink.m in Sources */ = {isa = PBXBuildFile; fileRef = 82242D4E0FF7055000FBD432 /* NSAttributedString+Hyperlink.m */; };
-=======
-		3887AAE91024DDD5000FC4CF /* ApplicationServices.framework in Frameworks */ = {isa = PBXBuildFile; fileRef = 3887AAE81024DDD5000FC4CF /* ApplicationServices.framework */; };
-		3887AAF11024DDE4000FC4CF /* CoreServices.framework in Frameworks */ = {isa = PBXBuildFile; fileRef = 3887AAF01024DDE4000FC4CF /* CoreServices.framework */; };
-		3887AAF61024DDEB000FC4CF /* CoreFoundation.framework in Frameworks */ = {isa = PBXBuildFile; fileRef = 3887AAF51024DDEB000FC4CF /* CoreFoundation.framework */; };
-		3D92856C11F17F3400CD6CAE /* Cocoa.framework in Frameworks */ = {isa = PBXBuildFile; fileRef = 828E65D20E8467A400B1860B /* Cocoa.framework */; };
-		3D92858211F180BD00CD6CAE /* Cocoa.framework in Frameworks */ = {isa = PBXBuildFile; fileRef = 828E65D20E8467A400B1860B /* Cocoa.framework */; };
-		820376260F3974FD00EC2F97 /* AudioUnit.framework in Frameworks */ = {isa = PBXBuildFile; fileRef = 820376250F3974FD00EC2F97 /* AudioUnit.framework */; };
-		82242D4F0FF7055000FBD432 /* NSAttributedString+Hyperlink.m in Sources */ = {isa = PBXBuildFile; fileRef = 82242D4E0FF7055000FBD432 /* NSAttributedString+Hyperlink.m */; };
-		82444BA80F51259A007C171B /* OEGameCore.h in Headers */ = {isa = PBXBuildFile; fileRef = 828389A80E6CF3A500A96E2C /* OEGameCore.h */; settings = {ATTRIBUTES = (Public, ); }; };
-		8268432A1022606B0019C7B0 /* SaveState.m in Sources */ = {isa = PBXBuildFile; fileRef = 826843291022606B0019C7B0 /* SaveState.m */; };
->>>>>>> 73db4be3
 		826844C51022A0630019C7B0 /* smaller.tif in Resources */ = {isa = PBXBuildFile; fileRef = 826844C31022A0630019C7B0 /* smaller.tif */; };
 		826844C61022A0630019C7B0 /* larger.tif in Resources */ = {isa = PBXBuildFile; fileRef = 826844C41022A0630019C7B0 /* larger.tif */; };
 		8283882C0E6CE13C00A96E2C /* OEGameDocumentController.m in Sources */ = {isa = PBXBuildFile; fileRef = 8283882B0E6CE13C00A96E2C /* OEGameDocumentController.m */; };
@@ -419,10 +304,7 @@
 		82DE4B7F102655FC007184EB /* XADMaster.framework in Copy Frameworks to App Frameworks */ = {isa = PBXBuildFile; fileRef = 82DE4AEF1026533E007184EB /* XADMaster.framework */; };
 		82DE4B8010265600007184EB /* UniversalDetector.framework in Copy Frameworks to App Frameworks */ = {isa = PBXBuildFile; fileRef = 82DE4AEE1026533E007184EB /* UniversalDetector.framework */; };
 		82E7418A0E7209C400AE60C4 /* GameDocument.xib in Resources */ = {isa = PBXBuildFile; fileRef = 82E741880E7209C400AE60C4 /* GameDocument.xib */; };
-<<<<<<< HEAD
 		82EE73E11443C1F700080CCB /* OEGameCore.h in Headers */ = {isa = PBXBuildFile; fileRef = 828389A80E6CF3A500A96E2C /* OEGameCore.h */; settings = {ATTRIBUTES = (Public, ); }; };
-=======
->>>>>>> 73db4be3
 		82F3629F0F51CC63001495F6 /* OEAbstractAdditions.m in Sources */ = {isa = PBXBuildFile; fileRef = C66DFA3D0F51C1640080AA28 /* OEAbstractAdditions.m */; };
 		82F362A00F51CC66001495F6 /* OEAbstractAdditions.h in Headers */ = {isa = PBXBuildFile; fileRef = C66DFA3C0F51C1640080AA28 /* OEAbstractAdditions.h */; settings = {ATTRIBUTES = (Public, ); }; };
 		82F7F7AA101FECFE00533B55 /* SaveStateManager.xib in Resources */ = {isa = PBXBuildFile; fileRef = 82F7F7A9101FECFE00533B55 /* SaveStateManager.xib */; };
@@ -539,11 +421,7 @@
 		C64CBD571363E64B00BEE4F3 /* ControlsPreference.xib in Resources */ = {isa = PBXBuildFile; fileRef = C64CBD561363E64B00BEE4F3 /* ControlsPreference.xib */; };
 		C6640E031363F04100ECCAA5 /* NSUserDefaultsController+OEEventAdditions.m in Sources */ = {isa = PBXBuildFile; fileRef = C6D268D9135BD95A00154550 /* NSUserDefaultsController+OEEventAdditions.m */; };
 		C66879CD116CEA64009B0AC7 /* NSApplication+OEHIDAdditions.m in Sources */ = {isa = PBXBuildFile; fileRef = C6B7AB750FB5AF94004385F5 /* NSApplication+OEHIDAdditions.m */; };
-<<<<<<< HEAD
 		C669163E0FC9BC3E007DE3D8 /* OEGameControllerView.h in Headers */ = {isa = PBXBuildFile; fileRef = C669163B0FC9BC3E007DE3D8 /* OEGameControllerView.h */; };
-=======
-		C67117E9136361170034379A /* UnavailablePlugins.xib in Resources */ = {isa = PBXBuildFile; fileRef = C67117E8136361170034379A /* UnavailablePlugins.xib */; };
->>>>>>> 73db4be3
 		C67117EF136367240034379A /* OEHIDDeviceHandler.m in Sources */ = {isa = PBXBuildFile; fileRef = C6C989C60F557D9200116EA2 /* OEHIDDeviceHandler.m */; };
 		C67117F0136367240034379A /* OEHIDManager.m in Sources */ = {isa = PBXBuildFile; fileRef = 93B479F712BAB576008618A7 /* OEHIDManager.m */; };
 		C67117F1136367240034379A /* OEHIDEvent.m in Sources */ = {isa = PBXBuildFile; fileRef = C6C98B840F55B7A800116EA2 /* OEHIDEvent.m */; };
@@ -608,7 +486,6 @@
 /* End PBXBuildFile section */
 
 /* Begin PBXContainerItemProxy section */
-<<<<<<< HEAD
 		1415542A1442C4B700A01683 /* PBXContainerItemProxy */ = {
 			isa = PBXContainerItemProxy;
 			containerPortal = 2A37F4A9FDCFA73011CA2CEA /* Project object */;
@@ -617,9 +494,6 @@
 			remoteInfo = N64;
 		};
 		1B6A25011430F8FB009F1CE1 /* PBXContainerItemProxy */ = {
-=======
-		1BEF2C7411684D9E0090F72B /* PBXContainerItemProxy */ = {
->>>>>>> 73db4be3
 			isa = PBXContainerItemProxy;
 			containerPortal = 2A37F4A9FDCFA73011CA2CEA /* Project object */;
 			proxyType = 1;
@@ -630,21 +504,9 @@
 			isa = PBXContainerItemProxy;
 			containerPortal = 2A37F4A9FDCFA73011CA2CEA /* Project object */;
 			proxyType = 1;
-			remoteGlobalIDString = 1BEF2A9311682A530090F72B;
-			remoteInfo = OpenEmuHelperApp;
-		};
-<<<<<<< HEAD
-		1BFC26CE116C1C9900B95689 /* PBXContainerItemProxy */ = {
-=======
-		37C80304101564A800356EF3 /* PBXContainerItemProxy */ = {
->>>>>>> 73db4be3
-			isa = PBXContainerItemProxy;
-			containerPortal = 2A37F4A9FDCFA73011CA2CEA /* Project object */;
-			proxyType = 1;
 			remoteGlobalIDString = 82444BA00F51256C007C171B;
 			remoteInfo = OpenEmuBase;
 		};
-<<<<<<< HEAD
 		37C80304101564A800356EF3 /* PBXContainerItemProxy */ = {
 			isa = PBXContainerItemProxy;
 			containerPortal = 2A37F4A9FDCFA73011CA2CEA /* Project object */;
@@ -652,6 +514,13 @@
 			remoteGlobalIDString = 82444BA00F51256C007C171B;
 			remoteInfo = OpenEmuBase;
 		};
+		3DFAAFD514464234005EF0C3 /* PBXContainerItemProxy */ = {
+			isa = PBXContainerItemProxy;
+			containerPortal = 2A37F4A9FDCFA73011CA2CEA /* Project object */;
+			proxyType = 1;
+			remoteGlobalIDString = 82444BA00F51256C007C171B;
+			remoteInfo = OpenEmuBase;
+		};
 		82C9C97D0F080C920071460B /* PBXContainerItemProxy */ = {
 			isa = PBXContainerItemProxy;
 			containerPortal = 2A37F4A9FDCFA73011CA2CEA /* Project object */;
@@ -686,49 +555,6 @@
 			proxyType = 1;
 			remoteGlobalIDString = C6B947E51365080B00A425F0;
 			remoteInfo = Genesis;
-=======
-		8264159E13EDC0B200591582 /* PBXContainerItemProxy */ = {
-			isa = PBXContainerItemProxy;
-			containerPortal = 2A37F4A9FDCFA73011CA2CEA /* Project object */;
-			proxyType = 1;
-			remoteGlobalIDString = C671180E136368330034379A;
-			remoteInfo = SegaMasterSystem;
-		};
-		826415A513EDC26900591582 /* PBXContainerItemProxy */ = {
-			isa = PBXContainerItemProxy;
-			containerPortal = 2A37F4A9FDCFA73011CA2CEA /* Project object */;
-			proxyType = 1;
-			remoteGlobalIDString = C64BB08C136478E600C1AB23;
-			remoteInfo = NES;
-		};
-		826415AC13EDC29000591582 /* PBXContainerItemProxy */ = {
-			isa = PBXContainerItemProxy;
-			containerPortal = 2A37F4A9FDCFA73011CA2CEA /* Project object */;
-			proxyType = 1;
-			remoteGlobalIDString = C6480FC013648F670094FA33;
-			remoteInfo = SuperNES;
-		};
-		826415B313EDC2B900591582 /* PBXContainerItemProxy */ = {
-			isa = PBXContainerItemProxy;
-			containerPortal = 2A37F4A9FDCFA73011CA2CEA /* Project object */;
-			proxyType = 1;
-			remoteGlobalIDString = C6B947AE1364ECA600A425F0;
-			remoteInfo = GameBoy;
-		};
-		826415BA13EDC2E700591582 /* PBXContainerItemProxy */ = {
-			isa = PBXContainerItemProxy;
-			containerPortal = 2A37F4A9FDCFA73011CA2CEA /* Project object */;
-			proxyType = 1;
-			remoteGlobalIDString = C6B947E51365080B00A425F0;
-			remoteInfo = Genesis;
-		};
-		826415C113EDC30E00591582 /* PBXContainerItemProxy */ = {
-			isa = PBXContainerItemProxy;
-			containerPortal = 2A37F4A9FDCFA73011CA2CEA /* Project object */;
-			proxyType = 1;
-			remoteGlobalIDString = C646574713771F12002A4F70;
-			remoteInfo = "GameBoy Advance";
->>>>>>> 73db4be3
 		};
 		83F3714E140BB17B005A7353 /* PBXContainerItemProxy */ = {
 			isa = PBXContainerItemProxy;
@@ -825,18 +651,12 @@
 				82DE4B7F102655FC007184EB /* XADMaster.framework in Copy Frameworks to App Frameworks */,
 				1B224085100BD77800F42067 /* OpenEmuBase.framework in Copy Frameworks to App Frameworks */,
 				C67D54BD138AC014004FCA0B /* OpenEmuSystem.framework in Copy Frameworks to App Frameworks */,
-<<<<<<< HEAD
 				1B42C66F14295130004691D7 /* Syphon.framework in Copy Frameworks to App Frameworks */,
-=======
-				1B224082100BD76D00F42067 /* Sparkle.framework in Copy Frameworks to App Frameworks */,
-				1B880272142831C300E022E2 /* Syphon.framework in Copy Frameworks to App Frameworks */,
->>>>>>> 73db4be3
 			);
 			name = "Copy Frameworks to App Frameworks";
 			runOnlyForDeploymentPostprocessing = 0;
 		};
 		82CAFBAA0FEDAA1C00CCDC7E /* CopyFiles */ = {
-<<<<<<< HEAD
 			isa = PBXCopyFilesBuildPhase;
 			buildActionMask = 2147483647;
 			dstPath = "";
@@ -847,8 +667,6 @@
 			runOnlyForDeploymentPostprocessing = 0;
 		};
 		83F37152140BB197005A7353 /* CopyFiles */ = {
-=======
->>>>>>> 73db4be3
 			isa = PBXCopyFilesBuildPhase;
 			buildActionMask = 2147483647;
 			dstPath = "~/Library/Application Support/OpenEmu/Systems";
@@ -909,9 +727,6 @@
 		1B4B338F100A792500F36BB1 /* CRTPhosphorBlur.vert */ = {isa = PBXFileReference; fileEncoding = 4; lastKnownFileType = text; path = CRTPhosphorBlur.vert; sourceTree = "<group>"; };
 		1B5B5FF7100986400043536B /* CRTMaskStaggered.tiff */ = {isa = PBXFileReference; lastKnownFileType = image.tiff; path = CRTMaskStaggered.tiff; sourceTree = "<group>"; };
 		1B7505100FEEB4F600B0D0AF /* About.png */ = {isa = PBXFileReference; lastKnownFileType = image.png; path = About.png; sourceTree = "<group>"; };
-		1B88026C142830F300E022E2 /* OEGameShader.h */ = {isa = PBXFileReference; fileEncoding = 4; lastKnownFileType = sourcecode.c.h; path = OEGameShader.h; sourceTree = "<group>"; };
-		1B88026D142830F300E022E2 /* OEGameShader.m */ = {isa = PBXFileReference; fileEncoding = 4; lastKnownFileType = sourcecode.c.objc; path = OEGameShader.m; sourceTree = "<group>"; };
-		1B8802701428318B00E022E2 /* Syphon.framework */ = {isa = PBXFileReference; lastKnownFileType = wrapper.framework; path = Syphon.framework; sourceTree = "<group>"; };
 		1B885E080F085EA500770B6D /* Scale2xPlus.frag */ = {isa = PBXFileReference; explicitFileType = sourcecode.glsl; fileEncoding = 4; path = Scale2xPlus.frag; sourceTree = "<group>"; };
 		1B885E090F085EA500770B6D /* Scale2xPlus.vert */ = {isa = PBXFileReference; explicitFileType = sourcecode.glsl; fileEncoding = 4; path = Scale2xPlus.vert; sourceTree = "<group>"; };
 		1B885E3A0F089A4400770B6D /* Scale2xHQ.frag */ = {isa = PBXFileReference; explicitFileType = sourcecode.glsl; fileEncoding = 4; path = Scale2xHQ.frag; sourceTree = "<group>"; };
@@ -922,12 +737,9 @@
 		1B885E920F089F8A00770B6D /* Scale4xHQ.frag */ = {isa = PBXFileReference; explicitFileType = sourcecode.glsl; fileEncoding = 4; path = Scale4xHQ.frag; sourceTree = "<group>"; };
 		1B885EC00F08A13500770B6D /* Scale4x.frag */ = {isa = PBXFileReference; explicitFileType = sourcecode.glsl; fileEncoding = 4; path = Scale4x.frag; sourceTree = "<group>"; };
 		1B885EC10F08A13500770B6D /* Scale4x.vert */ = {isa = PBXFileReference; explicitFileType = sourcecode.glsl; fileEncoding = 4; path = Scale4x.vert; sourceTree = "<group>"; };
-<<<<<<< HEAD
 		1B98144D142F02FA00114A30 /* OESetupAssistant.xib */ = {isa = PBXFileReference; fileEncoding = 4; lastKnownFileType = file.xib; path = OESetupAssistant.xib; sourceTree = "<group>"; };
 		1BA788FD0FF9C95A007CE5DB /* OEGameShader.h */ = {isa = PBXFileReference; fileEncoding = 4; lastKnownFileType = sourcecode.c.h; path = OEGameShader.h; sourceTree = "<group>"; };
 		1BA788FE0FF9C95A007CE5DB /* OEGameShader.m */ = {isa = PBXFileReference; fileEncoding = 4; lastKnownFileType = sourcecode.c.objc; path = OEGameShader.m; sourceTree = "<group>"; };
-=======
->>>>>>> 73db4be3
 		1BEF2A65116826BC0090F72B /* NSString+UUID.h */ = {isa = PBXFileReference; fileEncoding = 4; lastKnownFileType = sourcecode.c.h; path = "NSString+UUID.h"; sourceTree = "<group>"; };
 		1BEF2A66116826BC0090F72B /* NSString+UUID.m */ = {isa = PBXFileReference; fileEncoding = 4; lastKnownFileType = sourcecode.c.objc; path = "NSString+UUID.m"; sourceTree = "<group>"; };
 		1BEF2A7311682A330090F72B /* OpenEmuHelperApp.h */ = {isa = PBXFileReference; fileEncoding = 4; lastKnownFileType = sourcecode.c.h; path = OpenEmuHelperApp.h; sourceTree = "<group>"; };
@@ -1217,13 +1029,6 @@
 		828389A80E6CF3A500A96E2C /* OEGameCore.h */ = {isa = PBXFileReference; fileEncoding = 4; lastKnownFileType = sourcecode.c.h; path = OEGameCore.h; sourceTree = "<group>"; };
 		8288A0F41027E16600671FE1 /* OEDownloadCell.h */ = {isa = PBXFileReference; fileEncoding = 4; lastKnownFileType = sourcecode.c.h; path = OEDownloadCell.h; sourceTree = "<group>"; };
 		8288A0F51027E16600671FE1 /* OEDownloadCell.m */ = {isa = PBXFileReference; fileEncoding = 4; lastKnownFileType = sourcecode.c.objc; path = OEDownloadCell.m; sourceTree = "<group>"; };
-<<<<<<< HEAD
-=======
-		828E65990E8466A100B1860B /* OpenEmuQC-Info.plist */ = {isa = PBXFileReference; lastKnownFileType = text.plist.xml; path = "OpenEmuQC-Info.plist"; sourceTree = "<group>"; };
-		828E65BF0E84675600B1860B /* OpenEmuQC_Prefix.pch */ = {isa = PBXFileReference; fileEncoding = 4; lastKnownFileType = sourcecode.c.h; path = OpenEmuQC_Prefix.pch; sourceTree = "<group>"; };
-		828E65D20E8467A400B1860B /* Cocoa.framework */ = {isa = PBXFileReference; lastKnownFileType = wrapper.framework; name = Cocoa.framework; path = System/Library/Frameworks/Cocoa.framework; sourceTree = SDKROOT; };
-		828E65D60E8467AA00B1860B /* Quartz.framework */ = {isa = PBXFileReference; lastKnownFileType = wrapper.framework; name = Quartz.framework; path = System/Library/Frameworks/Quartz.framework; sourceTree = SDKROOT; };
->>>>>>> 73db4be3
 		828ED4D50E7D98940059F397 /* OEGamePickerController.h */ = {isa = PBXFileReference; fileEncoding = 4; lastKnownFileType = sourcecode.c.h; path = OEGamePickerController.h; sourceTree = "<group>"; };
 		828ED4D60E7D98940059F397 /* OEGamePickerController.m */ = {isa = PBXFileReference; fileEncoding = 4; lastKnownFileType = sourcecode.c.objc; path = OEGamePickerController.m; sourceTree = "<group>"; };
 		828ED4D90E7D98A10059F397 /* English */ = {isa = PBXFileReference; lastKnownFileType = file.xib; name = English; path = English.lproj/GameFilePicker.xib; sourceTree = "<group>"; };
@@ -1466,7 +1271,6 @@
 			);
 			runOnlyForDeploymentPostprocessing = 0;
 		};
-<<<<<<< HEAD
 		1BEF2A9211682A530090F72B /* Frameworks */ = {
 			isa = PBXFrameworksBuildPhase;
 			buildActionMask = 2147483647;
@@ -1482,8 +1286,6 @@
 			);
 			runOnlyForDeploymentPostprocessing = 0;
 		};
-=======
->>>>>>> 73db4be3
 		3887A7F41024D1F9000FC4CF /* Frameworks */ = {
 			isa = PBXFrameworksBuildPhase;
 			buildActionMask = 2147483647;
@@ -1496,15 +1298,10 @@
 			isa = PBXFrameworksBuildPhase;
 			buildActionMask = 2147483647;
 			files = (
-<<<<<<< HEAD
 				53D32E2D13B95DCE00A6ACE0 /* Carbon.framework in Frameworks */,
 				5380E82213B9595800E76DEF /* Cocoa.framework in Frameworks */,
 				53D32E2B13B95D6200A6ACE0 /* ForceFeedback.framework in Frameworks */,
 				5380E82413B9596500E76DEF /* IOKit.framework in Frameworks */,
-=======
-				C61C98F30F583262007F4242 /* IOKit.framework in Frameworks */,
-				3D92858211F180BD00CD6CAE /* Cocoa.framework in Frameworks */,
->>>>>>> 73db4be3
 			);
 			runOnlyForDeploymentPostprocessing = 0;
 		};
@@ -1528,22 +1325,8 @@
 				53D32E4A13B95F4000A6ACE0 /* Quartz.framework in Frameworks */,
 				53D32E4D13B95F6200A6ACE0 /* QTKit.framework in Frameworks */,
 				82DE4B62102655D5007184EB /* XADMaster.framework in Frameworks */,
-<<<<<<< HEAD
 				83FA054E13B9DF940055A520 /* Sparkle.framework in Frameworks */,
 				1B42C66D1429510A004691D7 /* Syphon.framework in Frameworks */,
-=======
-				C63AF5A60FE41E90009856D4 /* OpenEmuBase.framework in Frameworks */,
-				82C9C9550F0804A20071460B /* Sparkle.framework in Frameworks */,
-				1B88931B0FF9267C00F86F00 /* Quartz.framework in Frameworks */,
-				8283876E0E6C54E100A96E2C /* OpenGL.framework in Frameworks */,
-				829779360E743F3A00631240 /* AudioToolbox.framework in Frameworks */,
-				8291666C0E8603B600493FD8 /* IOKit.framework in Frameworks */,
-				820376260F3974FD00EC2F97 /* AudioUnit.framework in Frameworks */,
-				829022B10F47FAC100BB7AB7 /* QTKit.framework in Frameworks */,
-				82D9122310200F7000E370FC /* CoreData.framework in Frameworks */,
-				3D92856C11F17F3400CD6CAE /* Cocoa.framework in Frameworks */,
-				1B8802711428318B00E022E2 /* Syphon.framework in Frameworks */,
->>>>>>> 73db4be3
 			);
 			runOnlyForDeploymentPostprocessing = 0;
 		};
@@ -1618,7 +1401,6 @@
 		1058C7A6FEA54F5311CA2CBB /* Linked Frameworks */ = {
 			isa = PBXGroup;
 			children = (
-<<<<<<< HEAD
 				1B42C66C1429510A004691D7 /* Syphon.framework */,
 				8305267413FBC999006179C6 /* Security.framework */,
 				83A9011F13FB2E9D000F4514 /* libcrypto.dylib */,
@@ -1627,18 +1409,6 @@
 				53D32E3213B95E2800A6ACE0 /* CoreAudio.framework */,
 				53D32E3813B95E6500A6ACE0 /* CoreVideo.framework */,
 				82DD2B1D1236CF0200B58A8F /* Carbon.framework */,
-=======
-				1B8802701428318B00E022E2 /* Syphon.framework */,
-				2A37F4C4FDCFA73011CA2CEA /* AppKit.framework */,
-				3887AAE81024DDD5000FC4CF /* ApplicationServices.framework */,
-				829779350E743F3A00631240 /* AudioToolbox.framework */,
-				820376250F3974FD00EC2F97 /* AudioUnit.framework */,
-				828E65D20E8467A400B1860B /* Cocoa.framework */,
-				82D9122210200F7000E370FC /* CoreData.framework */,
-				3887AAF51024DDEB000FC4CF /* CoreFoundation.framework */,
-				3887AAF01024DDE4000FC4CF /* CoreServices.framework */,
-				C67B0CCE1363389400F18A5D /* Carbon.framework */,
->>>>>>> 73db4be3
 				C67B0CD01363389A00F18A5D /* ForceFeedback.framework */,
 				2A37F4C5FDCFA73011CA2CEA /* Foundation.framework */,
 				53439B8613B934DB005C0CC8 /* ImageKit.framework */,
@@ -1910,13 +1680,9 @@
 		2A37F4ABFDCFA73011CA2CEA /* Classes */ = {
 			isa = PBXGroup;
 			children = (
-<<<<<<< HEAD
 				8305267013FBC934006179C6 /* ArchiveVG.h */,
 				8305267113FBC934006179C6 /* ArchiveVG.m */,
-				1BEF2A621168265D0090F72B /* Helper App (IOSurface helper & tester) */,
-=======
 				1BEF2A621168265D0090F72B /* Helper App (IOSurface helper) */,
->>>>>>> 73db4be3
 				1BEF2A61116826510090F72B /* Distributed Object Protocol */,
 				3887A8011024D29D000FC4CF /* OpenEmuQLGenerator */,
 				C6289C33135B276B00EEE97C /* System Input Core */,
@@ -2502,13 +2268,8 @@
 		829165DA0E85F9A400493FD8 /* Graphics */ = {
 			isa = PBXGroup;
 			children = (
-<<<<<<< HEAD
 				1BA788FD0FF9C95A007CE5DB /* OEGameShader.h */,
 				1BA788FE0FF9C95A007CE5DB /* OEGameShader.m */,
-=======
-				1B88026C142830F300E022E2 /* OEGameShader.h */,
-				1B88026D142830F300E022E2 /* OEGameShader.m */,
->>>>>>> 73db4be3
 				C6953C9F117293760091276F /* OEGameView.h */,
 				C6953CA0117293760091276F /* OEGameView.m */,
 				C62F56520FE6FDA700DF15BA /* OEGameLayer.h */,
@@ -3052,10 +2813,7 @@
 			dependencies = (
 				C60FC00113522D9A00B53F64 /* PBXTargetDependency */,
 				C6711809136367920034379A /* PBXTargetDependency */,
-<<<<<<< HEAD
 				1B6A25021430F8FB009F1CE1 /* PBXTargetDependency */,
-=======
->>>>>>> 73db4be3
 				1BFC26CF116C1C9900B95689 /* PBXTargetDependency */,
 			);
 			name = OpenEmu;
@@ -3216,14 +2974,7 @@
 			targets = (
 				8D15AC270486D014006FF6A4 /* OpenEmu */,
 				1BEF2A9311682A530090F72B /* OpenEmuHelperApp */,
-<<<<<<< HEAD
 				82444BA00F51256C007C171B /* OpenEmuBase */,
-=======
-				82C9C96F0F080C7F0071460B /* Distribution */,
-				82444BA00F51256C007C171B /* OpenEmuBase */,
-				37C802FF101564A300356EF3 /* Build & Copy OpenEmuBase */,
-				3887A7F51024D1F9000FC4CF /* OESaveStateQLPlugin */,
->>>>>>> 73db4be3
 				C67117ED136367240034379A /* OpenEmuSystem */,
 				3887A7F51024D1F9000FC4CF /* OESaveStateQLPlugin */,
 				C671180E136368330034379A /* SegaMasterSystem */,
@@ -3232,25 +2983,15 @@
 				C6B947AE1364ECA600A425F0 /* GameBoy */,
 				C6B947E51365080B00A425F0 /* Genesis */,
 				C646574713771F12002A4F70 /* GameBoy Advance */,
-<<<<<<< HEAD
 				1415540E1442B3B300A01683 /* N64 */,
 				82C9C96F0F080C7F0071460B /* Distribution */,
 				37C802FF101564A300356EF3 /* Build & Copy OpenEmuBase */,
 				83F37141140BB166005A7353 /* Build SystemPlugins */,
-=======
-				8264159913EDC0A600591582 /* Build & Copy SegaMasterSystem Plugin */,
-				826415A113EDC24600591582 /* Build & Copy NES Plugin */,
-				826415A813EDC28900591582 /* Build & Copy SuperNES Plugin */,
-				826415AF13EDC2B100591582 /* Build & Copy Gameboy Plugin */,
-				826415B613EDC2DC00591582 /* Build & Copy Genesis Plugin */,
-				826415BD13EDC30700591582 /* Build & Copy GameBoy Advance Plugin */,
->>>>>>> 73db4be3
 			);
 		};
 /* End PBXProject section */
 
 /* Begin PBXResourcesBuildPhase section */
-<<<<<<< HEAD
 		1415540D1442B3B300A01683 /* Resources */ = {
 			isa = PBXResourcesBuildPhase;
 			buildActionMask = 2147483647;
@@ -3261,8 +3002,6 @@
 			);
 			runOnlyForDeploymentPostprocessing = 0;
 		};
-=======
->>>>>>> 73db4be3
 		3887A7F21024D1F9000FC4CF /* Resources */ = {
 			isa = PBXResourcesBuildPhase;
 			buildActionMask = 2147483647;
@@ -3494,101 +3233,6 @@
 			shellPath = /bin/sh;
 			shellScript = "rm -rf \"$USER_LIBRARY_DIR/Frameworks/OpenEmuBase.framework\"\ncp -R \"$BUILT_PRODUCTS_DIR/OpenEmuBase.framework\" \"$USER_LIBRARY_DIR/Frameworks/OpenEmuBase.framework\"";
 		};
-<<<<<<< HEAD
-=======
-		826415A013EDC0B700591582 /* ShellScript */ = {
-			isa = PBXShellScriptBuildPhase;
-			buildActionMask = 2147483647;
-			files = (
-			);
-			inputPaths = (
-			);
-			outputPaths = (
-			);
-			runOnlyForDeploymentPostprocessing = 0;
-			shellPath = /bin/sh;
-			shellScript = "mkdir -p \"$USER_LIBRARY_DIR/Application Support/OpenEmu/Systems\"\nrm -rf \"$USER_LIBRARY_DIR/Application Support/OpenEmu/Systems/SegaMasterSystem.oesystemplugin\"{,.dsym}\ncp -R \"$BUILT_PRODUCTS_DIR/SegaMasterSystem.oesystemplugin\"{,.dsym} \"$USER_LIBRARY_DIR/Application Support/OpenEmu/Systems\"";
-		};
-		826415A713EDC26B00591582 /* ShellScript */ = {
-			isa = PBXShellScriptBuildPhase;
-			buildActionMask = 2147483647;
-			files = (
-			);
-			inputPaths = (
-			);
-			outputPaths = (
-			);
-			runOnlyForDeploymentPostprocessing = 0;
-			shellPath = /bin/sh;
-			shellScript = "mkdir -p \"$USER_LIBRARY_DIR/Application Support/OpenEmu/Systems\"\nrm -rf \"$USER_LIBRARY_DIR/Application Support/OpenEmu/Systems/NES.oesystemplugin\"{,.dsym}\ncp -R \"$BUILT_PRODUCTS_DIR/NES.oesystemplugin\"{,.dsym} \"$USER_LIBRARY_DIR/Application Support/OpenEmu/Systems\"";
-		};
-		826415AE13EDC29300591582 /* ShellScript */ = {
-			isa = PBXShellScriptBuildPhase;
-			buildActionMask = 2147483647;
-			files = (
-			);
-			inputPaths = (
-			);
-			outputPaths = (
-			);
-			runOnlyForDeploymentPostprocessing = 0;
-			shellPath = /bin/sh;
-			shellScript = "mkdir -p \"$USER_LIBRARY_DIR/Application Support/OpenEmu/Systems\"\nrm -rf \"$USER_LIBRARY_DIR/Application Support/OpenEmu/Systems/SuperNES.oesystemplugin\"{,.dsym}\ncp -R \"$BUILT_PRODUCTS_DIR/SuperNES.oesystemplugin\"{,.dsym} \"$USER_LIBRARY_DIR/Application Support/OpenEmu/Systems\"";
-		};
-		826415B513EDC2BC00591582 /* ShellScript */ = {
-			isa = PBXShellScriptBuildPhase;
-			buildActionMask = 2147483647;
-			files = (
-			);
-			inputPaths = (
-			);
-			outputPaths = (
-			);
-			runOnlyForDeploymentPostprocessing = 0;
-			shellPath = /bin/sh;
-			shellScript = "mkdir -p \"$USER_LIBRARY_DIR/Application Support/OpenEmu/Systems\"\nrm -rf \"$USER_LIBRARY_DIR/Application Support/OpenEmu/Systems/GameBoy.oesystemplugin\"{,.dsym}\ncp -R \"$BUILT_PRODUCTS_DIR/GameBoy.oesystemplugin\"{,.dsym} \"$USER_LIBRARY_DIR/Application Support/OpenEmu/Systems\"";
-		};
-		826415BC13EDC2E900591582 /* ShellScript */ = {
-			isa = PBXShellScriptBuildPhase;
-			buildActionMask = 2147483647;
-			files = (
-			);
-			inputPaths = (
-			);
-			outputPaths = (
-			);
-			runOnlyForDeploymentPostprocessing = 0;
-			shellPath = /bin/sh;
-			shellScript = "mkdir -p \"$USER_LIBRARY_DIR/Application Support/OpenEmu/Systems\"\nrm -rf \"$USER_LIBRARY_DIR/Application Support/OpenEmu/Systems/Genesis.oesystemplugin\"{,.dsym}\ncp -R \"$BUILT_PRODUCTS_DIR/Genesis.oesystemplugin\"{,.dsym} \"$USER_LIBRARY_DIR/Application Support/OpenEmu/Systems\"";
-		};
-		826415C313EDC31000591582 /* ShellScript */ = {
-			isa = PBXShellScriptBuildPhase;
-			buildActionMask = 2147483647;
-			files = (
-			);
-			inputPaths = (
-			);
-			outputPaths = (
-			);
-			runOnlyForDeploymentPostprocessing = 0;
-			shellPath = /bin/sh;
-			shellScript = "mkdir -p \"$USER_LIBRARY_DIR/Application Support/OpenEmu/Systems\"\nrm -rf \"$USER_LIBRARY_DIR/Application Support/OpenEmu/Systems/GameBoy Advance.oesystemplugin\"{,.dsym}\ncp -R \"$BUILT_PRODUCTS_DIR/GameBoy Advance.oesystemplugin\"{,.dsym} \"$USER_LIBRARY_DIR/Application Support/OpenEmu/Systems\"";
-		};
-		82C9C96E0F080C7F0071460B /* ShellScript */ = {
-			isa = PBXShellScriptBuildPhase;
-			buildActionMask = 12;
-			files = (
-			);
-			inputPaths = (
-			);
-			outputPaths = (
-			);
-			runOnlyForDeploymentPostprocessing = 0;
-			shellPath = /bin/bash;
-			shellScript = /usr/bin/openemu_rb_automation.rb;
-			showEnvVarsInLog = 0;
-		};
->>>>>>> 73db4be3
 		82DE41ED1024E7B7007184EB /* ShellScript */ = {
 			isa = PBXShellScriptBuildPhase;
 			buildActionMask = 2147483647;
@@ -3776,7 +3420,6 @@
 				53439B9913B937FD005C0CC8 /* NSColor+IKSAdditions.m in Sources */,
 				53439B9C13B9380D005C0CC8 /* DelayedBlockExecution.m in Sources */,
 				C6289C32135B215B00EEE97C /* OESystemPlugin.m in Sources */,
-<<<<<<< HEAD
 				53439CB913B9503D005C0CC8 /* OEDatabase.xcdatamodeld in Sources */,
 				8310447113BE419000B283B0 /* OEHorizontalSplitView.m in Sources */,
 				83F688C013C6433600AA0F83 /* OEGridScrollView.m in Sources */,
@@ -3791,9 +3434,7 @@
 				83CD082D143DEF9A00B6A2E8 /* OEDBSaveState.m in Sources */,
 				83DB70E01442F40B00850CD8 /* OEControlsKeyHeadlineCell.m in Sources */,
 				838AC28014434EED00AC74C3 /* OEDBRom.m in Sources */,
-=======
-				1B88026E142830F300E022E2 /* OEGameShader.m in Sources */,
->>>>>>> 73db4be3
+				3DFAB00D144644D4005EF0C3 /* OEGameShader.m in Sources */,
 			);
 			runOnlyForDeploymentPostprocessing = 0;
 		};
@@ -3883,7 +3524,6 @@
 /* End PBXSourcesBuildPhase section */
 
 /* Begin PBXTargetDependency section */
-<<<<<<< HEAD
 		1415542B1442C4B700A01683 /* PBXTargetDependency */ = {
 			isa = PBXTargetDependency;
 			target = 1415540E1442B3B300A01683 /* N64 */;
@@ -3894,16 +3534,14 @@
 			target = 83F37141140BB166005A7353 /* Build SystemPlugins */;
 			targetProxy = 1B6A25011430F8FB009F1CE1 /* PBXContainerItemProxy */;
 		};
-=======
->>>>>>> 73db4be3
 		1BEF2C7511684D9E0090F72B /* PBXTargetDependency */ = {
 			isa = PBXTargetDependency;
 			target = 82444BA00F51256C007C171B /* OpenEmuBase */;
-			targetProxy = 1BEF2C7411684D9E0090F72B /* PBXContainerItemProxy */;
+			targetProxy = 3DFAAFD514464234005EF0C3 /* PBXContainerItemProxy */;
 		};
 		1BFC26CF116C1C9900B95689 /* PBXTargetDependency */ = {
 			isa = PBXTargetDependency;
-			target = 1BEF2A9311682A530090F72B /* OpenEmuHelperApp */;
+			target = 82444BA00F51256C007C171B /* OpenEmuBase */;
 			targetProxy = 1BFC26CE116C1C9900B95689 /* PBXContainerItemProxy */;
 		};
 		37C80305101564A800356EF3 /* PBXTargetDependency */ = {
@@ -3911,7 +3549,6 @@
 			target = 82444BA00F51256C007C171B /* OpenEmuBase */;
 			targetProxy = 37C80304101564A800356EF3 /* PBXContainerItemProxy */;
 		};
-<<<<<<< HEAD
 		82C9C97E0F080C920071460B /* PBXTargetDependency */ = {
 			isa = PBXTargetDependency;
 			target = 8D15AC270486D014006FF6A4 /* OpenEmu */;
@@ -3931,37 +3568,6 @@
 			isa = PBXTargetDependency;
 			target = C6480FC013648F670094FA33 /* SuperNES */;
 			targetProxy = 83F3714A140BB179005A7353 /* PBXContainerItemProxy */;
-=======
-		8264159F13EDC0B200591582 /* PBXTargetDependency */ = {
-			isa = PBXTargetDependency;
-			target = C671180E136368330034379A /* SegaMasterSystem */;
-			targetProxy = 8264159E13EDC0B200591582 /* PBXContainerItemProxy */;
-		};
-		826415A613EDC26900591582 /* PBXTargetDependency */ = {
-			isa = PBXTargetDependency;
-			target = C64BB08C136478E600C1AB23 /* NES */;
-			targetProxy = 826415A513EDC26900591582 /* PBXContainerItemProxy */;
-		};
-		826415AD13EDC29000591582 /* PBXTargetDependency */ = {
-			isa = PBXTargetDependency;
-			target = C6480FC013648F670094FA33 /* SuperNES */;
-			targetProxy = 826415AC13EDC29000591582 /* PBXContainerItemProxy */;
-		};
-		826415B413EDC2B900591582 /* PBXTargetDependency */ = {
-			isa = PBXTargetDependency;
-			target = C6B947AE1364ECA600A425F0 /* GameBoy */;
-			targetProxy = 826415B313EDC2B900591582 /* PBXContainerItemProxy */;
-		};
-		826415BB13EDC2E700591582 /* PBXTargetDependency */ = {
-			isa = PBXTargetDependency;
-			target = C6B947E51365080B00A425F0 /* Genesis */;
-			targetProxy = 826415BA13EDC2E700591582 /* PBXContainerItemProxy */;
-		};
-		826415C213EDC30E00591582 /* PBXTargetDependency */ = {
-			isa = PBXTargetDependency;
-			target = C646574713771F12002A4F70 /* GameBoy Advance */;
-			targetProxy = 826415C113EDC30E00591582 /* PBXContainerItemProxy */;
->>>>>>> 73db4be3
 		};
 		83F3714D140BB17A005A7353 /* PBXTargetDependency */ = {
 			isa = PBXTargetDependency;
@@ -4157,7 +3763,6 @@
 				MACOSX_DEPLOYMENT_TARGET = 10.6;
 				ONLY_ACTIVE_ARCH = YES;
 				PRODUCT_NAME = "$(TARGET_NAME)";
-				SDKROOT = macosx;
 				VALID_ARCHS = x86_64;
 				WRAPPER_EXTENSION = oesystemplugin;
 			};
@@ -4178,13 +3783,11 @@
 				INSTALL_PATH = "$(LOCAL_LIBRARY_DIR)/Bundles";
 				MACOSX_DEPLOYMENT_TARGET = 10.6;
 				PRODUCT_NAME = "$(TARGET_NAME)";
-				SDKROOT = macosx;
 				VALID_ARCHS = x86_64;
 				WRAPPER_EXTENSION = oesystemplugin;
 			};
 			name = Release;
 		};
-<<<<<<< HEAD
 		1BEF2A9611682A530090F72B /* Debug */ = {
 			isa = XCBuildConfiguration;
 			buildSettings = {
@@ -4210,8 +3813,6 @@
 			};
 			name = Release;
 		};
-=======
->>>>>>> 73db4be3
 		37C80302101564A300356EF3 /* Debug */ = {
 			isa = XCBuildConfiguration;
 			buildSettings = {
@@ -4249,7 +3850,6 @@
 		82444BA30F51256D007C171B /* Debug */ = {
 			isa = XCBuildConfiguration;
 			buildSettings = {
-				ARCHS = "$(ARCHS_STANDARD_64_BIT)";
 				"CLANG_ENABLE_OBJC_EXPERIMENTAL[arch=i386]" = NO;
 				DYLIB_COMPATIBILITY_VERSION = 1;
 				DYLIB_CURRENT_VERSION = 1;
@@ -4267,7 +3867,6 @@
 		82444BA40F51256D007C171B /* Release */ = {
 			isa = XCBuildConfiguration;
 			buildSettings = {
-				ARCHS = "$(ARCHS_STANDARD_64_BIT)";
 				"CLANG_ENABLE_OBJC_EXPERIMENTAL[arch=i386]" = NO;
 				DYLIB_COMPATIBILITY_VERSION = 1;
 				DYLIB_CURRENT_VERSION = 1;
@@ -4282,7 +3881,6 @@
 			};
 			name = Release;
 		};
-<<<<<<< HEAD
 		82C9C9700F080C800071460B /* Debug */ = {
 			isa = XCBuildConfiguration;
 			buildSettings = {
@@ -4296,89 +3894,6 @@
 			buildSettings = {
 				ARCHS = x86_64;
 				PRODUCT_NAME = Disribution;
-=======
-		8264159A13EDC0A600591582 /* Debug */ = {
-			isa = XCBuildConfiguration;
-			buildSettings = {
-				PRODUCT_NAME = "$(TARGET_NAME)";
-			};
-			name = Debug;
-		};
-		8264159B13EDC0A600591582 /* Release */ = {
-			isa = XCBuildConfiguration;
-			buildSettings = {
-				PRODUCT_NAME = "$(TARGET_NAME)";
-			};
-			name = Release;
-		};
-		826415A313EDC24600591582 /* Debug */ = {
-			isa = XCBuildConfiguration;
-			buildSettings = {
-				PRODUCT_NAME = "$(TARGET_NAME)";
-			};
-			name = Debug;
-		};
-		826415A413EDC24600591582 /* Release */ = {
-			isa = XCBuildConfiguration;
-			buildSettings = {
-				PRODUCT_NAME = "$(TARGET_NAME)";
-			};
-			name = Release;
-		};
-		826415AA13EDC28900591582 /* Debug */ = {
-			isa = XCBuildConfiguration;
-			buildSettings = {
-				PRODUCT_NAME = "$(TARGET_NAME)";
-			};
-			name = Debug;
-		};
-		826415AB13EDC28900591582 /* Release */ = {
-			isa = XCBuildConfiguration;
-			buildSettings = {
-				PRODUCT_NAME = "$(TARGET_NAME)";
-			};
-			name = Release;
-		};
-		826415B113EDC2B100591582 /* Debug */ = {
-			isa = XCBuildConfiguration;
-			buildSettings = {
-				PRODUCT_NAME = "$(TARGET_NAME)";
-			};
-			name = Debug;
-		};
-		826415B213EDC2B100591582 /* Release */ = {
-			isa = XCBuildConfiguration;
-			buildSettings = {
-				PRODUCT_NAME = "$(TARGET_NAME)";
-			};
-			name = Release;
-		};
-		826415B813EDC2DC00591582 /* Debug */ = {
-			isa = XCBuildConfiguration;
-			buildSettings = {
-				PRODUCT_NAME = "$(TARGET_NAME)";
-			};
-			name = Debug;
-		};
-		826415B913EDC2DC00591582 /* Release */ = {
-			isa = XCBuildConfiguration;
-			buildSettings = {
-				PRODUCT_NAME = "$(TARGET_NAME)";
-			};
-			name = Release;
-		};
-		826415BF13EDC30700591582 /* Debug */ = {
-			isa = XCBuildConfiguration;
-			buildSettings = {
-				PRODUCT_NAME = "$(TARGET_NAME)";
-			};
-			name = Debug;
-		};
-		826415C013EDC30700591582 /* Release */ = {
-			isa = XCBuildConfiguration;
-			buildSettings = {
-				PRODUCT_NAME = "$(TARGET_NAME)";
->>>>>>> 73db4be3
 			};
 			name = Release;
 		};
@@ -4462,10 +3977,7 @@
 				LLVM_LTO = NO;
 				MACOSX_DEPLOYMENT_TARGET = 10.6;
 				ONLY_ACTIVE_ARCH = NO;
-<<<<<<< HEAD
-=======
 				SDKROOT = macosx;
->>>>>>> 73db4be3
 			};
 			name = Debug;
 		};
@@ -4486,10 +3998,7 @@
 				GCC_WARN_UNUSED_VARIABLE = YES;
 				LLVM_LTO = NO;
 				MACOSX_DEPLOYMENT_TARGET = 10.6;
-<<<<<<< HEAD
-=======
 				SDKROOT = macosx;
->>>>>>> 73db4be3
 			};
 			name = Release;
 		};
@@ -4798,7 +4307,6 @@
 			defaultConfigurationIsVisible = 0;
 			defaultConfigurationName = Release;
 		};
-<<<<<<< HEAD
 		1BEF2AC211682A980090F72B /* Build configuration list for PBXNativeTarget "OpenEmuHelperApp" */ = {
 			isa = XCConfigurationList;
 			buildConfigurations = (
@@ -4808,8 +4316,6 @@
 			defaultConfigurationIsVisible = 0;
 			defaultConfigurationName = Release;
 		};
-=======
->>>>>>> 73db4be3
 		37C80315101564C000356EF3 /* Build configuration list for PBXAggregateTarget "Build & Copy OpenEmuBase" */ = {
 			isa = XCConfigurationList;
 			buildConfigurations = (
@@ -4837,64 +4343,11 @@
 			defaultConfigurationIsVisible = 0;
 			defaultConfigurationName = Release;
 		};
-<<<<<<< HEAD
 		82C9C97C0F080C810071460B /* Build configuration list for PBXAggregateTarget "Distribution" */ = {
 			isa = XCConfigurationList;
 			buildConfigurations = (
 				82C9C9700F080C800071460B /* Debug */,
 				82C9C9710F080C800071460B /* Release */,
-=======
-		8264159C13EDC0A600591582 /* Build configuration list for PBXAggregateTarget "Build & Copy SegaMasterSystem Plugin" */ = {
-			isa = XCConfigurationList;
-			buildConfigurations = (
-				8264159A13EDC0A600591582 /* Debug */,
-				8264159B13EDC0A600591582 /* Release */,
-			);
-			defaultConfigurationIsVisible = 0;
-			defaultConfigurationName = Release;
-		};
-		826415A213EDC24600591582 /* Build configuration list for PBXAggregateTarget "Build & Copy NES Plugin" */ = {
-			isa = XCConfigurationList;
-			buildConfigurations = (
-				826415A313EDC24600591582 /* Debug */,
-				826415A413EDC24600591582 /* Release */,
-			);
-			defaultConfigurationIsVisible = 0;
-			defaultConfigurationName = Release;
-		};
-		826415A913EDC28900591582 /* Build configuration list for PBXAggregateTarget "Build & Copy SuperNES Plugin" */ = {
-			isa = XCConfigurationList;
-			buildConfigurations = (
-				826415AA13EDC28900591582 /* Debug */,
-				826415AB13EDC28900591582 /* Release */,
-			);
-			defaultConfigurationIsVisible = 0;
-			defaultConfigurationName = Release;
-		};
-		826415B013EDC2B100591582 /* Build configuration list for PBXAggregateTarget "Build & Copy Gameboy Plugin" */ = {
-			isa = XCConfigurationList;
-			buildConfigurations = (
-				826415B113EDC2B100591582 /* Debug */,
-				826415B213EDC2B100591582 /* Release */,
-			);
-			defaultConfigurationIsVisible = 0;
-			defaultConfigurationName = Release;
-		};
-		826415B713EDC2DC00591582 /* Build configuration list for PBXAggregateTarget "Build & Copy Genesis Plugin" */ = {
-			isa = XCConfigurationList;
-			buildConfigurations = (
-				826415B813EDC2DC00591582 /* Debug */,
-				826415B913EDC2DC00591582 /* Release */,
-			);
-			defaultConfigurationIsVisible = 0;
-			defaultConfigurationName = Release;
-		};
-		826415BE13EDC30700591582 /* Build configuration list for PBXAggregateTarget "Build & Copy GameBoy Advance Plugin" */ = {
-			isa = XCConfigurationList;
-			buildConfigurations = (
-				826415BF13EDC30700591582 /* Debug */,
-				826415C013EDC30700591582 /* Release */,
->>>>>>> 73db4be3
 			);
 			defaultConfigurationIsVisible = 0;
 			defaultConfigurationName = Release;

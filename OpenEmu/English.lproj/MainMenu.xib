<?xml version="1.0" encoding="UTF-8"?>
<archive type="com.apple.InterfaceBuilder3.Cocoa.XIB" version="8.00">
	<data>
<<<<<<< HEAD
		<int key="IBDocument.SystemTarget">1060</int>
=======
		<int key="IBDocument.SystemTarget">1050</int>
>>>>>>> 4a66f3e0
		<string key="IBDocument.SystemVersion">10J869</string>
		<string key="IBDocument.InterfaceBuilderVersion">1306</string>
		<string key="IBDocument.AppKitVersion">1038.35</string>
		<string key="IBDocument.HIToolboxVersion">461.00</string>
		<object class="NSMutableDictionary" key="IBDocument.PluginVersions">
			<string key="NS.key.0">com.apple.InterfaceBuilder.CocoaPlugin</string>
			<string key="NS.object.0">1306</string>
		</object>
<<<<<<< HEAD
		<array key="IBDocument.IntegratedClassDependencies">
=======
		<object class="NSArray" key="IBDocument.IntegratedClassDependencies">
			<bool key="EncodedWithXMLCoder">YES</bool>
>>>>>>> 4a66f3e0
			<string>NSScroller</string>
			<string>NSMenuItem</string>
			<string>NSMenu</string>
			<string>NSScrollView</string>
<<<<<<< HEAD
			<string>NSImageView</string>
			<string>NSTextFieldCell</string>
=======
			<string>NSTextFieldCell</string>
			<string>NSImageView</string>
>>>>>>> 4a66f3e0
			<string>NSImageCell</string>
			<string>NSCustomObject</string>
			<string>NSTextView</string>
			<string>NSView</string>
			<string>NSWindowTemplate</string>
			<string>NSTextField</string>
			<string>NSUserDefaultsController</string>
<<<<<<< HEAD
		</array>
		<array key="IBDocument.PluginDependencies">
=======
		</object>
		<object class="NSArray" key="IBDocument.PluginDependencies">
			<bool key="EncodedWithXMLCoder">YES</bool>
>>>>>>> 4a66f3e0
			<string>com.apple.InterfaceBuilder.CocoaPlugin</string>
		</array>
		<object class="NSMutableDictionary" key="IBDocument.Metadata">
			<string key="NS.key.0">PluginDependencyRecalculationVersion</string>
			<integer value="1" key="NS.object.0"/>
		</object>
		<array class="NSMutableArray" key="IBDocument.RootObjects" id="1048">
			<object class="NSCustomObject" id="1021">
				<string key="NSClassName">NSApplication</string>
			</object>
			<object class="NSCustomObject" id="1014">
				<string key="NSClassName">FirstResponder</string>
			</object>
			<object class="NSCustomObject" id="1050">
				<string key="NSClassName">NSApplication</string>
			</object>
<<<<<<< HEAD
			<object class="NSMenu" id="649796088">
				<string key="NSTitle">AMainMenu</string>
				<array class="NSMutableArray" key="NSMenuItems">
					<object class="NSMenuItem" id="694149608">
						<reference key="NSMenu" ref="649796088"/>
						<string key="NSTitle">OpenEmu</string>
						<string key="NSKeyEquiv"/>
						<int key="NSKeyEquivModMask">1048576</int>
						<int key="NSMnemonicLoc">2147483647</int>
						<object class="NSCustomResource" key="NSOnImage" id="1033313550">
							<string key="NSClassName">NSImage</string>
							<string key="NSResourceName">NSMenuCheckmark</string>
						</object>
						<object class="NSCustomResource" key="NSMixedImage" id="310636482">
							<string key="NSClassName">NSImage</string>
							<string key="NSResourceName">NSMenuMixedState</string>
						</object>
						<string key="NSAction">submenuAction:</string>
						<object class="NSMenu" key="NSSubmenu" id="110575045">
							<string key="NSTitle">OpenEmu</string>
							<array class="NSMutableArray" key="NSMenuItems">
								<object class="NSMenuItem" id="238522557">
									<reference key="NSMenu" ref="110575045"/>
									<string key="NSTitle">About OpenEmu</string>
									<string key="NSKeyEquiv"/>
									<int key="NSMnemonicLoc">2147483647</int>
									<reference key="NSOnImage" ref="1033313550"/>
									<reference key="NSMixedImage" ref="310636482"/>
								</object>
								<object class="NSMenuItem" id="453403930">
									<reference key="NSMenu" ref="110575045"/>
									<string key="NSTitle">Check for Updates...</string>
									<string key="NSKeyEquiv"/>
									<int key="NSMnemonicLoc">2147483647</int>
									<reference key="NSOnImage" ref="1033313550"/>
									<reference key="NSMixedImage" ref="310636482"/>
								</object>
								<object class="NSMenuItem" id="660210250">
									<reference key="NSMenu" ref="110575045"/>
									<string key="NSTitle">Update Bundles...</string>
									<string key="NSKeyEquiv"/>
									<int key="NSMnemonicLoc">2147483647</int>
									<reference key="NSOnImage" ref="1033313550"/>
									<reference key="NSMixedImage" ref="310636482"/>
								</object>
								<object class="NSMenuItem" id="304266470">
									<reference key="NSMenu" ref="110575045"/>
									<bool key="NSIsDisabled">YES</bool>
									<bool key="NSIsSeparator">YES</bool>
									<string key="NSTitle"/>
									<string key="NSKeyEquiv"/>
									<int key="NSKeyEquivModMask">1048576</int>
									<int key="NSMnemonicLoc">2147483647</int>
									<reference key="NSOnImage" ref="1033313550"/>
									<reference key="NSMixedImage" ref="310636482"/>
								</object>
								<object class="NSMenuItem" id="609285721">
									<reference key="NSMenu" ref="110575045"/>
									<string key="NSTitle">Preferences…</string>
									<string key="NSKeyEquiv">,</string>
									<int key="NSKeyEquivModMask">1048576</int>
									<int key="NSMnemonicLoc">2147483647</int>
									<reference key="NSOnImage" ref="1033313550"/>
									<reference key="NSMixedImage" ref="310636482"/>
								</object>
								<object class="NSMenuItem" id="481834944">
									<reference key="NSMenu" ref="110575045"/>
									<bool key="NSIsDisabled">YES</bool>
									<bool key="NSIsSeparator">YES</bool>
									<string key="NSTitle"/>
									<string key="NSKeyEquiv"/>
									<int key="NSKeyEquivModMask">1048576</int>
									<int key="NSMnemonicLoc">2147483647</int>
									<reference key="NSOnImage" ref="1033313550"/>
									<reference key="NSMixedImage" ref="310636482"/>
								</object>
								<object class="NSMenuItem" id="1046388886">
									<reference key="NSMenu" ref="110575045"/>
									<string key="NSTitle">Services</string>
									<string key="NSKeyEquiv"/>
									<int key="NSKeyEquivModMask">1048576</int>
									<int key="NSMnemonicLoc">2147483647</int>
									<reference key="NSOnImage" ref="1033313550"/>
									<reference key="NSMixedImage" ref="310636482"/>
									<string key="NSAction">submenuAction:</string>
									<object class="NSMenu" key="NSSubmenu" id="752062318">
										<string key="NSTitle">Services</string>
										<array class="NSMutableArray" key="NSMenuItems"/>
										<string key="NSName">_NSServicesMenu</string>
									</object>
								</object>
								<object class="NSMenuItem" id="646227648">
									<reference key="NSMenu" ref="110575045"/>
									<bool key="NSIsDisabled">YES</bool>
									<bool key="NSIsSeparator">YES</bool>
									<string key="NSTitle"/>
									<string key="NSKeyEquiv"/>
									<int key="NSKeyEquivModMask">1048576</int>
									<int key="NSMnemonicLoc">2147483647</int>
									<reference key="NSOnImage" ref="1033313550"/>
									<reference key="NSMixedImage" ref="310636482"/>
								</object>
								<object class="NSMenuItem" id="755159360">
									<reference key="NSMenu" ref="110575045"/>
									<string key="NSTitle">Hide OpenEmu</string>
									<string key="NSKeyEquiv">h</string>
									<int key="NSKeyEquivModMask">1048576</int>
									<int key="NSMnemonicLoc">2147483647</int>
									<reference key="NSOnImage" ref="1033313550"/>
									<reference key="NSMixedImage" ref="310636482"/>
								</object>
								<object class="NSMenuItem" id="342932134">
									<reference key="NSMenu" ref="110575045"/>
									<string key="NSTitle">Hide Others</string>
									<string key="NSKeyEquiv">h</string>
									<int key="NSKeyEquivModMask">1572864</int>
									<int key="NSMnemonicLoc">2147483647</int>
									<reference key="NSOnImage" ref="1033313550"/>
									<reference key="NSMixedImage" ref="310636482"/>
								</object>
								<object class="NSMenuItem" id="908899353">
									<reference key="NSMenu" ref="110575045"/>
									<string key="NSTitle">Show All</string>
									<string key="NSKeyEquiv"/>
									<int key="NSKeyEquivModMask">1048576</int>
									<int key="NSMnemonicLoc">2147483647</int>
									<reference key="NSOnImage" ref="1033313550"/>
									<reference key="NSMixedImage" ref="310636482"/>
								</object>
								<object class="NSMenuItem" id="1056857174">
									<reference key="NSMenu" ref="110575045"/>
									<bool key="NSIsDisabled">YES</bool>
									<bool key="NSIsSeparator">YES</bool>
									<string key="NSTitle"/>
									<string key="NSKeyEquiv"/>
									<int key="NSKeyEquivModMask">1048576</int>
									<int key="NSMnemonicLoc">2147483647</int>
									<reference key="NSOnImage" ref="1033313550"/>
									<reference key="NSMixedImage" ref="310636482"/>
								</object>
								<object class="NSMenuItem" id="632727374">
									<reference key="NSMenu" ref="110575045"/>
									<string key="NSTitle">Quit OpenEmu</string>
									<string key="NSKeyEquiv">q</string>
									<int key="NSKeyEquivModMask">1048576</int>
									<int key="NSMnemonicLoc">2147483647</int>
									<reference key="NSOnImage" ref="1033313550"/>
									<reference key="NSMixedImage" ref="310636482"/>
								</object>
							</array>
							<string key="NSName">_NSAppleMenu</string>
						</object>
					</object>
					<object class="NSMenuItem" id="379814623">
						<reference key="NSMenu" ref="649796088"/>
						<string key="NSTitle">File</string>
						<string key="NSKeyEquiv"/>
						<int key="NSKeyEquivModMask">1048576</int>
						<int key="NSMnemonicLoc">2147483647</int>
						<reference key="NSOnImage" ref="1033313550"/>
						<reference key="NSMixedImage" ref="310636482"/>
						<string key="NSAction">submenuAction:</string>
						<object class="NSMenu" key="NSSubmenu" id="720053764">
							<string key="NSTitle">File</string>
							<array class="NSMutableArray" key="NSMenuItems">
								<object class="NSMenuItem" id="722745758">
									<reference key="NSMenu" ref="720053764"/>
									<string key="NSTitle">Open…</string>
									<string key="NSKeyEquiv">o</string>
									<int key="NSKeyEquivModMask">1048576</int>
									<int key="NSMnemonicLoc">2147483647</int>
									<reference key="NSOnImage" ref="1033313550"/>
									<reference key="NSMixedImage" ref="310636482"/>
								</object>
								<object class="NSMenuItem" id="1025936716">
									<reference key="NSMenu" ref="720053764"/>
									<string key="NSTitle">Open Recent</string>
									<string key="NSKeyEquiv"/>
									<int key="NSKeyEquivModMask">1048576</int>
									<int key="NSMnemonicLoc">2147483647</int>
									<reference key="NSOnImage" ref="1033313550"/>
									<reference key="NSMixedImage" ref="310636482"/>
									<string key="NSAction">submenuAction:</string>
									<object class="NSMenu" key="NSSubmenu" id="1065607017">
										<string key="NSTitle">Open Recent</string>
										<array class="NSMutableArray" key="NSMenuItems">
											<object class="NSMenuItem" id="759406840">
												<reference key="NSMenu" ref="1065607017"/>
												<string key="NSTitle">Clear Menu</string>
												<string key="NSKeyEquiv"/>
												<int key="NSKeyEquivModMask">1048576</int>
												<int key="NSMnemonicLoc">2147483647</int>
												<reference key="NSOnImage" ref="1033313550"/>
												<reference key="NSMixedImage" ref="310636482"/>
											</object>
										</array>
										<string key="NSName">_NSRecentDocumentsMenu</string>
									</object>
								</object>
								<object class="NSMenuItem" id="425164168">
									<reference key="NSMenu" ref="720053764"/>
									<bool key="NSIsDisabled">YES</bool>
									<bool key="NSIsSeparator">YES</bool>
									<string key="NSTitle"/>
									<string key="NSKeyEquiv"/>
									<int key="NSKeyEquivModMask">1048576</int>
									<int key="NSMnemonicLoc">2147483647</int>
									<reference key="NSOnImage" ref="1033313550"/>
									<reference key="NSMixedImage" ref="310636482"/>
								</object>
								<object class="NSMenuItem" id="46524031">
									<reference key="NSMenu" ref="720053764"/>
									<string key="NSTitle">Check For New Cores</string>
									<string key="NSKeyEquiv">,</string>
									<int key="NSKeyEquivModMask">1572864</int>
									<int key="NSMnemonicLoc">2147483647</int>
									<reference key="NSOnImage" ref="1033313550"/>
									<reference key="NSMixedImage" ref="310636482"/>
								</object>
								<object class="NSMenuItem" id="361993362">
									<reference key="NSMenu" ref="720053764"/>
									<bool key="NSIsDisabled">YES</bool>
									<bool key="NSIsSeparator">YES</bool>
									<string key="NSTitle"/>
									<string key="NSKeyEquiv"/>
									<int key="NSMnemonicLoc">2147483647</int>
									<reference key="NSOnImage" ref="1033313550"/>
									<reference key="NSMixedImage" ref="310636482"/>
								</object>
								<object class="NSMenuItem" id="1023925487">
									<reference key="NSMenu" ref="720053764"/>
									<string key="NSTitle">Save State</string>
									<string key="NSKeyEquiv">s</string>
									<int key="NSKeyEquivModMask">1048576</int>
									<int key="NSMnemonicLoc">2147483647</int>
									<reference key="NSOnImage" ref="1033313550"/>
									<reference key="NSMixedImage" ref="310636482"/>
								</object>
								<object class="NSMenuItem" id="752384020">
									<reference key="NSMenu" ref="720053764"/>
									<string key="NSTitle">Load State</string>
									<string key="NSKeyEquiv">l</string>
									<int key="NSKeyEquivModMask">1048576</int>
									<int key="NSMnemonicLoc">2147483647</int>
									<reference key="NSOnImage" ref="1033313550"/>
									<reference key="NSMixedImage" ref="310636482"/>
								</object>
								<object class="NSMenuItem" id="689570250">
									<reference key="NSMenu" ref="720053764"/>
									<bool key="NSIsDisabled">YES</bool>
									<bool key="NSIsSeparator">YES</bool>
									<string key="NSTitle"/>
									<string key="NSKeyEquiv"/>
									<int key="NSMnemonicLoc">2147483647</int>
									<reference key="NSOnImage" ref="1033313550"/>
									<reference key="NSMixedImage" ref="310636482"/>
								</object>
								<object class="NSMenuItem" id="740847274">
									<reference key="NSMenu" ref="720053764"/>
									<string key="NSTitle">Save Screenshot</string>
									<string key="NSKeyEquiv">S</string>
									<int key="NSKeyEquivModMask">1048576</int>
									<int key="NSMnemonicLoc">2147483647</int>
									<reference key="NSOnImage" ref="1033313550"/>
									<reference key="NSMixedImage" ref="310636482"/>
								</object>
								<object class="NSMenuItem" id="685524444">
									<reference key="NSMenu" ref="720053764"/>
									<bool key="NSIsDisabled">YES</bool>
									<bool key="NSIsSeparator">YES</bool>
									<string key="NSTitle"/>
									<string key="NSKeyEquiv"/>
									<int key="NSMnemonicLoc">2147483647</int>
									<reference key="NSOnImage" ref="1033313550"/>
									<reference key="NSMixedImage" ref="310636482"/>
								</object>
								<object class="NSMenuItem" id="776162233">
									<reference key="NSMenu" ref="720053764"/>
									<string key="NSTitle">Close</string>
									<string key="NSKeyEquiv">w</string>
									<int key="NSKeyEquivModMask">1048576</int>
									<int key="NSMnemonicLoc">2147483647</int>
									<reference key="NSOnImage" ref="1033313550"/>
									<reference key="NSMixedImage" ref="310636482"/>
								</object>
								<object class="NSMenuItem" id="341765106">
									<reference key="NSMenu" ref="720053764"/>
									<bool key="NSIsDisabled">YES</bool>
									<bool key="NSIsSeparator">YES</bool>
									<string key="NSTitle"/>
									<string key="NSKeyEquiv"/>
									<int key="NSMnemonicLoc">2147483647</int>
									<reference key="NSOnImage" ref="1033313550"/>
									<reference key="NSMixedImage" ref="310636482"/>
								</object>
								<object class="NSMenuItem" id="798211576">
									<reference key="NSMenu" ref="720053764"/>
									<string key="NSTitle">Reset System</string>
									<string key="NSKeyEquiv">r</string>
									<int key="NSKeyEquivModMask">1048576</int>
									<int key="NSMnemonicLoc">2147483647</int>
									<reference key="NSOnImage" ref="1033313550"/>
									<reference key="NSMixedImage" ref="310636482"/>
								</object>
							</array>
						</object>
					</object>
					<object class="NSMenuItem" id="586577488">
						<reference key="NSMenu" ref="649796088"/>
						<string key="NSTitle">View</string>
						<string key="NSKeyEquiv"/>
						<int key="NSKeyEquivModMask">1048576</int>
						<int key="NSMnemonicLoc">2147483647</int>
						<reference key="NSOnImage" ref="1033313550"/>
						<reference key="NSMixedImage" ref="310636482"/>
						<string key="NSAction">submenuAction:</string>
						<object class="NSMenu" key="NSSubmenu" id="466310130">
							<string key="NSTitle">View</string>
							<array class="NSMutableArray" key="NSMenuItems">
								<object class="NSMenuItem" id="411935707">
									<reference key="NSMenu" ref="466310130"/>
									<string key="NSTitle">Enter Fullscreen</string>
									<string key="NSKeyEquiv">f</string>
									<int key="NSKeyEquivModMask">1048576</int>
									<int key="NSMnemonicLoc">2147483647</int>
									<reference key="NSMixedImage" ref="310636482"/>
								</object>
							</array>
						</object>
					</object>
					<object class="NSMenuItem" id="842823846">
						<reference key="NSMenu" ref="649796088"/>
						<string key="NSTitle">Tools</string>
						<string key="NSKeyEquiv"/>
						<int key="NSMnemonicLoc">2147483647</int>
						<reference key="NSOnImage" ref="1033313550"/>
						<reference key="NSMixedImage" ref="310636482"/>
						<string key="NSAction">submenuAction:</string>
						<object class="NSMenu" key="NSSubmenu" id="175780517">
							<string key="NSTitle">Tools</string>
							<array class="NSMutableArray" key="NSMenuItems">
								<object class="NSMenuItem" id="771659684">
									<reference key="NSMenu" ref="175780517"/>
									<string key="NSTitle">Volume Up </string>
									<string key="NSKeyEquiv"></string>
									<int key="NSKeyEquivModMask">1048576</int>
									<int key="NSMnemonicLoc">2147483647</int>
									<reference key="NSOnImage" ref="1033313550"/>
									<reference key="NSMixedImage" ref="310636482"/>
								</object>
								<object class="NSMenuItem" id="888675793">
									<reference key="NSMenu" ref="175780517"/>
									<string key="NSTitle">Volume Down</string>
									<string key="NSKeyEquiv"></string>
									<int key="NSKeyEquivModMask">1048576</int>
									<int key="NSMnemonicLoc">2147483647</int>
									<reference key="NSOnImage" ref="1033313550"/>
									<reference key="NSMixedImage" ref="310636482"/>
								</object>
								<object class="NSMenuItem" id="548315290">
									<reference key="NSMenu" ref="175780517"/>
									<bool key="NSIsDisabled">YES</bool>
									<bool key="NSIsSeparator">YES</bool>
									<string key="NSTitle"/>
									<string key="NSKeyEquiv"/>
									<int key="NSMnemonicLoc">2147483647</int>
									<reference key="NSOnImage" ref="1033313550"/>
									<reference key="NSMixedImage" ref="310636482"/>
								</object>
								<object class="NSMenuItem" id="358557735">
									<reference key="NSMenu" ref="175780517"/>
									<bool key="NSIsAlternate">YES</bool>
									<string key="NSTitle">Pause All Emulators</string>
									<string key="NSKeyEquiv">.</string>
									<int key="NSKeyEquivModMask">1048576</int>
									<int key="NSMnemonicLoc">2147483647</int>
									<reference key="NSOnImage" ref="1033313550"/>
									<reference key="NSMixedImage" ref="310636482"/>
								</object>
							</array>
						</object>
					</object>
					<object class="NSMenuItem" id="713487014">
						<reference key="NSMenu" ref="649796088"/>
						<string key="NSTitle">Window</string>
						<string key="NSKeyEquiv"/>
						<int key="NSKeyEquivModMask">1048576</int>
						<int key="NSMnemonicLoc">2147483647</int>
						<reference key="NSOnImage" ref="1033313550"/>
						<reference key="NSMixedImage" ref="310636482"/>
						<string key="NSAction">submenuAction:</string>
						<object class="NSMenu" key="NSSubmenu" id="835318025">
							<string key="NSTitle">Window</string>
							<array class="NSMutableArray" key="NSMenuItems">
								<object class="NSMenuItem" id="1011231497">
									<reference key="NSMenu" ref="835318025"/>
									<string key="NSTitle">Minimize</string>
									<string key="NSKeyEquiv">m</string>
									<int key="NSKeyEquivModMask">1048576</int>
									<int key="NSMnemonicLoc">2147483647</int>
									<reference key="NSOnImage" ref="1033313550"/>
									<reference key="NSMixedImage" ref="310636482"/>
								</object>
								<object class="NSMenuItem" id="575023229">
									<reference key="NSMenu" ref="835318025"/>
									<string key="NSTitle">Zoom</string>
									<string key="NSKeyEquiv"/>
									<int key="NSKeyEquivModMask">1048576</int>
									<int key="NSMnemonicLoc">2147483647</int>
									<reference key="NSOnImage" ref="1033313550"/>
									<reference key="NSMixedImage" ref="310636482"/>
								</object>
								<object class="NSMenuItem" id="299356726">
									<reference key="NSMenu" ref="835318025"/>
									<bool key="NSIsDisabled">YES</bool>
									<bool key="NSIsSeparator">YES</bool>
									<string key="NSTitle"/>
									<string key="NSKeyEquiv"/>
									<int key="NSKeyEquivModMask">1048576</int>
									<int key="NSMnemonicLoc">2147483647</int>
									<reference key="NSOnImage" ref="1033313550"/>
									<reference key="NSMixedImage" ref="310636482"/>
								</object>
								<object class="NSMenuItem" id="625202149">
									<reference key="NSMenu" ref="835318025"/>
									<string key="NSTitle">Bring All to Front</string>
									<string key="NSKeyEquiv"/>
									<int key="NSKeyEquivModMask">1048576</int>
									<int key="NSMnemonicLoc">2147483647</int>
									<reference key="NSOnImage" ref="1033313550"/>
									<reference key="NSMixedImage" ref="310636482"/>
								</object>
							</array>
							<string key="NSName">_NSWindowsMenu</string>
						</object>
					</object>
					<object class="NSMenuItem" id="391199113">
						<reference key="NSMenu" ref="649796088"/>
						<string key="NSTitle">Help</string>
						<string key="NSKeyEquiv"/>
						<int key="NSKeyEquivModMask">1048576</int>
						<int key="NSMnemonicLoc">2147483647</int>
						<reference key="NSOnImage" ref="1033313550"/>
						<reference key="NSMixedImage" ref="310636482"/>
						<string key="NSAction">submenuAction:</string>
						<object class="NSMenu" key="NSSubmenu" id="374024848">
							<string key="NSTitle">Help</string>
							<array class="NSMutableArray" key="NSMenuItems">
								<object class="NSMenuItem" id="238773614">
									<reference key="NSMenu" ref="374024848"/>
									<string key="NSTitle">OpenEmu Help</string>
									<string key="NSKeyEquiv">?</string>
									<int key="NSKeyEquivModMask">1048576</int>
									<int key="NSMnemonicLoc">2147483647</int>
									<reference key="NSOnImage" ref="1033313550"/>
									<reference key="NSMixedImage" ref="310636482"/>
								</object>
							</array>
						</object>
					</object>
				</array>
				<string key="NSName">_NSMainMenu</string>
			</object>
			<object class="NSCustomObject" id="1025528768">
				<string key="NSClassName">OEGameDocumentController</string>
			</object>
			<object class="NSCustomObject" id="739842153">
				<string key="NSClassName">SUUpdater</string>
			</object>
			<object class="NSWindowTemplate" id="762815433">
				<int key="NSWindowStyleMask">4103</int>
				<int key="NSWindowBacking">2</int>
				<string key="NSWindowRect">{{196, 90}, {400, 420}}</string>
				<int key="NSWTFlags">1677722624</int>
				<string key="NSWindowTitle">About</string>
				<string key="NSWindowClass">NSWindow</string>
				<nil key="NSViewClass"/>
				<object class="NSView" key="NSWindowView" id="307355646">
					<nil key="NSNextResponder"/>
					<int key="NSvFlags">256</int>
					<array class="NSMutableArray" key="NSSubviews">
						<object class="NSImageView" id="68727053">
							<reference key="NSNextResponder" ref="307355646"/>
							<int key="NSvFlags">301</int>
							<set class="NSMutableSet" key="NSDragTypes">
								<string>Apple PDF pasteboard type</string>
								<string>Apple PICT pasteboard type</string>
								<string>Apple PNG pasteboard type</string>
								<string>NSFilenamesPboardType</string>
								<string>NeXT Encapsulated PostScript v1.2 pasteboard type</string>
								<string>NeXT TIFF v4.0 pasteboard type</string>
							</set>
							<string key="NSFrame">{{-13, 266}, {425, 159}}</string>
							<reference key="NSSuperview" ref="307355646"/>
							<bool key="NSEnabled">YES</bool>
							<object class="NSImageCell" key="NSCell" id="118476722">
								<int key="NSCellFlags">130560</int>
								<int key="NSCellFlags2">33554432</int>
								<object class="NSCustomResource" key="NSContents">
									<string key="NSClassName">NSImage</string>
									<string key="NSResourceName">About</string>
								</object>
								<int key="NSAlign">0</int>
								<int key="NSScale">2</int>
								<int key="NSStyle">0</int>
								<bool key="NSAnimates">NO</bool>
							</object>
							<bool key="NSEditable">YES</bool>
						</object>
						<object class="NSScrollView" id="994725867">
							<reference key="NSNextResponder" ref="307355646"/>
							<int key="NSvFlags">256</int>
							<array class="NSMutableArray" key="NSSubviews">
=======
			<object class="NSCustomObject" id="1025528768">
				<string key="NSClassName">GameDocumentController</string>
			</object>
			<object class="NSCustomObject" id="739842153">
				<string key="NSClassName">SUUpdater</string>
			</object>
			<object class="NSWindowTemplate" id="762815433">
				<int key="NSWindowStyleMask">4103</int>
				<int key="NSWindowBacking">2</int>
				<string key="NSWindowRect">{{196, 90}, {400, 420}}</string>
				<int key="NSWTFlags">1677722624</int>
				<string key="NSWindowTitle">About</string>
				<string key="NSWindowClass">NSWindow</string>
				<nil key="NSViewClass"/>
				<object class="NSView" key="NSWindowView" id="307355646">
					<reference key="NSNextResponder"/>
					<int key="NSvFlags">256</int>
					<object class="NSMutableArray" key="NSSubviews">
						<bool key="EncodedWithXMLCoder">YES</bool>
						<object class="NSImageView" id="68727053">
							<reference key="NSNextResponder" ref="307355646"/>
							<int key="NSvFlags">301</int>
							<object class="NSMutableSet" key="NSDragTypes">
								<bool key="EncodedWithXMLCoder">YES</bool>
								<object class="NSArray" key="set.sortedObjects">
									<bool key="EncodedWithXMLCoder">YES</bool>
									<string>Apple PDF pasteboard type</string>
									<string>Apple PICT pasteboard type</string>
									<string>Apple PNG pasteboard type</string>
									<string>NSFilenamesPboardType</string>
									<string>NeXT Encapsulated PostScript v1.2 pasteboard type</string>
									<string>NeXT TIFF v4.0 pasteboard type</string>
								</object>
							</object>
							<string key="NSFrame">{{-13, 266}, {425, 159}}</string>
							<reference key="NSSuperview" ref="307355646"/>
							<reference key="NSWindow"/>
							<reference key="NSNextKeyView" ref="1031005192"/>
							<bool key="NSEnabled">YES</bool>
							<object class="NSImageCell" key="NSCell" id="118476722">
								<int key="NSCellFlags">130560</int>
								<int key="NSCellFlags2">33554432</int>
								<object class="NSCustomResource" key="NSContents">
									<string key="NSClassName">NSImage</string>
									<string key="NSResourceName">About</string>
								</object>
								<int key="NSAlign">0</int>
								<int key="NSScale">2</int>
								<int key="NSStyle">0</int>
								<bool key="NSAnimates">NO</bool>
							</object>
							<bool key="NSEditable">YES</bool>
						</object>
						<object class="NSScrollView" id="994725867">
							<reference key="NSNextResponder" ref="307355646"/>
							<int key="NSvFlags">256</int>
							<object class="NSMutableArray" key="NSSubviews">
								<bool key="EncodedWithXMLCoder">YES</bool>
>>>>>>> 4a66f3e0
								<object class="NSClipView" id="980752864">
									<reference key="NSNextResponder" ref="994725867"/>
									<int key="NSvFlags">2304</int>
									<array class="NSMutableArray" key="NSSubviews">
										<object class="NSTextView" id="827722894">
											<reference key="NSNextResponder" ref="980752864"/>
											<int key="NSvFlags">2322</int>
											<string key="NSFrameSize">{400, 96}</string>
											<reference key="NSSuperview" ref="980752864"/>
											<reference key="NSWindow"/>
											<reference key="NSNextKeyView" ref="315702803"/>
											<object class="NSTextContainer" key="NSTextContainer" id="763549619">
												<object class="NSLayoutManager" key="NSLayoutManager">
													<object class="NSTextStorage" key="NSTextStorage">
														<object class="NSMutableString" key="NSString">
															<characters key="NS.bytes">Lorem ipsum dolor sit er elit lamet, consectetaur cillium adipisicing pecu, sed do eiusmod tempor incididunt ut labore et dolore magna aliqua. Ut enim ad minim veniam, quis nostrud exercitation ullamco laboris nisi ut aliquip ex ea commodo consequat. Duis aute irure dolor in reprehenderit in voluptate velit esse cillum dolore eu fugiat nulla pariatur. Excepteur sint occaecat cupidatat non proident, sunt in culpa qui officia deserunt mollit anim id est laborum Et harumd und lookum like Greek to me, dereud facilis est er expedit distinct. Nam liber te conscient to factor tum poen legum odioque civiuda</characters>
														</object>
														<array class="NSMutableArray" key="NSAttributes">
															<dictionary>
																<object class="NSFont" key="NSFont">
																	<string key="NSName">LucidaGrande</string>
																	<double key="NSSize">10</double>
																	<int key="NSfFlags">2843</int>
																</object>
																<object class="NSParagraphStyle" key="NSParagraphStyle">
																	<int key="NSAlignment">3</int>
																	<array key="NSTabStops">
																		<object class="NSTextTab" id="15516414">
																			<double key="NSLocation">0.0</double>
																		</object>
																		<object class="NSTextTab" id="872091885">
																			<double key="NSLocation">56</double>
																		</object>
																		<object class="NSTextTab" id="616037033">
																			<double key="NSLocation">112</double>
																		</object>
																		<object class="NSTextTab" id="78314928">
																			<double key="NSLocation">168</double>
																		</object>
																		<object class="NSTextTab" id="292666672">
																			<double key="NSLocation">224</double>
																		</object>
																		<object class="NSTextTab" id="757899470">
																			<double key="NSLocation">280</double>
																		</object>
																		<object class="NSTextTab" id="198691795">
																			<double key="NSLocation">336</double>
																		</object>
																		<object class="NSTextTab" id="127269246">
																			<double key="NSLocation">392</double>
																		</object>
																		<object class="NSTextTab" id="250937891">
																			<double key="NSLocation">448</double>
																		</object>
																		<object class="NSTextTab" id="826768073">
																			<double key="NSLocation">504</double>
																		</object>
																		<object class="NSTextTab" id="8737008">
																			<double key="NSLocation">560</double>
																		</object>
																		<object class="NSTextTab" id="156011379">
																			<double key="NSLocation">616</double>
																		</object>
																		<object class="NSTextTab" id="761491598">
																			<double key="NSLocation">672</double>
																		</object>
																		<object class="NSTextTab" id="523181920">
																			<double key="NSLocation">728</double>
																		</object>
																		<object class="NSTextTab" id="655430234">
																			<double key="NSLocation">784</double>
																		</object>
																		<object class="NSTextTab" id="565778822">
																			<double key="NSLocation">840</double>
																		</object>
																		<object class="NSTextTab" id="75572625">
																			<double key="NSLocation">896</double>
																		</object>
																		<object class="NSTextTab" id="232999855">
																			<double key="NSLocation">952</double>
																		</object>
																		<object class="NSTextTab" id="916778287">
																			<double key="NSLocation">1008</double>
																		</object>
																		<object class="NSTextTab" id="388275605">
																			<double key="NSLocation">1064</double>
																		</object>
																		<object class="NSTextTab" id="808072904">
																			<double key="NSLocation">1120</double>
																		</object>
																		<object class="NSTextTab" id="688743753">
																			<double key="NSLocation">1176</double>
																		</object>
																		<object class="NSTextTab" id="182671072">
																			<double key="NSLocation">1232</double>
																		</object>
																		<object class="NSTextTab" id="735825086">
																			<double key="NSLocation">1288</double>
																		</object>
																		<object class="NSTextTab" id="236871679">
																			<double key="NSLocation">1344</double>
																		</object>
																		<object class="NSTextTab" id="789572840">
																			<double key="NSLocation">1400</double>
																		</object>
																		<object class="NSTextTab" id="1044219512">
																			<double key="NSLocation">1456</double>
																		</object>
																		<object class="NSTextTab" id="304677819">
																			<double key="NSLocation">1512</double>
																		</object>
																		<object class="NSTextTab" id="23184663">
																			<double key="NSLocation">1568</double>
																		</object>
																		<object class="NSTextTab" id="965201557">
																			<double key="NSLocation">1624</double>
																		</object>
																		<object class="NSTextTab" id="211686861">
																			<double key="NSLocation">1680</double>
																		</object>
																		<object class="NSTextTab" id="38700078">
																			<double key="NSLocation">1736</double>
																		</object>
																	</array>
																</object>
															</dictionary>
															<dictionary>
																<object class="NSFont" key="NSFont">
																	<string key="NSName">LucidaGrande-Bold</string>
																	<double key="NSSize">10</double>
																	<int key="NSfFlags">16</int>
																</object>
																<object class="NSParagraphStyle" key="NSParagraphStyle">
																	<int key="NSAlignment">3</int>
																	<array key="NSTabStops">
																		<reference ref="15516414"/>
																		<reference ref="872091885"/>
																		<reference ref="616037033"/>
																		<reference ref="78314928"/>
																		<reference ref="292666672"/>
																		<reference ref="757899470"/>
																		<reference ref="198691795"/>
																		<reference ref="127269246"/>
																		<reference ref="250937891"/>
																		<reference ref="826768073"/>
																		<reference ref="8737008"/>
																		<reference ref="156011379"/>
																		<reference ref="761491598"/>
																		<reference ref="523181920"/>
																		<reference ref="655430234"/>
																		<reference ref="565778822"/>
																		<reference ref="75572625"/>
																		<reference ref="232999855"/>
																		<reference ref="916778287"/>
																		<reference ref="388275605"/>
																		<reference ref="808072904"/>
																		<reference ref="688743753"/>
																		<reference ref="182671072"/>
																		<reference ref="735825086"/>
																		<reference ref="236871679"/>
																		<reference ref="789572840"/>
																		<reference ref="1044219512"/>
																		<reference ref="304677819"/>
																		<reference ref="23184663"/>
																		<reference ref="965201557"/>
																		<reference ref="211686861"/>
																		<reference ref="38700078"/>
																	</array>
																</object>
															</dictionary>
														</array>
														<object class="NSMutableData" key="NSAttributeInfo">
															<bytes key="NS.bytes">GQAEAQgADAEiAAcBhAQAA</bytes>
														</object>
														<nil key="NSDelegate"/>
													</object>
													<array class="NSMutableArray" key="NSTextContainers">
														<reference ref="763549619"/>
													</array>
													<int key="NSLMFlags">6</int>
													<nil key="NSDelegate"/>
												</object>
												<reference key="NSTextView" ref="827722894"/>
												<double key="NSWidth">400</double>
												<int key="NSTCFlags">1</int>
											</object>
											<object class="NSTextViewSharedData" key="NSSharedData">
												<int key="NSFlags">100927621</int>
												<int key="NSTextCheckingTypes">0</int>
												<nil key="NSMarkedAttributes"/>
												<object class="NSColor" key="NSBackgroundColor" id="1056215291">
													<int key="NSColorSpace">3</int>
													<bytes key="NSWhite">MQA</bytes>
												</object>
												<dictionary key="NSSelectedAttributes">
													<object class="NSColor" key="NSBackgroundColor">
														<int key="NSColorSpace">6</int>
														<string key="NSCatalogName">System</string>
														<string key="NSColorName">selectedTextBackgroundColor</string>
														<object class="NSColor" key="NSColor" id="602333201">
															<int key="NSColorSpace">3</int>
															<bytes key="NSWhite">MC42NjY2NjY2NjY3AA</bytes>
														</object>
													</object>
													<object class="NSColor" key="NSColor">
														<int key="NSColorSpace">6</int>
														<string key="NSCatalogName">System</string>
														<string key="NSColorName">selectedTextColor</string>
														<object class="NSColor" key="NSColor" id="117014006">
															<int key="NSColorSpace">3</int>
															<bytes key="NSWhite">MAA</bytes>
														</object>
													</object>
												</dictionary>
												<reference key="NSInsertionColor" ref="117014006"/>
												<dictionary key="NSLinkAttributes">
													<object class="NSColor" key="NSColor">
														<int key="NSColorSpace">1</int>
														<bytes key="NSRGB">MCAwIDEAA</bytes>
													</object>
													<integer value="1" key="NSUnderline"/>
												</dictionary>
												<nil key="NSDefaultParagraphStyle"/>
											</object>
											<int key="NSTVFlags">6</int>
											<string key="NSMaxSize">{802, 1e+07}</string>
											<string key="NSMinize">{223, 0}</string>
											<nil key="NSDelegate"/>
										</object>
									</object>
									<string key="NSFrame">{{1, 1}, {400, 201}}</string>
									<reference key="NSSuperview" ref="994725867"/>
									<reference key="NSWindow"/>
									<reference key="NSNextKeyView" ref="827722894"/>
									<reference key="NSDocView" ref="827722894"/>
									<reference key="NSBGColor" ref="1056215291"/>
									<object class="NSCursor" key="NSCursor">
										<string key="NSHotSpot">{4, -5}</string>
										<int key="NSCursorType">1</int>
									</object>
									<int key="NScvFlags">2</int>
								</object>
								<object class="NSScroller" id="511878541">
									<reference key="NSNextResponder" ref="994725867"/>
									<int key="NSvFlags">-2147483392</int>
									<string key="NSFrame">{{344, 1}, {15, 184}}</string>
									<reference key="NSSuperview" ref="994725867"/>
									<reference key="NSWindow"/>
									<reference key="NSTarget" ref="994725867"/>
									<string key="NSAction">_doScroller:</string>
									<double key="NSPercent">0.90683227777481079</double>
								</object>
								<object class="NSScroller" id="315702803">
									<reference key="NSNextResponder" ref="994725867"/>
									<int key="NSvFlags">-2147483392</int>
									<string key="NSFrame">{{-100, -100}, {87, 18}}</string>
									<reference key="NSSuperview" ref="994725867"/>
									<reference key="NSWindow"/>
									<reference key="NSNextKeyView" ref="980752864"/>
									<int key="NSsFlags">1</int>
									<reference key="NSTarget" ref="994725867"/>
									<string key="NSAction">_doScroller:</string>
									<double key="NSCurValue">1</double>
									<double key="NSPercent">0.94565218687057495</double>
								</object>
							</object>
							<string key="NSFrame">{{-1, 20}, {402, 203}}</string>
							<reference key="NSSuperview" ref="307355646"/>
							<reference key="NSWindow"/>
							<reference key="NSNextKeyView" ref="980752864"/>
							<int key="NSsFlags">530</int>
							<reference key="NSVScroller" ref="511878541"/>
							<reference key="NSHScroller" ref="315702803"/>
							<reference key="NSContentView" ref="980752864"/>
						</object>
						<object class="NSTextField" id="1031005192">
							<reference key="NSNextResponder" ref="307355646"/>
							<int key="NSvFlags">268</int>
							<string key="NSFrame">{{17, 253}, {366, 18}}</string>
							<reference key="NSSuperview" ref="307355646"/>
							<reference key="NSWindow"/>
							<reference key="NSNextKeyView" ref="726770214"/>
							<bool key="NSEnabled">YES</bool>
							<object class="NSTextFieldCell" key="NSCell" id="944115925">
								<int key="NSCellFlags">68288064</int>
								<int key="NSCellFlags2">138413056</int>
								<string key="NSContents">Label</string>
								<object class="NSFont" key="NSSupport">
									<string key="NSName">LucidaGrande-Bold</string>
									<double key="NSSize">14</double>
									<int key="NSfFlags">16</int>
								</object>
								<reference key="NSControlView" ref="1031005192"/>
								<object class="NSColor" key="NSBackgroundColor" id="907717304">
									<int key="NSColorSpace">6</int>
									<string key="NSCatalogName">System</string>
									<string key="NSColorName">controlColor</string>
									<reference key="NSColor" ref="602333201"/>
								</object>
								<object class="NSColor" key="NSTextColor" id="324740341">
									<int key="NSColorSpace">6</int>
									<string key="NSCatalogName">System</string>
									<string key="NSColorName">controlTextColor</string>
									<reference key="NSColor" ref="117014006"/>
								</object>
							</object>
						</object>
						<object class="NSTextField" id="726770214">
							<reference key="NSNextResponder" ref="307355646"/>
							<int key="NSvFlags">268</int>
							<string key="NSFrame">{{145, 230}, {110, 15}}</string>
							<reference key="NSSuperview" ref="307355646"/>
							<reference key="NSWindow"/>
							<reference key="NSNextKeyView" ref="994725867"/>
							<bool key="NSEnabled">YES</bool>
							<object class="NSTextFieldCell" key="NSCell" id="55553108">
								<int key="NSCellFlags">70385217</int>
								<int key="NSCellFlags2">1212154880</int>
								<string key="NSContents">http://openemu.org</string>
								<object class="NSFont" key="NSSupport">
									<string key="NSName">Helvetica</string>
									<double key="NSSize">12</double>
									<int key="NSfFlags">16</int>
								</object>
								<reference key="NSControlView" ref="726770214"/>
								<reference key="NSBackgroundColor" ref="907717304"/>
								<reference key="NSTextColor" ref="324740341"/>
							</object>
						</object>
					</object>
					<string key="NSFrame">{{7, 11}, {400, 420}}</string>
					<reference key="NSSuperview"/>
					<reference key="NSWindow"/>
					<reference key="NSNextKeyView" ref="68727053"/>
				</object>
				<string key="NSScreenRect">{{0, 0}, {1920, 1178}}</string>
				<string key="NSMaxSize">{1e+13, 1e+13}</string>
				<string key="NSFrameAutosaveName">About</string>
			</object>
			<object class="NSUserDefaultsController" id="27294916">
				<bool key="NSSharedInstance">YES</bool>
			</object>
			<object class="NSCustomObject" id="1001932967">
				<string key="NSClassName">PreferencesController</string>
			</object>
			<object class="NSCustomObject" id="673810394">
				<string key="NSClassName">LibraryController</string>
			</object>
			<object class="NSMenu" id="730904329">
				<string key="NSTitle">AMainMenu</string>
				<object class="NSMutableArray" key="NSMenuItems">
					<bool key="EncodedWithXMLCoder">YES</bool>
					<object class="NSMenuItem" id="160446767">
						<reference key="NSMenu" ref="730904329"/>
						<string key="NSTitle">OpenEmu</string>
						<string key="NSKeyEquiv"/>
						<int key="NSKeyEquivModMask">1048576</int>
						<int key="NSMnemonicLoc">2147483647</int>
						<object class="NSCustomResource" key="NSOnImage" id="836095120">
							<string key="NSClassName">NSImage</string>
							<string key="NSResourceName">NSMenuCheckmark</string>
						</object>
						<object class="NSCustomResource" key="NSMixedImage" id="954003883">
							<string key="NSClassName">NSImage</string>
							<string key="NSResourceName">NSMenuMixedState</string>
						</object>
						<string key="NSAction">submenuAction:</string>
						<object class="NSMenu" key="NSSubmenu" id="344840724">
							<string key="NSTitle">OpenEmu</string>
							<object class="NSMutableArray" key="NSMenuItems">
								<bool key="EncodedWithXMLCoder">YES</bool>
								<object class="NSMenuItem" id="1059667217">
									<reference key="NSMenu" ref="344840724"/>
									<string key="NSTitle">About OpenEmu</string>
									<string key="NSKeyEquiv"/>
									<int key="NSMnemonicLoc">2147483647</int>
									<reference key="NSOnImage" ref="836095120"/>
									<reference key="NSMixedImage" ref="954003883"/>
								</object>
								<object class="NSMenuItem" id="1071172779">
									<reference key="NSMenu" ref="344840724"/>
									<string key="NSTitle">Check for Updates...</string>
									<string key="NSKeyEquiv"/>
									<int key="NSMnemonicLoc">2147483647</int>
									<reference key="NSOnImage" ref="836095120"/>
									<reference key="NSMixedImage" ref="954003883"/>
								</object>
								<object class="NSMenuItem" id="590652535">
									<reference key="NSMenu" ref="344840724"/>
									<string key="NSTitle">Update Bundles...</string>
									<string key="NSKeyEquiv"/>
									<int key="NSMnemonicLoc">2147483647</int>
									<reference key="NSOnImage" ref="836095120"/>
									<reference key="NSMixedImage" ref="954003883"/>
								</object>
								<object class="NSMenuItem" id="1066014437">
									<reference key="NSMenu" ref="344840724"/>
									<bool key="NSIsDisabled">YES</bool>
									<bool key="NSIsSeparator">YES</bool>
									<string key="NSTitle"/>
									<string key="NSKeyEquiv"/>
									<int key="NSKeyEquivModMask">1048576</int>
									<int key="NSMnemonicLoc">2147483647</int>
									<reference key="NSOnImage" ref="836095120"/>
									<reference key="NSMixedImage" ref="954003883"/>
								</object>
								<object class="NSMenuItem" id="105128244">
									<reference key="NSMenu" ref="344840724"/>
									<string key="NSTitle">Preferences…</string>
									<string key="NSKeyEquiv">,</string>
									<int key="NSKeyEquivModMask">1048576</int>
									<int key="NSMnemonicLoc">2147483647</int>
									<reference key="NSOnImage" ref="836095120"/>
									<reference key="NSMixedImage" ref="954003883"/>
								</object>
								<object class="NSMenuItem" id="378950957">
									<reference key="NSMenu" ref="344840724"/>
									<bool key="NSIsDisabled">YES</bool>
									<bool key="NSIsSeparator">YES</bool>
									<string key="NSTitle"/>
									<string key="NSKeyEquiv"/>
									<int key="NSKeyEquivModMask">1048576</int>
									<int key="NSMnemonicLoc">2147483647</int>
									<reference key="NSOnImage" ref="836095120"/>
									<reference key="NSMixedImage" ref="954003883"/>
								</object>
								<object class="NSMenuItem" id="906186465">
									<reference key="NSMenu" ref="344840724"/>
									<string key="NSTitle">Services</string>
									<string key="NSKeyEquiv"/>
									<int key="NSKeyEquivModMask">1048576</int>
									<int key="NSMnemonicLoc">2147483647</int>
									<reference key="NSOnImage" ref="836095120"/>
									<reference key="NSMixedImage" ref="954003883"/>
									<string key="NSAction">submenuAction:</string>
									<object class="NSMenu" key="NSSubmenu" id="767295133">
										<string key="NSTitle">Services</string>
										<object class="NSMutableArray" key="NSMenuItems">
											<bool key="EncodedWithXMLCoder">YES</bool>
										</object>
										<string key="NSName">_NSServicesMenu</string>
									</object>
								</object>
								<object class="NSMenuItem" id="992683049">
									<reference key="NSMenu" ref="344840724"/>
									<bool key="NSIsDisabled">YES</bool>
									<bool key="NSIsSeparator">YES</bool>
									<string key="NSTitle"/>
									<string key="NSKeyEquiv"/>
									<int key="NSKeyEquivModMask">1048576</int>
									<int key="NSMnemonicLoc">2147483647</int>
									<reference key="NSOnImage" ref="836095120"/>
									<reference key="NSMixedImage" ref="954003883"/>
								</object>
								<object class="NSMenuItem" id="509593759">
									<reference key="NSMenu" ref="344840724"/>
									<string key="NSTitle">Hide OpenEmu</string>
									<string key="NSKeyEquiv">h</string>
									<int key="NSKeyEquivModMask">1048576</int>
									<int key="NSMnemonicLoc">2147483647</int>
									<reference key="NSOnImage" ref="836095120"/>
									<reference key="NSMixedImage" ref="954003883"/>
								</object>
								<object class="NSMenuItem" id="338831613">
									<reference key="NSMenu" ref="344840724"/>
									<string key="NSTitle">Hide Others</string>
									<string key="NSKeyEquiv">h</string>
									<int key="NSKeyEquivModMask">1572864</int>
									<int key="NSMnemonicLoc">2147483647</int>
									<reference key="NSOnImage" ref="836095120"/>
									<reference key="NSMixedImage" ref="954003883"/>
								</object>
								<object class="NSMenuItem" id="593230840">
									<reference key="NSMenu" ref="344840724"/>
									<string key="NSTitle">Show All</string>
									<string key="NSKeyEquiv"/>
									<int key="NSKeyEquivModMask">1048576</int>
									<int key="NSMnemonicLoc">2147483647</int>
									<reference key="NSOnImage" ref="836095120"/>
									<reference key="NSMixedImage" ref="954003883"/>
								</object>
								<object class="NSMenuItem" id="446462647">
									<reference key="NSMenu" ref="344840724"/>
									<bool key="NSIsDisabled">YES</bool>
									<bool key="NSIsSeparator">YES</bool>
									<string key="NSTitle"/>
									<string key="NSKeyEquiv"/>
									<int key="NSKeyEquivModMask">1048576</int>
									<int key="NSMnemonicLoc">2147483647</int>
									<reference key="NSOnImage" ref="836095120"/>
									<reference key="NSMixedImage" ref="954003883"/>
								</object>
								<object class="NSMenuItem" id="769864179">
									<reference key="NSMenu" ref="344840724"/>
									<string key="NSTitle">Quit OpenEmu</string>
									<string key="NSKeyEquiv">q</string>
									<int key="NSKeyEquivModMask">1048576</int>
									<int key="NSMnemonicLoc">2147483647</int>
									<reference key="NSOnImage" ref="836095120"/>
									<reference key="NSMixedImage" ref="954003883"/>
								</object>
							</object>
							<string key="NSName">_NSAppleMenu</string>
						</object>
					</object>
					<object class="NSMenuItem" id="64897780">
						<reference key="NSMenu" ref="730904329"/>
						<string key="NSTitle">File</string>
						<string key="NSKeyEquiv"/>
						<int key="NSKeyEquivModMask">1048576</int>
						<int key="NSMnemonicLoc">2147483647</int>
						<reference key="NSOnImage" ref="836095120"/>
						<reference key="NSMixedImage" ref="954003883"/>
						<string key="NSAction">submenuAction:</string>
						<object class="NSMenu" key="NSSubmenu" id="839087240">
							<string key="NSTitle">File</string>
							<object class="NSMutableArray" key="NSMenuItems">
								<bool key="EncodedWithXMLCoder">YES</bool>
								<object class="NSMenuItem" id="381409668">
									<reference key="NSMenu" ref="839087240"/>
									<string key="NSTitle">Launch Game…</string>
									<string key="NSKeyEquiv">o</string>
									<int key="NSKeyEquivModMask">1048576</int>
									<int key="NSMnemonicLoc">2147483647</int>
									<reference key="NSOnImage" ref="836095120"/>
									<reference key="NSMixedImage" ref="954003883"/>
								</object>
								<object class="NSMenuItem" id="74756670">
									<reference key="NSMenu" ref="839087240"/>
									<string key="NSTitle">New Collection</string>
									<string key="NSKeyEquiv">n</string>
									<int key="NSKeyEquivModMask">1048576</int>
									<int key="NSMnemonicLoc">2147483647</int>
									<reference key="NSOnImage" ref="836095120"/>
									<reference key="NSMixedImage" ref="954003883"/>
								</object>
								<object class="NSMenuItem" id="926541980">
									<reference key="NSMenu" ref="839087240"/>
									<string key="NSTitle">New Collection Folder</string>
									<string key="NSKeyEquiv"/>
									<int key="NSMnemonicLoc">2147483647</int>
									<reference key="NSOnImage" ref="836095120"/>
									<reference key="NSMixedImage" ref="954003883"/>
								</object>
								<object class="NSMenuItem" id="390557104">
									<reference key="NSMenu" ref="839087240"/>
									<string key="NSTitle">New Smart Collection...</string>
									<string key="NSKeyEquiv">n</string>
									<int key="NSKeyEquivModMask">1572864</int>
									<int key="NSMnemonicLoc">2147483647</int>
									<reference key="NSOnImage" ref="836095120"/>
									<reference key="NSMixedImage" ref="954003883"/>
								</object>
								<object class="NSMenuItem" id="77579415">
									<reference key="NSMenu" ref="839087240"/>
									<string key="NSTitle">Edit Smart Collection</string>
									<string key="NSKeyEquiv"/>
									<int key="NSMnemonicLoc">2147483647</int>
									<reference key="NSOnImage" ref="836095120"/>
									<reference key="NSMixedImage" ref="954003883"/>
								</object>
								<object class="NSMenuItem" id="203013476">
									<reference key="NSMenu" ref="839087240"/>
									<string key="NSTitle">Close</string>
									<string key="NSKeyEquiv">w</string>
									<int key="NSKeyEquivModMask">1048576</int>
									<int key="NSMnemonicLoc">2147483647</int>
									<reference key="NSOnImage" ref="836095120"/>
									<reference key="NSMixedImage" ref="954003883"/>
								</object>
								<object class="NSMenuItem" id="64204539">
									<reference key="NSMenu" ref="839087240"/>
									<bool key="NSIsDisabled">YES</bool>
									<bool key="NSIsSeparator">YES</bool>
									<string key="NSTitle"/>
									<string key="NSKeyEquiv"/>
									<int key="NSMnemonicLoc">2147483647</int>
									<reference key="NSOnImage" ref="836095120"/>
									<reference key="NSMixedImage" ref="954003883"/>
								</object>
								<object class="NSMenuItem" id="776883425">
									<reference key="NSMenu" ref="839087240"/>
									<string key="NSTitle">Add to Library...</string>
									<string key="NSKeyEquiv"/>
									<int key="NSMnemonicLoc">2147483647</int>
									<reference key="NSOnImage" ref="836095120"/>
									<reference key="NSMixedImage" ref="954003883"/>
								</object>
								<object class="NSMenuItem" id="661269204">
									<reference key="NSMenu" ref="839087240"/>
									<string key="NSTitle">Library</string>
									<string key="NSKeyEquiv"/>
									<int key="NSMnemonicLoc">2147483647</int>
									<reference key="NSOnImage" ref="836095120"/>
									<reference key="NSMixedImage" ref="954003883"/>
									<string key="NSAction">submenuAction:</string>
									<object class="NSMenu" key="NSSubmenu" id="351069600">
										<string key="NSTitle">Library</string>
										<object class="NSMutableArray" key="NSMenuItems">
											<bool key="EncodedWithXMLCoder">YES</bool>
											<object class="NSMenuItem" id="351352419">
												<reference key="NSMenu" ref="351069600"/>
												<string key="NSTitle">Back Up...</string>
												<string key="NSKeyEquiv"/>
												<int key="NSMnemonicLoc">2147483647</int>
												<reference key="NSOnImage" ref="836095120"/>
												<reference key="NSMixedImage" ref="954003883"/>
											</object>
											<object class="NSMenuItem" id="838689508">
												<reference key="NSMenu" ref="351069600"/>
												<string key="NSTitle">Organize Library...</string>
												<string key="NSKeyEquiv"/>
												<int key="NSMnemonicLoc">2147483647</int>
												<reference key="NSOnImage" ref="836095120"/>
												<reference key="NSMixedImage" ref="954003883"/>
											</object>
											<object class="NSMenuItem" id="49621580">
												<reference key="NSMenu" ref="351069600"/>
												<string key="NSTitle">Export Library...</string>
												<string key="NSKeyEquiv"/>
												<int key="NSMnemonicLoc">2147483647</int>
												<reference key="NSOnImage" ref="836095120"/>
												<reference key="NSMixedImage" ref="954003883"/>
											</object>
											<object class="NSMenuItem" id="919155474">
												<reference key="NSMenu" ref="351069600"/>
												<bool key="NSIsDisabled">YES</bool>
												<bool key="NSIsSeparator">YES</bool>
												<string key="NSTitle"/>
												<string key="NSKeyEquiv"/>
												<int key="NSMnemonicLoc">2147483647</int>
												<reference key="NSOnImage" ref="836095120"/>
												<reference key="NSMixedImage" ref="954003883"/>
											</object>
											<object class="NSMenuItem" id="1003801132">
												<reference key="NSMenu" ref="351069600"/>
												<string key="NSTitle">Import Collection</string>
												<string key="NSKeyEquiv"/>
												<int key="NSMnemonicLoc">2147483647</int>
												<reference key="NSOnImage" ref="836095120"/>
												<reference key="NSMixedImage" ref="954003883"/>
											</object>
											<object class="NSMenuItem" id="403028027">
												<reference key="NSMenu" ref="351069600"/>
												<string key="NSTitle">Export Collection</string>
												<string key="NSKeyEquiv"/>
												<int key="NSMnemonicLoc">2147483647</int>
												<reference key="NSOnImage" ref="836095120"/>
												<reference key="NSMixedImage" ref="954003883"/>
											</object>
										</object>
									</object>
								</object>
								<object class="NSMenuItem" id="764423946">
									<reference key="NSMenu" ref="839087240"/>
									<bool key="NSIsDisabled">YES</bool>
									<bool key="NSIsSeparator">YES</bool>
									<string key="NSTitle"/>
									<string key="NSKeyEquiv"/>
									<int key="NSMnemonicLoc">2147483647</int>
									<reference key="NSOnImage" ref="836095120"/>
									<reference key="NSMixedImage" ref="954003883"/>
								</object>
								<object class="NSMenuItem" id="532106772">
									<reference key="NSMenu" ref="839087240"/>
									<bool key="NSIsDisabled">YES</bool>
									<string key="NSTitle">Get Info</string>
									<string key="NSKeyEquiv"/>
									<int key="NSMnemonicLoc">2147483647</int>
									<reference key="NSOnImage" ref="836095120"/>
									<reference key="NSMixedImage" ref="954003883"/>
								</object>
								<object class="NSMenuItem" id="317920018">
									<reference key="NSMenu" ref="839087240"/>
									<bool key="NSIsDisabled">YES</bool>
									<string key="NSTitle">Rating</string>
									<string key="NSKeyEquiv"/>
									<int key="NSMnemonicLoc">2147483647</int>
									<reference key="NSOnImage" ref="836095120"/>
									<reference key="NSMixedImage" ref="954003883"/>
									<string key="NSAction">submenuAction:</string>
									<object class="NSMenu" key="NSSubmenu" id="379803600">
										<string key="NSTitle">Rating</string>
										<object class="NSMutableArray" key="NSMenuItems">
											<bool key="EncodedWithXMLCoder">YES</bool>
											<object class="NSMenuItem" id="966573556">
												<reference key="NSMenu" ref="379803600"/>
												<string key="NSTitle">None</string>
												<string key="NSKeyEquiv"/>
												<int key="NSMnemonicLoc">2147483647</int>
												<int key="NSState">1</int>
												<reference key="NSOnImage" ref="836095120"/>
												<reference key="NSMixedImage" ref="954003883"/>
											</object>
											<object class="NSMenuItem" id="606138536">
												<reference key="NSMenu" ref="379803600"/>
												<string key="NSTitle">★</string>
												<string key="NSKeyEquiv"/>
												<int key="NSMnemonicLoc">2147483647</int>
												<reference key="NSOnImage" ref="836095120"/>
												<reference key="NSMixedImage" ref="954003883"/>
											</object>
											<object class="NSMenuItem" id="524420713">
												<reference key="NSMenu" ref="379803600"/>
												<string key="NSTitle">★★</string>
												<string key="NSKeyEquiv"/>
												<int key="NSMnemonicLoc">2147483647</int>
												<reference key="NSOnImage" ref="836095120"/>
												<reference key="NSMixedImage" ref="954003883"/>
											</object>
											<object class="NSMenuItem" id="430696116">
												<reference key="NSMenu" ref="379803600"/>
												<string key="NSTitle">★★★</string>
												<string key="NSKeyEquiv"/>
												<int key="NSMnemonicLoc">2147483647</int>
												<reference key="NSOnImage" ref="836095120"/>
												<reference key="NSMixedImage" ref="954003883"/>
											</object>
											<object class="NSMenuItem" id="548637576">
												<reference key="NSMenu" ref="379803600"/>
												<string key="NSTitle">★★★★</string>
												<string key="NSKeyEquiv"/>
												<int key="NSMnemonicLoc">2147483647</int>
												<reference key="NSOnImage" ref="836095120"/>
												<reference key="NSMixedImage" ref="954003883"/>
											</object>
											<object class="NSMenuItem" id="1073084209">
												<reference key="NSMenu" ref="379803600"/>
												<string key="NSTitle">★★★★★</string>
												<string key="NSKeyEquiv"/>
												<int key="NSMnemonicLoc">2147483647</int>
												<reference key="NSOnImage" ref="836095120"/>
												<reference key="NSMixedImage" ref="954003883"/>
											</object>
										</object>
									</object>
								</object>
								<object class="NSMenuItem" id="125863773">
									<reference key="NSMenu" ref="839087240"/>
									<bool key="NSIsDisabled">YES</bool>
									<string key="NSTitle">Show in Finder</string>
									<string key="NSKeyEquiv">R</string>
									<int key="NSKeyEquivModMask">1048576</int>
									<int key="NSMnemonicLoc">2147483647</int>
									<reference key="NSOnImage" ref="836095120"/>
									<reference key="NSMixedImage" ref="954003883"/>
								</object>
								<object class="NSMenuItem" id="392483021">
									<reference key="NSMenu" ref="839087240"/>
									<string key="NSTitle">Display Duplicates</string>
									<string key="NSKeyEquiv"/>
									<int key="NSMnemonicLoc">2147483647</int>
									<reference key="NSOnImage" ref="836095120"/>
									<reference key="NSMixedImage" ref="954003883"/>
								</object>
								<object class="NSMenuItem" id="1073686518">
									<reference key="NSMenu" ref="839087240"/>
									<bool key="NSIsAlternate">YES</bool>
									<string key="NSTitle">Display Exact Duplicates</string>
									<string key="NSKeyEquiv"/>
									<int key="NSKeyEquivModMask">524288</int>
									<int key="NSMnemonicLoc">2147483647</int>
									<reference key="NSOnImage" ref="836095120"/>
									<reference key="NSMixedImage" ref="954003883"/>
								</object>
								<object class="NSMenuItem" id="644804455">
									<reference key="NSMenu" ref="839087240"/>
									<bool key="NSIsDisabled">YES</bool>
									<bool key="NSIsSeparator">YES</bool>
									<string key="NSTitle"/>
									<string key="NSKeyEquiv"/>
									<int key="NSKeyEquivModMask">1048576</int>
									<int key="NSMnemonicLoc">2147483647</int>
									<reference key="NSOnImage" ref="836095120"/>
									<reference key="NSMixedImage" ref="954003883"/>
								</object>
								<object class="NSMenuItem" id="103275190">
									<reference key="NSMenu" ref="839087240"/>
									<string key="NSTitle">Page Setup...</string>
									<string key="NSKeyEquiv">P</string>
									<int key="NSKeyEquivModMask">1179648</int>
									<int key="NSMnemonicLoc">2147483647</int>
									<reference key="NSOnImage" ref="836095120"/>
									<reference key="NSMixedImage" ref="954003883"/>
									<string key="NSToolTip"/>
								</object>
								<object class="NSMenuItem" id="50452574">
									<reference key="NSMenu" ref="839087240"/>
									<string key="NSTitle">Print…</string>
									<string key="NSKeyEquiv">p</string>
									<int key="NSKeyEquivModMask">1048576</int>
									<int key="NSMnemonicLoc">2147483647</int>
									<reference key="NSOnImage" ref="836095120"/>
									<reference key="NSMixedImage" ref="954003883"/>
								</object>
							</object>
						</object>
					</object>
					<object class="NSMenuItem" id="385966129">
						<reference key="NSMenu" ref="730904329"/>
						<string key="NSTitle">Edit</string>
						<string key="NSKeyEquiv"/>
						<int key="NSMnemonicLoc">2147483647</int>
						<reference key="NSOnImage" ref="836095120"/>
						<reference key="NSMixedImage" ref="954003883"/>
						<string key="NSAction">submenuAction:</string>
						<object class="NSMenu" key="NSSubmenu" id="727027311">
							<string key="NSTitle">Edit</string>
							<object class="NSMutableArray" key="NSMenuItems">
								<bool key="EncodedWithXMLCoder">YES</bool>
								<object class="NSMenuItem" id="841571233">
									<reference key="NSMenu" ref="727027311"/>
									<string key="NSTitle">Undo</string>
									<string key="NSKeyEquiv">z</string>
									<int key="NSKeyEquivModMask">1048576</int>
									<int key="NSMnemonicLoc">2147483647</int>
									<reference key="NSOnImage" ref="836095120"/>
									<reference key="NSMixedImage" ref="954003883"/>
								</object>
								<object class="NSMenuItem" id="23450656">
									<reference key="NSMenu" ref="727027311"/>
									<string key="NSTitle">Redo</string>
									<string key="NSKeyEquiv">Z</string>
									<int key="NSKeyEquivModMask">1048576</int>
									<int key="NSMnemonicLoc">2147483647</int>
									<reference key="NSOnImage" ref="836095120"/>
									<reference key="NSMixedImage" ref="954003883"/>
								</object>
								<object class="NSMenuItem" id="452967166">
									<reference key="NSMenu" ref="727027311"/>
									<bool key="NSIsDisabled">YES</bool>
									<bool key="NSIsSeparator">YES</bool>
									<string key="NSTitle"/>
									<string key="NSKeyEquiv"/>
									<int key="NSMnemonicLoc">2147483647</int>
									<reference key="NSOnImage" ref="836095120"/>
									<reference key="NSMixedImage" ref="954003883"/>
								</object>
								<object class="NSMenuItem" id="785978741">
									<reference key="NSMenu" ref="727027311"/>
									<string key="NSTitle">Cut</string>
									<string key="NSKeyEquiv">x</string>
									<int key="NSKeyEquivModMask">1048576</int>
									<int key="NSMnemonicLoc">2147483647</int>
									<reference key="NSOnImage" ref="836095120"/>
									<reference key="NSMixedImage" ref="954003883"/>
								</object>
								<object class="NSMenuItem" id="375567948">
									<reference key="NSMenu" ref="727027311"/>
									<string key="NSTitle">Copy</string>
									<string key="NSKeyEquiv">c</string>
									<int key="NSKeyEquivModMask">1048576</int>
									<int key="NSMnemonicLoc">2147483647</int>
									<reference key="NSOnImage" ref="836095120"/>
									<reference key="NSMixedImage" ref="954003883"/>
								</object>
								<object class="NSMenuItem" id="586891315">
									<reference key="NSMenu" ref="727027311"/>
									<string key="NSTitle">Paste</string>
									<string key="NSKeyEquiv">v</string>
									<int key="NSKeyEquivModMask">1048576</int>
									<int key="NSMnemonicLoc">2147483647</int>
									<reference key="NSOnImage" ref="836095120"/>
									<reference key="NSMixedImage" ref="954003883"/>
								</object>
								<object class="NSMenuItem" id="62994108">
									<reference key="NSMenu" ref="727027311"/>
									<string key="NSTitle">Paste and Match Style</string>
									<string key="NSKeyEquiv">V</string>
									<int key="NSKeyEquivModMask">1572864</int>
									<int key="NSMnemonicLoc">2147483647</int>
									<reference key="NSOnImage" ref="836095120"/>
									<reference key="NSMixedImage" ref="954003883"/>
								</object>
								<object class="NSMenuItem" id="204136520">
									<reference key="NSMenu" ref="727027311"/>
									<string key="NSTitle">Delete</string>
									<string key="NSKeyEquiv"/>
									<int key="NSMnemonicLoc">2147483647</int>
									<reference key="NSOnImage" ref="836095120"/>
									<reference key="NSMixedImage" ref="954003883"/>
								</object>
								<object class="NSMenuItem" id="561423047">
									<reference key="NSMenu" ref="727027311"/>
									<string key="NSTitle">Select All</string>
									<string key="NSKeyEquiv">a</string>
									<int key="NSKeyEquivModMask">1048576</int>
									<int key="NSMnemonicLoc">2147483647</int>
									<reference key="NSOnImage" ref="836095120"/>
									<reference key="NSMixedImage" ref="954003883"/>
								</object>
								<object class="NSMenuItem" id="88043644">
									<reference key="NSMenu" ref="727027311"/>
									<bool key="NSIsDisabled">YES</bool>
									<bool key="NSIsSeparator">YES</bool>
									<string key="NSTitle"/>
									<string key="NSKeyEquiv"/>
									<int key="NSMnemonicLoc">2147483647</int>
									<reference key="NSOnImage" ref="836095120"/>
									<reference key="NSMixedImage" ref="954003883"/>
								</object>
								<object class="NSMenuItem" id="98201047">
									<reference key="NSMenu" ref="727027311"/>
									<string key="NSTitle">Find</string>
									<string key="NSKeyEquiv"/>
									<int key="NSMnemonicLoc">2147483647</int>
									<reference key="NSOnImage" ref="836095120"/>
									<reference key="NSMixedImage" ref="954003883"/>
									<string key="NSAction">submenuAction:</string>
									<object class="NSMenu" key="NSSubmenu" id="259430017">
										<string key="NSTitle">Find</string>
										<object class="NSMutableArray" key="NSMenuItems">
											<bool key="EncodedWithXMLCoder">YES</bool>
											<object class="NSMenuItem" id="990022157">
												<reference key="NSMenu" ref="259430017"/>
												<string key="NSTitle">Find…</string>
												<string key="NSKeyEquiv">f</string>
												<int key="NSKeyEquivModMask">1048576</int>
												<int key="NSMnemonicLoc">2147483647</int>
												<reference key="NSOnImage" ref="836095120"/>
												<reference key="NSMixedImage" ref="954003883"/>
												<int key="NSTag">1</int>
											</object>
											<object class="NSMenuItem" id="494854721">
												<reference key="NSMenu" ref="259430017"/>
												<string key="NSTitle">Find Next</string>
												<string key="NSKeyEquiv">g</string>
												<int key="NSKeyEquivModMask">1048576</int>
												<int key="NSMnemonicLoc">2147483647</int>
												<reference key="NSOnImage" ref="836095120"/>
												<reference key="NSMixedImage" ref="954003883"/>
												<int key="NSTag">2</int>
											</object>
											<object class="NSMenuItem" id="786219519">
												<reference key="NSMenu" ref="259430017"/>
												<string key="NSTitle">Find Previous</string>
												<string key="NSKeyEquiv">G</string>
												<int key="NSKeyEquivModMask">1048576</int>
												<int key="NSMnemonicLoc">2147483647</int>
												<reference key="NSOnImage" ref="836095120"/>
												<reference key="NSMixedImage" ref="954003883"/>
												<int key="NSTag">3</int>
											</object>
											<object class="NSMenuItem" id="904983450">
												<reference key="NSMenu" ref="259430017"/>
												<string key="NSTitle">Use Selection for Find</string>
												<string key="NSKeyEquiv">e</string>
												<int key="NSKeyEquivModMask">1048576</int>
												<int key="NSMnemonicLoc">2147483647</int>
												<reference key="NSOnImage" ref="836095120"/>
												<reference key="NSMixedImage" ref="954003883"/>
												<int key="NSTag">7</int>
											</object>
											<object class="NSMenuItem" id="356136692">
												<reference key="NSMenu" ref="259430017"/>
												<string key="NSTitle">Jump to Selection</string>
												<string key="NSKeyEquiv">j</string>
												<int key="NSKeyEquivModMask">1048576</int>
												<int key="NSMnemonicLoc">2147483647</int>
												<reference key="NSOnImage" ref="836095120"/>
												<reference key="NSMixedImage" ref="954003883"/>
											</object>
										</object>
									</object>
								</object>
								<object class="NSMenuItem" id="112897357">
									<reference key="NSMenu" ref="727027311"/>
									<string key="NSTitle">Spelling and Grammar</string>
									<string key="NSKeyEquiv"/>
									<int key="NSMnemonicLoc">2147483647</int>
									<reference key="NSOnImage" ref="836095120"/>
									<reference key="NSMixedImage" ref="954003883"/>
									<string key="NSAction">submenuAction:</string>
									<object class="NSMenu" key="NSSubmenu" id="927029049">
										<string key="NSTitle">Spelling</string>
										<object class="NSMutableArray" key="NSMenuItems">
											<bool key="EncodedWithXMLCoder">YES</bool>
											<object class="NSMenuItem" id="469982716">
												<reference key="NSMenu" ref="927029049"/>
												<string key="NSTitle">Show Spelling and Grammar</string>
												<string key="NSKeyEquiv">:</string>
												<int key="NSKeyEquivModMask">1048576</int>
												<int key="NSMnemonicLoc">2147483647</int>
												<reference key="NSOnImage" ref="836095120"/>
												<reference key="NSMixedImage" ref="954003883"/>
											</object>
											<object class="NSMenuItem" id="46977846">
												<reference key="NSMenu" ref="927029049"/>
												<string key="NSTitle">Check Document Now</string>
												<string key="NSKeyEquiv">;</string>
												<int key="NSKeyEquivModMask">1048576</int>
												<int key="NSMnemonicLoc">2147483647</int>
												<reference key="NSOnImage" ref="836095120"/>
												<reference key="NSMixedImage" ref="954003883"/>
											</object>
											<object class="NSMenuItem" id="476064825">
												<reference key="NSMenu" ref="927029049"/>
												<bool key="NSIsDisabled">YES</bool>
												<bool key="NSIsSeparator">YES</bool>
												<string key="NSTitle"/>
												<string key="NSKeyEquiv"/>
												<int key="NSMnemonicLoc">2147483647</int>
												<reference key="NSOnImage" ref="836095120"/>
												<reference key="NSMixedImage" ref="954003883"/>
											</object>
											<object class="NSMenuItem" id="201152533">
												<reference key="NSMenu" ref="927029049"/>
												<string key="NSTitle">Check Spelling While Typing</string>
												<string key="NSKeyEquiv"/>
												<int key="NSMnemonicLoc">2147483647</int>
												<reference key="NSOnImage" ref="836095120"/>
												<reference key="NSMixedImage" ref="954003883"/>
											</object>
											<object class="NSMenuItem" id="219892594">
												<reference key="NSMenu" ref="927029049"/>
												<string key="NSTitle">Check Grammar With Spelling</string>
												<string key="NSKeyEquiv"/>
												<int key="NSMnemonicLoc">2147483647</int>
												<reference key="NSOnImage" ref="836095120"/>
												<reference key="NSMixedImage" ref="954003883"/>
											</object>
											<object class="NSMenuItem" id="733674014">
												<reference key="NSMenu" ref="927029049"/>
												<string key="NSTitle">Correct Spelling Automatically</string>
												<string key="NSKeyEquiv"/>
												<int key="NSMnemonicLoc">2147483647</int>
												<reference key="NSOnImage" ref="836095120"/>
												<reference key="NSMixedImage" ref="954003883"/>
											</object>
										</object>
									</object>
								</object>
								<object class="NSMenuItem" id="534720792">
									<reference key="NSMenu" ref="727027311"/>
									<string key="NSTitle">Substitutions</string>
									<string key="NSKeyEquiv"/>
									<int key="NSMnemonicLoc">2147483647</int>
									<reference key="NSOnImage" ref="836095120"/>
									<reference key="NSMixedImage" ref="954003883"/>
									<string key="NSAction">submenuAction:</string>
									<object class="NSMenu" key="NSSubmenu" id="935023795">
										<string key="NSTitle">Substitutions</string>
										<object class="NSMutableArray" key="NSMenuItems">
											<bool key="EncodedWithXMLCoder">YES</bool>
											<object class="NSMenuItem" id="919117275">
												<reference key="NSMenu" ref="935023795"/>
												<string key="NSTitle">Show Substitutions</string>
												<string key="NSKeyEquiv"/>
												<int key="NSMnemonicLoc">2147483647</int>
												<reference key="NSOnImage" ref="836095120"/>
												<reference key="NSMixedImage" ref="954003883"/>
											</object>
											<object class="NSMenuItem" id="47868284">
												<reference key="NSMenu" ref="935023795"/>
												<bool key="NSIsDisabled">YES</bool>
												<bool key="NSIsSeparator">YES</bool>
												<string key="NSTitle"/>
												<string key="NSKeyEquiv"/>
												<int key="NSMnemonicLoc">2147483647</int>
												<reference key="NSOnImage" ref="836095120"/>
												<reference key="NSMixedImage" ref="954003883"/>
											</object>
											<object class="NSMenuItem" id="446680145">
												<reference key="NSMenu" ref="935023795"/>
												<string key="NSTitle">Smart Copy/Paste</string>
												<string key="NSKeyEquiv"/>
												<int key="NSMnemonicLoc">2147483647</int>
												<reference key="NSOnImage" ref="836095120"/>
												<reference key="NSMixedImage" ref="954003883"/>
											</object>
											<object class="NSMenuItem" id="132033061">
												<reference key="NSMenu" ref="935023795"/>
												<string key="NSTitle">Smart Quotes</string>
												<string key="NSKeyEquiv"/>
												<int key="NSMnemonicLoc">2147483647</int>
												<reference key="NSOnImage" ref="836095120"/>
												<reference key="NSMixedImage" ref="954003883"/>
											</object>
											<object class="NSMenuItem" id="645554433">
												<reference key="NSMenu" ref="935023795"/>
												<string key="NSTitle">Smart Dashes</string>
												<string key="NSKeyEquiv"/>
												<int key="NSMnemonicLoc">2147483647</int>
												<reference key="NSOnImage" ref="836095120"/>
												<reference key="NSMixedImage" ref="954003883"/>
											</object>
											<object class="NSMenuItem" id="1027066334">
												<reference key="NSMenu" ref="935023795"/>
												<string key="NSTitle">Smart Links</string>
												<string key="NSKeyEquiv"/>
												<int key="NSMnemonicLoc">2147483647</int>
												<reference key="NSOnImage" ref="836095120"/>
												<reference key="NSMixedImage" ref="954003883"/>
											</object>
											<object class="NSMenuItem" id="330887931">
												<reference key="NSMenu" ref="935023795"/>
												<string key="NSTitle">Data Detectors</string>
												<string key="NSKeyEquiv"/>
												<int key="NSMnemonicLoc">2147483647</int>
												<reference key="NSOnImage" ref="836095120"/>
												<reference key="NSMixedImage" ref="954003883"/>
											</object>
											<object class="NSMenuItem" id="976486700">
												<reference key="NSMenu" ref="935023795"/>
												<string key="NSTitle">Text Replacement</string>
												<string key="NSKeyEquiv"/>
												<int key="NSMnemonicLoc">2147483647</int>
												<reference key="NSOnImage" ref="836095120"/>
												<reference key="NSMixedImage" ref="954003883"/>
											</object>
										</object>
<<<<<<< HEAD
									</array>
									<string key="NSFrame">{{1, 1}, {400, 201}}</string>
									<reference key="NSSuperview" ref="994725867"/>
									<reference key="NSNextKeyView" ref="827722894"/>
									<reference key="NSDocView" ref="827722894"/>
									<reference key="NSBGColor" ref="1056215291"/>
									<object class="NSCursor" key="NSCursor">
										<string key="NSHotSpot">{4, -5}</string>
										<int key="NSCursorType">1</int>
=======
									</object>
								</object>
								<object class="NSMenuItem" id="145177893">
									<reference key="NSMenu" ref="727027311"/>
									<string key="NSTitle">Transformations</string>
									<string key="NSKeyEquiv"/>
									<int key="NSMnemonicLoc">2147483647</int>
									<reference key="NSOnImage" ref="836095120"/>
									<reference key="NSMixedImage" ref="954003883"/>
									<string key="NSAction">submenuAction:</string>
									<object class="NSMenu" key="NSSubmenu" id="954977894">
										<string key="NSTitle">Transformations</string>
										<object class="NSMutableArray" key="NSMenuItems">
											<bool key="EncodedWithXMLCoder">YES</bool>
											<object class="NSMenuItem" id="418371980">
												<reference key="NSMenu" ref="954977894"/>
												<string key="NSTitle">Make Upper Case</string>
												<string key="NSKeyEquiv"/>
												<int key="NSMnemonicLoc">2147483647</int>
												<reference key="NSOnImage" ref="836095120"/>
												<reference key="NSMixedImage" ref="954003883"/>
											</object>
											<object class="NSMenuItem" id="586560074">
												<reference key="NSMenu" ref="954977894"/>
												<string key="NSTitle">Make Lower Case</string>
												<string key="NSKeyEquiv"/>
												<int key="NSMnemonicLoc">2147483647</int>
												<reference key="NSOnImage" ref="836095120"/>
												<reference key="NSMixedImage" ref="954003883"/>
											</object>
											<object class="NSMenuItem" id="343849205">
												<reference key="NSMenu" ref="954977894"/>
												<string key="NSTitle">Capitalize</string>
												<string key="NSKeyEquiv"/>
												<int key="NSMnemonicLoc">2147483647</int>
												<reference key="NSOnImage" ref="836095120"/>
												<reference key="NSMixedImage" ref="954003883"/>
											</object>
										</object>
>>>>>>> 4a66f3e0
									</object>
								</object>
								<object class="NSMenuItem" id="314048890">
									<reference key="NSMenu" ref="727027311"/>
									<string key="NSTitle">Speech</string>
									<string key="NSKeyEquiv"/>
									<int key="NSMnemonicLoc">2147483647</int>
									<reference key="NSOnImage" ref="836095120"/>
									<reference key="NSMixedImage" ref="954003883"/>
									<string key="NSAction">submenuAction:</string>
									<object class="NSMenu" key="NSSubmenu" id="469687795">
										<string key="NSTitle">Speech</string>
										<object class="NSMutableArray" key="NSMenuItems">
											<bool key="EncodedWithXMLCoder">YES</bool>
											<object class="NSMenuItem" id="96833472">
												<reference key="NSMenu" ref="469687795"/>
												<string key="NSTitle">Start Speaking</string>
												<string key="NSKeyEquiv"/>
												<int key="NSMnemonicLoc">2147483647</int>
												<reference key="NSOnImage" ref="836095120"/>
												<reference key="NSMixedImage" ref="954003883"/>
											</object>
											<object class="NSMenuItem" id="429571171">
												<reference key="NSMenu" ref="469687795"/>
												<string key="NSTitle">Stop Speaking</string>
												<string key="NSKeyEquiv"/>
												<int key="NSMnemonicLoc">2147483647</int>
												<reference key="NSOnImage" ref="836095120"/>
												<reference key="NSMixedImage" ref="954003883"/>
											</object>
										</object>
									</object>
								</object>
							</object>
						</object>
					</object>
					<object class="NSMenuItem" id="364644273">
						<reference key="NSMenu" ref="730904329"/>
						<string key="NSTitle">View</string>
						<string key="NSKeyEquiv"/>
						<int key="NSKeyEquivModMask">1048576</int>
						<int key="NSMnemonicLoc">2147483647</int>
						<reference key="NSOnImage" ref="836095120"/>
						<reference key="NSMixedImage" ref="954003883"/>
						<string key="NSAction">submenuAction:</string>
						<object class="NSMenu" key="NSSubmenu" id="1006232133">
							<string key="NSTitle">View</string>
							<object class="NSMutableArray" key="NSMenuItems">
								<bool key="EncodedWithXMLCoder">YES</bool>
								<object class="NSMenuItem" id="897435514">
									<reference key="NSMenu" ref="1006232133"/>
									<string key="NSTitle">as Grid</string>
									<string key="NSKeyEquiv">3</string>
									<int key="NSKeyEquivModMask">1572864</int>
									<int key="NSMnemonicLoc">2147483647</int>
									<int key="NSState">1</int>
									<reference key="NSOnImage" ref="836095120"/>
									<reference key="NSMixedImage" ref="954003883"/>
								</object>
								<object class="NSMenuItem" id="401803993">
									<reference key="NSMenu" ref="1006232133"/>
									<string key="NSTitle">as CoverFlow</string>
									<string key="NSKeyEquiv">4</string>
									<int key="NSKeyEquivModMask">1572864</int>
									<int key="NSMnemonicLoc">2147483647</int>
									<reference key="NSOnImage" ref="836095120"/>
									<reference key="NSMixedImage" ref="954003883"/>
								</object>
								<object class="NSMenuItem" id="941963698">
									<reference key="NSMenu" ref="1006232133"/>
									<string key="NSTitle">as List</string>
									<string key="NSKeyEquiv">5</string>
									<int key="NSKeyEquivModMask">1572864</int>
									<int key="NSMnemonicLoc">2147483647</int>
									<reference key="NSOnImage" ref="836095120"/>
									<reference key="NSMixedImage" ref="954003883"/>
								</object>
								<object class="NSMenuItem" id="400326647">
									<reference key="NSMenu" ref="1006232133"/>
									<bool key="NSIsDisabled">YES</bool>
									<bool key="NSIsSeparator">YES</bool>
									<string key="NSTitle"/>
									<string key="NSKeyEquiv"/>
									<int key="NSMnemonicLoc">2147483647</int>
									<reference key="NSOnImage" ref="836095120"/>
									<reference key="NSMixedImage" ref="954003883"/>
									<int key="NSTag">1</int>
								</object>
								<object class="NSMenuItem" id="867549931">
									<reference key="NSMenu" ref="1006232133"/>
									<bool key="NSIsDisabled">YES</bool>
									<string key="NSTitle">Fullscreen</string>
									<string key="NSKeyEquiv">f</string>
									<int key="NSKeyEquivModMask">1048576</int>
									<int key="NSMnemonicLoc">2147483647</int>
									<reference key="NSMixedImage" ref="954003883"/>
									<int key="NSTag">2</int>
								</object>
								<object class="NSMenuItem" id="694425035">
									<reference key="NSMenu" ref="1006232133"/>
									<bool key="NSIsDisabled">YES</bool>
									<string key="NSTitle">Undock Game Window</string>
									<string key="NSKeyEquiv"/>
									<int key="NSMnemonicLoc">2147483647</int>
									<reference key="NSOnImage" ref="836095120"/>
									<reference key="NSMixedImage" ref="954003883"/>
									<int key="NSTag">3</int>
								</object>
<<<<<<< HEAD
							</array>
							<string key="NSFrame">{{-1, 20}, {402, 203}}</string>
							<reference key="NSSuperview" ref="307355646"/>
							<reference key="NSNextKeyView" ref="980752864"/>
							<int key="NSsFlags">530</int>
							<reference key="NSVScroller" ref="511878541"/>
							<reference key="NSHScroller" ref="315702803"/>
							<reference key="NSContentView" ref="980752864"/>
=======
							</object>
>>>>>>> 4a66f3e0
						</object>
					</object>
					<object class="NSMenuItem" id="505286492">
						<reference key="NSMenu" ref="730904329"/>
						<string key="NSTitle">Controls</string>
						<string key="NSKeyEquiv"/>
						<int key="NSMnemonicLoc">2147483647</int>
						<reference key="NSOnImage" ref="836095120"/>
						<reference key="NSMixedImage" ref="954003883"/>
						<string key="NSAction">submenuAction:</string>
						<object class="NSMenu" key="NSSubmenu" id="757566186">
							<string key="NSTitle">Controls</string>
							<object class="NSMutableArray" key="NSMenuItems">
								<bool key="EncodedWithXMLCoder">YES</bool>
								<object class="NSMenuItem" id="941894361">
									<reference key="NSMenu" ref="757566186"/>
									<bool key="NSIsDisabled">YES</bool>
									<string key="NSTitle">Start Game</string>
									<string type="base64-UTF8" key="NSKeyEquiv">DQ</string>
									<int key="NSKeyEquivModMask">1048576</int>
									<int key="NSMnemonicLoc">2147483647</int>
									<reference key="NSOnImage" ref="836095120"/>
									<reference key="NSMixedImage" ref="954003883"/>
								</object>
								<object class="NSMenuItem" id="719665706">
									<reference key="NSMenu" ref="757566186"/>
									<string key="NSTitle">Last Played</string>
									<string key="NSKeyEquiv"/>
									<int key="NSMnemonicLoc">2147483647</int>
									<reference key="NSOnImage" ref="836095120"/>
									<reference key="NSMixedImage" ref="954003883"/>
									<string key="NSAction">submenuAction:</string>
									<object class="NSMenu" key="NSSubmenu" id="1000412435">
										<string key="NSTitle">Last Played</string>
										<object class="NSMutableArray" key="NSMenuItems">
											<bool key="EncodedWithXMLCoder">YES</bool>
											<object class="NSMenuItem" id="657014132">
												<reference key="NSMenu" ref="1000412435"/>
												<bool key="NSIsDisabled">YES</bool>
												<string key="NSTitle">SNES</string>
												<string key="NSKeyEquiv"/>
												<int key="NSMnemonicLoc">2147483647</int>
												<reference key="NSOnImage" ref="836095120"/>
												<reference key="NSMixedImage" ref="954003883"/>
											</object>
											<object class="NSMenuItem" id="1009342296">
												<reference key="NSMenu" ref="1000412435"/>
												<int key="NSIndent">1</int>
												<string key="NSTitle">Super Mario World</string>
												<string key="NSKeyEquiv"/>
												<int key="NSMnemonicLoc">2147483647</int>
												<reference key="NSOnImage" ref="836095120"/>
												<reference key="NSMixedImage" ref="954003883"/>
											</object>
											<object class="NSMenuItem" id="692059895">
												<reference key="NSMenu" ref="1000412435"/>
												<int key="NSIndent">1</int>
												<string key="NSTitle">Mario Kart</string>
												<string key="NSKeyEquiv"/>
												<int key="NSMnemonicLoc">2147483647</int>
												<reference key="NSOnImage" ref="836095120"/>
												<reference key="NSMixedImage" ref="954003883"/>
											</object>
											<object class="NSMenuItem" id="275605464">
												<reference key="NSMenu" ref="1000412435"/>
												<int key="NSIndent">1</int>
												<string key="NSTitle">Secret Of Mana</string>
												<string key="NSKeyEquiv"/>
												<int key="NSMnemonicLoc">2147483647</int>
												<reference key="NSOnImage" ref="836095120"/>
												<reference key="NSMixedImage" ref="954003883"/>
											</object>
											<object class="NSMenuItem" id="931765879">
												<reference key="NSMenu" ref="1000412435"/>
												<bool key="NSIsDisabled">YES</bool>
												<string key="NSTitle">3DO</string>
												<string key="NSKeyEquiv"/>
												<int key="NSMnemonicLoc">2147483647</int>
												<reference key="NSOnImage" ref="836095120"/>
												<reference key="NSMixedImage" ref="954003883"/>
											</object>
											<object class="NSMenuItem" id="301503791">
												<reference key="NSMenu" ref="1000412435"/>
												<int key="NSIndent">1</int>
												<string key="NSTitle">Demolition Man</string>
												<string key="NSKeyEquiv"/>
												<int key="NSMnemonicLoc">2147483647</int>
												<reference key="NSOnImage" ref="836095120"/>
												<reference key="NSMixedImage" ref="954003883"/>
											</object>
										</object>
									</object>
								</object>
								<object class="NSMenuItem" id="857010209">
									<reference key="NSMenu" ref="757566186"/>
									<bool key="NSIsDisabled">YES</bool>
									<bool key="NSIsSeparator">YES</bool>
									<string key="NSTitle"/>
									<string key="NSKeyEquiv"/>
									<int key="NSMnemonicLoc">2147483647</int>
									<reference key="NSOnImage" ref="836095120"/>
									<reference key="NSMixedImage" ref="954003883"/>
								</object>
								<object class="NSMenuItem" id="250210433">
									<reference key="NSMenu" ref="757566186"/>
									<bool key="NSIsDisabled">YES</bool>
									<string key="NSTitle">Volume Up </string>
									<string key="NSKeyEquiv"></string>
									<int key="NSKeyEquivModMask">1048576</int>
									<int key="NSMnemonicLoc">2147483647</int>
									<reference key="NSOnImage" ref="836095120"/>
									<reference key="NSMixedImage" ref="954003883"/>
								</object>
								<object class="NSMenuItem" id="1018714908">
									<reference key="NSMenu" ref="757566186"/>
									<bool key="NSIsDisabled">YES</bool>
									<string key="NSTitle">Volume Down</string>
									<string key="NSKeyEquiv"></string>
									<int key="NSKeyEquivModMask">1048576</int>
									<int key="NSMnemonicLoc">2147483647</int>
									<reference key="NSOnImage" ref="836095120"/>
									<reference key="NSMixedImage" ref="954003883"/>
								</object>
								<object class="NSMenuItem" id="422807307">
									<reference key="NSMenu" ref="757566186"/>
									<bool key="NSIsDisabled">YES</bool>
									<bool key="NSIsSeparator">YES</bool>
									<string key="NSTitle"/>
									<string key="NSKeyEquiv"/>
									<int key="NSMnemonicLoc">2147483647</int>
									<reference key="NSOnImage" ref="836095120"/>
									<reference key="NSMixedImage" ref="954003883"/>
								</object>
								<object class="NSMenuItem" id="1023298287">
									<reference key="NSMenu" ref="757566186"/>
									<string key="NSTitle">Save State</string>
									<string key="NSKeyEquiv">s</string>
									<int key="NSKeyEquivModMask">1048576</int>
									<int key="NSMnemonicLoc">2147483647</int>
									<reference key="NSOnImage" ref="836095120"/>
									<reference key="NSMixedImage" ref="954003883"/>
								</object>
								<object class="NSMenuItem" id="719723011">
									<reference key="NSMenu" ref="757566186"/>
									<string key="NSTitle">Load State</string>
									<string key="NSKeyEquiv">l</string>
									<int key="NSKeyEquivModMask">1048576</int>
									<int key="NSMnemonicLoc">2147483647</int>
									<reference key="NSOnImage" ref="836095120"/>
									<reference key="NSMixedImage" ref="954003883"/>
								</object>
								<object class="NSMenuItem" id="792808668">
									<reference key="NSMenu" ref="757566186"/>
									<bool key="NSIsDisabled">YES</bool>
									<bool key="NSIsSeparator">YES</bool>
									<string key="NSTitle"/>
									<string key="NSKeyEquiv"/>
									<int key="NSMnemonicLoc">2147483647</int>
									<reference key="NSOnImage" ref="836095120"/>
									<reference key="NSMixedImage" ref="954003883"/>
								</object>
								<object class="NSMenuItem" id="133285461">
									<reference key="NSMenu" ref="757566186"/>
									<bool key="NSIsDisabled">YES</bool>
									<bool key="NSIsAlternate">YES</bool>
									<string key="NSTitle">Pause Emulation</string>
									<string key="NSKeyEquiv">.</string>
									<int key="NSKeyEquivModMask">1048576</int>
									<int key="NSMnemonicLoc">2147483647</int>
									<reference key="NSOnImage" ref="836095120"/>
									<reference key="NSMixedImage" ref="954003883"/>
								</object>
								<object class="NSMenuItem" id="713978410">
									<reference key="NSMenu" ref="757566186"/>
									<bool key="NSIsDisabled">YES</bool>
									<string key="NSTitle">Reset Emulation</string>
									<string key="NSKeyEquiv">r</string>
									<int key="NSKeyEquivModMask">1048576</int>
									<int key="NSMnemonicLoc">2147483647</int>
									<reference key="NSOnImage" ref="836095120"/>
									<reference key="NSMixedImage" ref="954003883"/>
								</object>
							</object>
						</object>
					</object>
					<object class="NSMenuItem" id="722956638">
						<reference key="NSMenu" ref="730904329"/>
						<string key="NSTitle">Window</string>
						<string key="NSKeyEquiv"/>
						<int key="NSKeyEquivModMask">1048576</int>
						<int key="NSMnemonicLoc">2147483647</int>
						<reference key="NSOnImage" ref="836095120"/>
						<reference key="NSMixedImage" ref="954003883"/>
						<string key="NSAction">submenuAction:</string>
						<object class="NSMenu" key="NSSubmenu" id="390914221">
							<string key="NSTitle">Window</string>
							<object class="NSMutableArray" key="NSMenuItems">
								<bool key="EncodedWithXMLCoder">YES</bool>
								<object class="NSMenuItem" id="488300055">
									<reference key="NSMenu" ref="390914221"/>
									<string key="NSTitle">Minimize</string>
									<string key="NSKeyEquiv">m</string>
									<int key="NSKeyEquivModMask">1048576</int>
									<int key="NSMnemonicLoc">2147483647</int>
									<reference key="NSOnImage" ref="836095120"/>
									<reference key="NSMixedImage" ref="954003883"/>
								</object>
								<object class="NSMenuItem" id="715710875">
									<reference key="NSMenu" ref="390914221"/>
									<string key="NSTitle">Zoom</string>
									<string key="NSKeyEquiv"/>
									<int key="NSKeyEquivModMask">1048576</int>
									<int key="NSMnemonicLoc">2147483647</int>
									<reference key="NSOnImage" ref="836095120"/>
									<reference key="NSMixedImage" ref="954003883"/>
								</object>
								<object class="NSMenuItem" id="332028908">
									<reference key="NSMenu" ref="390914221"/>
									<bool key="NSIsDisabled">YES</bool>
									<bool key="NSIsSeparator">YES</bool>
									<string key="NSTitle"/>
									<string key="NSKeyEquiv"/>
									<int key="NSKeyEquivModMask">1048576</int>
									<int key="NSMnemonicLoc">2147483647</int>
									<reference key="NSOnImage" ref="836095120"/>
									<reference key="NSMixedImage" ref="954003883"/>
								</object>
								<object class="NSMenuItem" id="29236527">
									<reference key="NSMenu" ref="390914221"/>
									<string key="NSTitle">Library</string>
									<string key="NSKeyEquiv">1</string>
									<int key="NSKeyEquivModMask">1572864</int>
									<int key="NSMnemonicLoc">2147483647</int>
									<int key="NSState">1</int>
									<reference key="NSOnImage" ref="836095120"/>
									<reference key="NSMixedImage" ref="954003883"/>
								</object>
								<object class="NSMenuItem" id="21174231">
									<reference key="NSMenu" ref="390914221"/>
									<bool key="NSIsDisabled">YES</bool>
									<bool key="NSIsSeparator">YES</bool>
									<string key="NSTitle"/>
									<string key="NSKeyEquiv"/>
									<int key="NSKeyEquivModMask">1048576</int>
									<int key="NSMnemonicLoc">2147483647</int>
									<reference key="NSOnImage" ref="836095120"/>
									<reference key="NSMixedImage" ref="954003883"/>
								</object>
								<object class="NSMenuItem" id="885089092">
									<reference key="NSMenu" ref="390914221"/>
									<string key="NSTitle">Bring All to Front</string>
									<string key="NSKeyEquiv"/>
									<int key="NSKeyEquivModMask">1048576</int>
									<int key="NSMnemonicLoc">2147483647</int>
									<reference key="NSOnImage" ref="836095120"/>
									<reference key="NSMixedImage" ref="954003883"/>
								</object>
							</object>
							<string key="NSName">_NSWindowsMenu</string>
						</object>
					</object>
					<object class="NSMenuItem" id="912878858">
						<reference key="NSMenu" ref="730904329"/>
						<string key="NSTitle">Help</string>
						<string key="NSKeyEquiv"/>
						<int key="NSMnemonicLoc">2147483647</int>
						<reference key="NSOnImage" ref="836095120"/>
						<reference key="NSMixedImage" ref="954003883"/>
						<string key="NSAction">submenuAction:</string>
						<object class="NSMenu" key="NSSubmenu" id="3223011">
							<string key="NSTitle">Help</string>
							<object class="NSMutableArray" key="NSMenuItems">
								<bool key="EncodedWithXMLCoder">YES</bool>
								<object class="NSMenuItem" id="709854830">
									<reference key="NSMenu" ref="3223011"/>
									<string key="NSTitle">OpenEmu Help</string>
									<string key="NSKeyEquiv">?</string>
									<int key="NSKeyEquivModMask">1048576</int>
									<int key="NSMnemonicLoc">2147483647</int>
									<reference key="NSOnImage" ref="836095120"/>
									<reference key="NSMixedImage" ref="954003883"/>
								</object>
							</object>
							<string key="NSName">_NSHelpMenu</string>
						</object>
<<<<<<< HEAD
					</array>
					<string key="NSFrameSize">{400, 420}</string>
				</object>
				<string key="NSScreenRect">{{0, 0}, {1440, 878}}</string>
				<string key="NSMaxSize">{1e+13, 1e+13}</string>
				<string key="NSFrameAutosaveName">About</string>
			</object>
			<object class="NSUserDefaultsController" id="27294916">
				<bool key="NSSharedInstance">YES</bool>
=======
					</object>
				</object>
				<string key="NSName">_NSMainMenu</string>
>>>>>>> 4a66f3e0
			</object>
		</array>
		<object class="IBObjectContainer" key="IBDocument.Objects">
			<array class="NSMutableArray" key="connectionRecords">
				<object class="IBConnectionRecord">
					<object class="IBOutletConnection" key="connection">
						<string key="label">delegate</string>
						<reference key="source" ref="1050"/>
						<reference key="destination" ref="1025528768"/>
					</object>
					<int key="connectionID">450</int>
				</object>
				<object class="IBConnectionRecord">
					<object class="IBOutletConnection" key="connection">
						<string key="label">delegate</string>
						<reference key="source" ref="1021"/>
						<reference key="destination" ref="1025528768"/>
					</object>
					<int key="connectionID">475</int>
				</object>
				<object class="IBConnectionRecord">
					<object class="IBOutletConnection" key="connection">
						<string key="label">aboutWindow</string>
						<reference key="source" ref="1025528768"/>
						<reference key="destination" ref="762815433"/>
					</object>
					<int key="connectionID">519</int>
				</object>
				<object class="IBConnectionRecord">
					<object class="IBBindingConnection" key="connection">
						<string key="label">valuePath: aboutCreditsPath</string>
						<reference key="source" ref="827722894"/>
						<reference key="destination" ref="1025528768"/>
						<object class="NSNibBindingConnector" key="connector">
							<reference key="NSSource" ref="827722894"/>
							<reference key="NSDestination" ref="1025528768"/>
							<string key="NSLabel">valuePath: aboutCreditsPath</string>
							<string key="NSBinding">valuePath</string>
							<string key="NSKeyPath">aboutCreditsPath</string>
							<object class="NSDictionary" key="NSOptions">
								<string key="NS.key.0">NSConditionallySetsEditable</string>
								<boolean value="NO" key="NS.object.0"/>
							</object>
							<int key="NSNibBindingConnectorVersion">2</int>
						</object>
					</object>
					<int key="connectionID">523</int>
				</object>
				<object class="IBConnectionRecord">
					<object class="IBBindingConnection" key="connection">
						<string key="label">displayPatternValue1: appVersion</string>
						<reference key="source" ref="1031005192"/>
						<reference key="destination" ref="1025528768"/>
						<object class="NSNibBindingConnector" key="connector">
							<reference key="NSSource" ref="1031005192"/>
							<reference key="NSDestination" ref="1025528768"/>
							<string key="NSLabel">displayPatternValue1: appVersion</string>
							<string key="NSBinding">displayPatternValue1</string>
							<string key="NSKeyPath">appVersion</string>
							<object class="NSDictionary" key="NSOptions">
								<string key="NS.key.0">NSDisplayPattern</string>
								<string key="NS.object.0">OpenEmu %{value1}@</string>
							</object>
							<int key="NSNibBindingConnectorVersion">2</int>
						</object>
					</object>
					<int key="connectionID">534</int>
				</object>
				<object class="IBConnectionRecord">
					<object class="IBBindingConnection" key="connection">
						<string key="label">value: projectURL</string>
						<reference key="source" ref="726770214"/>
						<reference key="destination" ref="1025528768"/>
						<object class="NSNibBindingConnector" key="connector">
							<reference key="NSSource" ref="726770214"/>
							<reference key="NSDestination" ref="1025528768"/>
							<string key="NSLabel">value: projectURL</string>
							<string key="NSBinding">value</string>
							<string key="NSKeyPath">projectURL</string>
							<int key="NSNibBindingConnectorVersion">2</int>
						</object>
					</object>
					<int key="connectionID">539</int>
				</object>
				<object class="IBConnectionRecord">
					<object class="IBActionConnection" key="connection">
						<string key="label">updateBundles:</string>
						<reference key="source" ref="1025528768"/>
						<reference key="destination" ref="590652535"/>
					</object>
					<int key="connectionID">966</int>
				</object>
				<object class="IBConnectionRecord">
					<object class="IBActionConnection" key="connection">
						<string key="label">checkForUpdates:</string>
						<reference key="source" ref="739842153"/>
						<reference key="destination" ref="1071172779"/>
					</object>
					<int key="connectionID">967</int>
				</object>
				<object class="IBConnectionRecord">
					<object class="IBActionConnection" key="connection">
						<string key="label">openAboutWindow:</string>
						<reference key="source" ref="1014"/>
						<reference key="destination" ref="1059667217"/>
					</object>
					<int key="connectionID">968</int>
				</object>
				<object class="IBConnectionRecord">
					<object class="IBActionConnection" key="connection">
						<string key="label">showWindow:</string>
						<reference key="source" ref="1001932967"/>
						<reference key="destination" ref="105128244"/>
					</object>
					<int key="connectionID">970</int>
				</object>
				<object class="IBConnectionRecord">
					<object class="IBActionConnection" key="connection">
						<string key="label">toggleFullScreen:</string>
						<reference key="source" ref="1014"/>
						<reference key="destination" ref="867549931"/>
					</object>
					<int key="connectionID">1006</int>
				</object>
				<object class="IBConnectionRecord">
					<object class="IBActionConnection" key="connection">
						<string key="label">toggleWindow:</string>
						<reference key="source" ref="673810394"/>
						<reference key="destination" ref="29236527"/>
					</object>
					<int key="connectionID">1009</int>
				</object>
				<object class="IBConnectionRecord">
					<object class="IBActionConnection" key="connection">
						<string key="label">stopAllEmulators:</string>
						<reference key="source" ref="1014"/>
						<reference key="destination" ref="133285461"/>
					</object>
					<int key="connectionID">1030</int>
				</object>
				<object class="IBConnectionRecord">
					<object class="IBActionConnection" key="connection">
<<<<<<< HEAD
						<string key="label">openCoreInstallerWindow:</string>
						<reference key="source" ref="1014"/>
						<reference key="destination" ref="46524031"/>
					</object>
					<int key="connectionID">579</int>
				</object>
			</array>
			<object class="IBMutableOrderedSet" key="objectRecords">
				<array key="orderedObjects">
					<object class="IBObjectRecord">
						<int key="objectID">0</int>
						<array key="object" id="0"/>
						<reference key="children" ref="1048"/>
						<nil key="parent"/>
					</object>
					<object class="IBObjectRecord">
						<int key="objectID">-2</int>
						<reference key="object" ref="1021"/>
						<reference key="parent" ref="0"/>
						<string key="objectName">File's Owner</string>
					</object>
					<object class="IBObjectRecord">
						<int key="objectID">-1</int>
						<reference key="object" ref="1014"/>
						<reference key="parent" ref="0"/>
						<string key="objectName">First Responder</string>
					</object>
					<object class="IBObjectRecord">
						<int key="objectID">-3</int>
						<reference key="object" ref="1050"/>
						<reference key="parent" ref="0"/>
						<string key="objectName">Application</string>
					</object>
					<object class="IBObjectRecord">
						<int key="objectID">29</int>
						<reference key="object" ref="649796088"/>
						<array class="NSMutableArray" key="children">
							<reference ref="713487014"/>
							<reference ref="694149608"/>
							<reference ref="379814623"/>
							<reference ref="586577488"/>
							<reference ref="391199113"/>
							<reference ref="842823846"/>
						</array>
						<reference key="parent" ref="0"/>
						<string key="objectName">MainMenu</string>
					</object>
					<object class="IBObjectRecord">
						<int key="objectID">19</int>
						<reference key="object" ref="713487014"/>
						<array class="NSMutableArray" key="children">
							<reference ref="835318025"/>
						</array>
						<reference key="parent" ref="649796088"/>
					</object>
					<object class="IBObjectRecord">
						<int key="objectID">56</int>
						<reference key="object" ref="694149608"/>
						<array class="NSMutableArray" key="children">
							<reference ref="110575045"/>
						</array>
						<reference key="parent" ref="649796088"/>
					</object>
					<object class="IBObjectRecord">
						<int key="objectID">103</int>
						<reference key="object" ref="391199113"/>
						<array class="NSMutableArray" key="children">
							<reference ref="374024848"/>
						</array>
						<reference key="parent" ref="649796088"/>
						<string key="objectName">1</string>
					</object>
					<object class="IBObjectRecord">
						<int key="objectID">83</int>
						<reference key="object" ref="379814623"/>
						<array class="NSMutableArray" key="children">
							<reference ref="720053764"/>
						</array>
						<reference key="parent" ref="649796088"/>
					</object>
					<object class="IBObjectRecord">
						<int key="objectID">81</int>
						<reference key="object" ref="720053764"/>
						<array class="NSMutableArray" key="children">
							<reference ref="722745758"/>
							<reference ref="1025936716"/>
							<reference ref="425164168"/>
							<reference ref="752384020"/>
							<reference ref="798211576"/>
							<reference ref="341765106"/>
							<reference ref="361993362"/>
							<reference ref="776162233"/>
							<reference ref="689570250"/>
							<reference ref="46524031"/>
							<reference ref="1023925487"/>
							<reference ref="685524444"/>
							<reference ref="740847274"/>
						</array>
						<reference key="parent" ref="379814623"/>
					</object>
					<object class="IBObjectRecord">
						<int key="objectID">75</int>
						<reference key="object" ref="1023925487"/>
						<reference key="parent" ref="720053764"/>
						<string key="objectName">3</string>
					</object>
					<object class="IBObjectRecord">
						<int key="objectID">72</int>
						<reference key="object" ref="722745758"/>
						<reference key="parent" ref="720053764"/>
					</object>
					<object class="IBObjectRecord">
						<int key="objectID">124</int>
						<reference key="object" ref="1025936716"/>
						<array class="NSMutableArray" key="children">
							<reference ref="1065607017"/>
						</array>
						<reference key="parent" ref="720053764"/>
					</object>
					<object class="IBObjectRecord">
						<int key="objectID">73</int>
						<reference key="object" ref="776162233"/>
						<reference key="parent" ref="720053764"/>
						<string key="objectName">1</string>
					</object>
					<object class="IBObjectRecord">
						<int key="objectID">79</int>
						<reference key="object" ref="425164168"/>
						<reference key="parent" ref="720053764"/>
						<string key="objectName">7</string>
					</object>
					<object class="IBObjectRecord">
						<int key="objectID">125</int>
						<reference key="object" ref="1065607017"/>
						<array class="NSMutableArray" key="children">
							<reference ref="759406840"/>
						</array>
						<reference key="parent" ref="1025936716"/>
					</object>
					<object class="IBObjectRecord">
						<int key="objectID">126</int>
						<reference key="object" ref="759406840"/>
						<reference key="parent" ref="1065607017"/>
					</object>
					<object class="IBObjectRecord">
						<int key="objectID">106</int>
						<reference key="object" ref="374024848"/>
						<array class="NSMutableArray" key="children">
							<reference ref="238773614"/>
						</array>
						<reference key="parent" ref="391199113"/>
						<string key="objectName">2</string>
					</object>
					<object class="IBObjectRecord">
						<int key="objectID">111</int>
						<reference key="object" ref="238773614"/>
						<reference key="parent" ref="374024848"/>
					</object>
					<object class="IBObjectRecord">
						<int key="objectID">57</int>
						<reference key="object" ref="110575045"/>
						<array class="NSMutableArray" key="children">
							<reference ref="238522557"/>
							<reference ref="755159360"/>
							<reference ref="908899353"/>
							<reference ref="632727374"/>
							<reference ref="646227648"/>
							<reference ref="609285721"/>
							<reference ref="481834944"/>
							<reference ref="304266470"/>
							<reference ref="1046388886"/>
							<reference ref="1056857174"/>
							<reference ref="342932134"/>
							<reference ref="453403930"/>
							<reference ref="660210250"/>
						</array>
						<reference key="parent" ref="694149608"/>
					</object>
					<object class="IBObjectRecord">
						<int key="objectID">58</int>
						<reference key="object" ref="238522557"/>
						<reference key="parent" ref="110575045"/>
					</object>
					<object class="IBObjectRecord">
						<int key="objectID">134</int>
						<reference key="object" ref="755159360"/>
						<reference key="parent" ref="110575045"/>
					</object>
					<object class="IBObjectRecord">
						<int key="objectID">150</int>
						<reference key="object" ref="908899353"/>
						<reference key="parent" ref="110575045"/>
					</object>
					<object class="IBObjectRecord">
						<int key="objectID">136</int>
						<reference key="object" ref="632727374"/>
						<reference key="parent" ref="110575045"/>
						<string key="objectName">1111</string>
					</object>
					<object class="IBObjectRecord">
						<int key="objectID">144</int>
						<reference key="object" ref="646227648"/>
						<reference key="parent" ref="110575045"/>
					</object>
					<object class="IBObjectRecord">
						<int key="objectID">129</int>
						<reference key="object" ref="609285721"/>
						<reference key="parent" ref="110575045"/>
						<string key="objectName">121</string>
=======
						<string key="label">volumeUp:</string>
						<reference key="source" ref="1014"/>
						<reference key="destination" ref="941894361"/>
>>>>>>> 4a66f3e0
					</object>
					<int key="connectionID">1031</int>
				</object>
				<object class="IBConnectionRecord">
					<object class="IBActionConnection" key="connection">
						<string key="label">volumeDown:</string>
						<reference key="source" ref="1014"/>
						<reference key="destination" ref="1018714908"/>
					</object>
					<int key="connectionID">1032</int>
				</object>
				<object class="IBConnectionRecord">
					<object class="IBActionConnection" key="connection">
						<string key="label">volumeUp:</string>
						<reference key="source" ref="1014"/>
						<reference key="destination" ref="250210433"/>
					</object>
<<<<<<< HEAD
					<object class="IBObjectRecord">
						<int key="objectID">131</int>
						<reference key="object" ref="1046388886"/>
						<array class="NSMutableArray" key="children">
							<reference ref="752062318"/>
						</array>
						<reference key="parent" ref="110575045"/>
=======
					<int key="connectionID">1033</int>
				</object>
				<object class="IBConnectionRecord">
					<object class="IBActionConnection" key="connection">
						<string key="label">performClose:</string>
						<reference key="source" ref="1014"/>
						<reference key="destination" ref="203013476"/>
>>>>>>> 4a66f3e0
					</object>
					<int key="connectionID">1036</int>
				</object>
				<object class="IBConnectionRecord">
					<object class="IBActionConnection" key="connection">
						<string key="label">terminate:</string>
						<reference key="source" ref="1050"/>
						<reference key="destination" ref="769864179"/>
					</object>
					<int key="connectionID">1046</int>
				</object>
				<object class="IBConnectionRecord">
					<object class="IBActionConnection" key="connection">
						<string key="label">hide:</string>
						<reference key="source" ref="1050"/>
						<reference key="destination" ref="509593759"/>
					</object>
					<int key="connectionID">1047</int>
				</object>
				<object class="IBConnectionRecord">
					<object class="IBActionConnection" key="connection">
						<string key="label">hideOtherApplications:</string>
						<reference key="source" ref="1050"/>
						<reference key="destination" ref="338831613"/>
					</object>
<<<<<<< HEAD
					<object class="IBObjectRecord">
						<int key="objectID">295</int>
						<reference key="object" ref="586577488"/>
						<array class="NSMutableArray" key="children">
							<reference ref="466310130"/>
						</array>
						<reference key="parent" ref="649796088"/>
					</object>
					<object class="IBObjectRecord">
						<int key="objectID">296</int>
						<reference key="object" ref="466310130"/>
						<array class="NSMutableArray" key="children">
							<reference ref="411935707"/>
						</array>
						<reference key="parent" ref="586577488"/>
=======
					<int key="connectionID">1048</int>
				</object>
				<object class="IBConnectionRecord">
					<object class="IBOutletConnection" key="connection">
						<string key="label">flowViewMenuItem</string>
						<reference key="source" ref="673810394"/>
						<reference key="destination" ref="401803993"/>
					</object>
					<int key="connectionID">1049</int>
				</object>
				<object class="IBConnectionRecord">
					<object class="IBOutletConnection" key="connection">
						<string key="label">gridViewMenuItem</string>
						<reference key="source" ref="673810394"/>
						<reference key="destination" ref="897435514"/>
>>>>>>> 4a66f3e0
					</object>
					<int key="connectionID">1050</int>
				</object>
				<object class="IBConnectionRecord">
					<object class="IBOutletConnection" key="connection">
						<string key="label">listViewMenuItem</string>
						<reference key="source" ref="673810394"/>
						<reference key="destination" ref="941963698"/>
					</object>
					<int key="connectionID">1051</int>
				</object>
				<object class="IBConnectionRecord">
					<object class="IBActionConnection" key="connection">
						<string key="label">performMiniaturize:</string>
						<reference key="source" ref="1014"/>
						<reference key="destination" ref="488300055"/>
					</object>
					<int key="connectionID">1053</int>
				</object>
				<object class="IBConnectionRecord">
					<object class="IBActionConnection" key="connection">
						<string key="label">performZoom:</string>
						<reference key="source" ref="1014"/>
						<reference key="destination" ref="715710875"/>
					</object>
					<int key="connectionID">1054</int>
				</object>
				<object class="IBConnectionRecord">
					<object class="IBActionConnection" key="connection">
						<string key="label">arrangeInFront:</string>
						<reference key="source" ref="1014"/>
						<reference key="destination" ref="885089092"/>
					</object>
					<int key="connectionID">1055</int>
				</object>
				<object class="IBConnectionRecord">
					<object class="IBActionConnection" key="connection">
						<string key="label">unhideAllApplications:</string>
						<reference key="source" ref="1014"/>
						<reference key="destination" ref="593230840"/>
					</object>
					<int key="connectionID">1056</int>
				</object>
				<object class="IBConnectionRecord">
					<object class="IBActionConnection" key="connection">
						<string key="label">showHelp:</string>
						<reference key="source" ref="1014"/>
						<reference key="destination" ref="709854830"/>
					</object>
					<int key="connectionID">1057</int>
				</object>
				<object class="IBConnectionRecord">
					<object class="IBActionConnection" key="connection">
						<string key="label">startSpeaking:</string>
						<reference key="source" ref="1014"/>
						<reference key="destination" ref="96833472"/>
					</object>
					<int key="connectionID">1108</int>
				</object>
				<object class="IBConnectionRecord">
					<object class="IBActionConnection" key="connection">
						<string key="label">copy:</string>
						<reference key="source" ref="1014"/>
						<reference key="destination" ref="375567948"/>
					</object>
					<int key="connectionID">1109</int>
				</object>
				<object class="IBConnectionRecord">
					<object class="IBActionConnection" key="connection">
						<string key="label">cut:</string>
						<reference key="source" ref="1014"/>
						<reference key="destination" ref="785978741"/>
					</object>
<<<<<<< HEAD
					<object class="IBObjectRecord">
						<int key="objectID">508</int>
						<reference key="object" ref="762815433"/>
						<array class="NSMutableArray" key="children">
							<reference ref="307355646"/>
						</array>
						<reference key="parent" ref="0"/>
						<string key="objectName">About</string>
					</object>
					<object class="IBObjectRecord">
						<int key="objectID">509</int>
						<reference key="object" ref="307355646"/>
						<array class="NSMutableArray" key="children">
							<reference ref="68727053"/>
							<reference ref="1031005192"/>
							<reference ref="994725867"/>
							<reference ref="726770214"/>
						</array>
						<reference key="parent" ref="762815433"/>
					</object>
					<object class="IBObjectRecord">
						<int key="objectID">510</int>
						<reference key="object" ref="68727053"/>
						<array class="NSMutableArray" key="children">
							<reference ref="118476722"/>
						</array>
						<reference key="parent" ref="307355646"/>
=======
					<int key="connectionID">1110</int>
				</object>
				<object class="IBConnectionRecord">
					<object class="IBActionConnection" key="connection">
						<string key="label">toggleAutomaticSpellingCorrection:</string>
						<reference key="source" ref="1014"/>
						<reference key="destination" ref="733674014"/>
					</object>
					<int key="connectionID">1111</int>
				</object>
				<object class="IBConnectionRecord">
					<object class="IBActionConnection" key="connection">
						<string key="label">toggleSmartInsertDelete:</string>
						<reference key="source" ref="1014"/>
						<reference key="destination" ref="446680145"/>
					</object>
					<int key="connectionID">1112</int>
				</object>
				<object class="IBConnectionRecord">
					<object class="IBActionConnection" key="connection">
						<string key="label">checkSpelling:</string>
						<reference key="source" ref="1014"/>
						<reference key="destination" ref="46977846"/>
>>>>>>> 4a66f3e0
					</object>
					<int key="connectionID">1113</int>
				</object>
				<object class="IBConnectionRecord">
					<object class="IBActionConnection" key="connection">
						<string key="label">toggleContinuousSpellChecking:</string>
						<reference key="source" ref="1014"/>
						<reference key="destination" ref="201152533"/>
					</object>
<<<<<<< HEAD
					<object class="IBObjectRecord">
						<int key="objectID">512</int>
						<reference key="object" ref="994725867"/>
						<array class="NSMutableArray" key="children">
							<reference ref="511878541"/>
							<reference ref="315702803"/>
							<reference ref="827722894"/>
						</array>
						<reference key="parent" ref="307355646"/>
=======
					<int key="connectionID">1114</int>
				</object>
				<object class="IBConnectionRecord">
					<object class="IBActionConnection" key="connection">
						<string key="label">paste:</string>
						<reference key="source" ref="1014"/>
						<reference key="destination" ref="586891315"/>
>>>>>>> 4a66f3e0
					</object>
					<int key="connectionID">1115</int>
				</object>
				<object class="IBConnectionRecord">
					<object class="IBActionConnection" key="connection">
						<string key="label">toggleAutomaticDataDetection:</string>
						<reference key="source" ref="1014"/>
						<reference key="destination" ref="330887931"/>
					</object>
					<int key="connectionID">1116</int>
				</object>
				<object class="IBConnectionRecord">
					<object class="IBActionConnection" key="connection">
						<string key="label">toggleAutomaticTextReplacement:</string>
						<reference key="source" ref="1014"/>
						<reference key="destination" ref="976486700"/>
					</object>
					<int key="connectionID">1117</int>
				</object>
				<object class="IBConnectionRecord">
					<object class="IBActionConnection" key="connection">
						<string key="label">orderFrontSubstitutionsPanel:</string>
						<reference key="source" ref="1014"/>
						<reference key="destination" ref="919117275"/>
					</object>
<<<<<<< HEAD
					<object class="IBObjectRecord">
						<int key="objectID">524</int>
						<reference key="object" ref="1031005192"/>
						<array class="NSMutableArray" key="children">
							<reference ref="944115925"/>
						</array>
						<reference key="parent" ref="307355646"/>
=======
					<int key="connectionID">1118</int>
				</object>
				<object class="IBConnectionRecord">
					<object class="IBActionConnection" key="connection">
						<string key="label">toggleAutomaticLinkDetection:</string>
						<reference key="source" ref="1014"/>
						<reference key="destination" ref="1027066334"/>
>>>>>>> 4a66f3e0
					</object>
					<int key="connectionID">1119</int>
				</object>
				<object class="IBConnectionRecord">
					<object class="IBActionConnection" key="connection">
						<string key="label">uppercaseWord:</string>
						<reference key="source" ref="1014"/>
						<reference key="destination" ref="418371980"/>
					</object>
					<int key="connectionID">1120</int>
				</object>
				<object class="IBConnectionRecord">
					<object class="IBActionConnection" key="connection">
						<string key="label">lowercaseWord:</string>
						<reference key="source" ref="1014"/>
						<reference key="destination" ref="586560074"/>
					</object>
<<<<<<< HEAD
					<object class="IBObjectRecord">
						<int key="objectID">537</int>
						<reference key="object" ref="726770214"/>
						<array class="NSMutableArray" key="children">
							<reference ref="55553108"/>
						</array>
						<reference key="parent" ref="307355646"/>
=======
					<int key="connectionID">1121</int>
				</object>
				<object class="IBConnectionRecord">
					<object class="IBActionConnection" key="connection">
						<string key="label">toggleGrammarChecking:</string>
						<reference key="source" ref="1014"/>
						<reference key="destination" ref="219892594"/>
>>>>>>> 4a66f3e0
					</object>
					<int key="connectionID">1122</int>
				</object>
				<object class="IBConnectionRecord">
					<object class="IBActionConnection" key="connection">
						<string key="label">showGuessPanel:</string>
						<reference key="source" ref="1014"/>
						<reference key="destination" ref="469982716"/>
					</object>
<<<<<<< HEAD
					<object class="IBObjectRecord">
						<int key="objectID">24</int>
						<reference key="object" ref="835318025"/>
						<array class="NSMutableArray" key="children">
							<reference ref="1011231497"/>
							<reference ref="575023229"/>
							<reference ref="625202149"/>
							<reference ref="299356726"/>
						</array>
						<reference key="parent" ref="713487014"/>
=======
					<int key="connectionID">1123</int>
				</object>
				<object class="IBConnectionRecord">
					<object class="IBActionConnection" key="connection">
						<string key="label">redo:</string>
						<reference key="source" ref="1014"/>
						<reference key="destination" ref="23450656"/>
>>>>>>> 4a66f3e0
					</object>
					<int key="connectionID">1124</int>
				</object>
				<object class="IBConnectionRecord">
					<object class="IBActionConnection" key="connection">
						<string key="label">delete:</string>
						<reference key="source" ref="1014"/>
						<reference key="destination" ref="204136520"/>
					</object>
					<int key="connectionID">1125</int>
				</object>
				<object class="IBConnectionRecord">
					<object class="IBActionConnection" key="connection">
						<string key="label">toggleAutomaticQuoteSubstitution:</string>
						<reference key="source" ref="1014"/>
						<reference key="destination" ref="132033061"/>
					</object>
					<int key="connectionID">1126</int>
				</object>
				<object class="IBConnectionRecord">
					<object class="IBActionConnection" key="connection">
						<string key="label">capitalizeWord:</string>
						<reference key="source" ref="1014"/>
						<reference key="destination" ref="343849205"/>
					</object>
					<int key="connectionID">1127</int>
				</object>
				<object class="IBConnectionRecord">
					<object class="IBActionConnection" key="connection">
						<string key="label">selectAll:</string>
						<reference key="source" ref="1014"/>
						<reference key="destination" ref="561423047"/>
					</object>
<<<<<<< HEAD
					<object class="IBObjectRecord">
						<int key="objectID">544</int>
						<reference key="object" ref="842823846"/>
						<array class="NSMutableArray" key="children">
							<reference ref="175780517"/>
						</array>
						<reference key="parent" ref="649796088"/>
					</object>
					<object class="IBObjectRecord">
						<int key="objectID">545</int>
						<reference key="object" ref="175780517"/>
						<array class="NSMutableArray" key="children">
							<reference ref="771659684"/>
							<reference ref="888675793"/>
							<reference ref="358557735"/>
							<reference ref="548315290"/>
						</array>
						<reference key="parent" ref="842823846"/>
=======
					<int key="connectionID">1128</int>
				</object>
				<object class="IBConnectionRecord">
					<object class="IBActionConnection" key="connection">
						<string key="label">stopSpeaking:</string>
						<reference key="source" ref="1014"/>
						<reference key="destination" ref="429571171"/>
					</object>
					<int key="connectionID">1129</int>
				</object>
				<object class="IBConnectionRecord">
					<object class="IBActionConnection" key="connection">
						<string key="label">undo:</string>
						<reference key="source" ref="1014"/>
						<reference key="destination" ref="841571233"/>
>>>>>>> 4a66f3e0
					</object>
					<int key="connectionID">1130</int>
				</object>
				<object class="IBConnectionRecord">
					<object class="IBActionConnection" key="connection">
						<string key="label">toggleAutomaticDashSubstitution:</string>
						<reference key="source" ref="1014"/>
						<reference key="destination" ref="645554433"/>
					</object>
					<int key="connectionID">1131</int>
				</object>
				<object class="IBConnectionRecord">
					<object class="IBActionConnection" key="connection">
						<string key="label">pasteAsPlainText:</string>
						<reference key="source" ref="1014"/>
						<reference key="destination" ref="62994108"/>
					</object>
					<int key="connectionID">1132</int>
				</object>
				<object class="IBConnectionRecord">
					<object class="IBActionConnection" key="connection">
						<string key="label">performFindPanelAction:</string>
						<reference key="source" ref="1014"/>
						<reference key="destination" ref="494854721"/>
					</object>
					<int key="connectionID">1133</int>
				</object>
				<object class="IBConnectionRecord">
					<object class="IBActionConnection" key="connection">
						<string key="label">performFindPanelAction:</string>
						<reference key="source" ref="1014"/>
						<reference key="destination" ref="904983450"/>
					</object>
					<int key="connectionID">1134</int>
				</object>
				<object class="IBConnectionRecord">
					<object class="IBActionConnection" key="connection">
						<string key="label">performFindPanelAction:</string>
						<reference key="source" ref="1014"/>
						<reference key="destination" ref="990022157"/>
					</object>
					<int key="connectionID">1135</int>
				</object>
				<object class="IBConnectionRecord">
					<object class="IBActionConnection" key="connection">
						<string key="label">centerSelectionInVisibleArea:</string>
						<reference key="source" ref="1014"/>
						<reference key="destination" ref="356136692"/>
					</object>
					<int key="connectionID">1136</int>
				</object>
				<object class="IBConnectionRecord">
					<object class="IBActionConnection" key="connection">
						<string key="label">performFindPanelAction:</string>
						<reference key="source" ref="1014"/>
						<reference key="destination" ref="786219519"/>
					</object>
					<int key="connectionID">1137</int>
				</object>
				<object class="IBConnectionRecord">
					<object class="IBOutletConnection" key="connection">
						<string key="label">editSmartCollectionMenuItem</string>
						<reference key="source" ref="673810394"/>
						<reference key="destination" ref="77579415"/>
					</object>
<<<<<<< HEAD
				</array>
			</object>
			<dictionary class="NSMutableDictionary" key="flattenedProperties">
				<string key="-3.IBPluginDependency">com.apple.InterfaceBuilder.CocoaPlugin</string>
				<string key="103.IBPluginDependency">com.apple.InterfaceBuilder.CocoaPlugin</string>
				<integer value="1" key="103.ImportedFromIB2"/>
				<string key="106.IBEditorWindowLastContentRect">{{784, 759}, {172, 23}}</string>
				<string key="106.IBPluginDependency">com.apple.InterfaceBuilder.CocoaPlugin</string>
				<integer value="1" key="106.ImportedFromIB2"/>
				<string key="106.editorWindowContentRectSynchronizationRect">{{596, 852}, {216, 23}}</string>
				<string key="111.IBPluginDependency">com.apple.InterfaceBuilder.CocoaPlugin</string>
				<integer value="1" key="111.ImportedFromIB2"/>
				<string key="124.IBPluginDependency">com.apple.InterfaceBuilder.CocoaPlugin</string>
				<integer value="1" key="124.ImportedFromIB2"/>
				<string key="125.IBEditorWindowLastContentRect">{{941, 631}, {143, 23}}</string>
				<string key="125.IBPluginDependency">com.apple.InterfaceBuilder.CocoaPlugin</string>
				<integer value="1" key="125.ImportedFromIB2"/>
				<string key="125.editorWindowContentRectSynchronizationRect">{{522, 812}, {146, 23}}</string>
				<string key="126.IBPluginDependency">com.apple.InterfaceBuilder.CocoaPlugin</string>
				<integer value="1" key="126.ImportedFromIB2"/>
				<string key="129.IBPluginDependency">com.apple.InterfaceBuilder.CocoaPlugin</string>
				<integer value="1" key="129.ImportedFromIB2"/>
				<string key="130.IBEditorWindowLastContentRect">{{706, 676}, {64, 6}}</string>
				<string key="130.IBPluginDependency">com.apple.InterfaceBuilder.CocoaPlugin</string>
				<integer value="1" key="130.ImportedFromIB2"/>
				<string key="130.editorWindowContentRectSynchronizationRect">{{436, 809}, {64, 6}}</string>
				<string key="131.IBPluginDependency">com.apple.InterfaceBuilder.CocoaPlugin</string>
				<integer value="1" key="131.ImportedFromIB2"/>
				<string key="134.IBPluginDependency">com.apple.InterfaceBuilder.CocoaPlugin</string>
				<integer value="1" key="134.ImportedFromIB2"/>
				<string key="136.IBPluginDependency">com.apple.InterfaceBuilder.CocoaPlugin</string>
				<integer value="1" key="136.ImportedFromIB2"/>
				<string key="143.IBPluginDependency">com.apple.InterfaceBuilder.CocoaPlugin</string>
				<integer value="1" key="143.ImportedFromIB2"/>
				<string key="144.IBPluginDependency">com.apple.InterfaceBuilder.CocoaPlugin</string>
				<integer value="1" key="144.ImportedFromIB2"/>
				<string key="145.IBPluginDependency">com.apple.InterfaceBuilder.CocoaPlugin</string>
				<integer value="1" key="145.ImportedFromIB2"/>
				<string key="149.IBPluginDependency">com.apple.InterfaceBuilder.CocoaPlugin</string>
				<integer value="1" key="149.ImportedFromIB2"/>
				<string key="150.IBPluginDependency">com.apple.InterfaceBuilder.CocoaPlugin</string>
				<integer value="1" key="150.ImportedFromIB2"/>
				<string key="19.IBPluginDependency">com.apple.InterfaceBuilder.CocoaPlugin</string>
				<integer value="1" key="19.ImportedFromIB2"/>
				<string key="23.IBPluginDependency">com.apple.InterfaceBuilder.CocoaPlugin</string>
				<integer value="1" key="23.ImportedFromIB2"/>
				<string key="236.IBPluginDependency">com.apple.InterfaceBuilder.CocoaPlugin</string>
				<integer value="1" key="236.ImportedFromIB2"/>
				<string key="239.IBPluginDependency">com.apple.InterfaceBuilder.CocoaPlugin</string>
				<integer value="1" key="239.ImportedFromIB2"/>
				<string key="24.IBEditorWindowLastContentRect">{{713, 709}, {194, 73}}</string>
				<string key="24.IBPluginDependency">com.apple.InterfaceBuilder.CocoaPlugin</string>
				<integer value="1" key="24.ImportedFromIB2"/>
				<string key="24.editorWindowContentRectSynchronizationRect">{{525, 802}, {197, 73}}</string>
				<string key="29.IBEditorWindowLastContentRect">{{825, 736}, {380, 20}}</string>
				<string key="29.IBPluginDependency">com.apple.InterfaceBuilder.CocoaPlugin</string>
				<integer value="1" key="29.ImportedFromIB2"/>
				<string key="29.WindowOrigin">{74, 862}</string>
				<string key="29.editorWindowContentRectSynchronizationRect">{{11, 977}, {478, 20}}</string>
				<string key="295.IBPluginDependency">com.apple.InterfaceBuilder.CocoaPlugin</string>
				<string key="296.IBEditorWindowLastContentRect">{{654, 713}, {181, 23}}</string>
				<string key="296.IBPluginDependency">com.apple.InterfaceBuilder.CocoaPlugin</string>
				<string key="296.editorWindowContentRectSynchronizationRect">{{475, 832}, {234, 43}}</string>
				<string key="453.IBPluginDependency">com.apple.InterfaceBuilder.CocoaPlugin</string>
				<string key="469.IBPluginDependency">com.apple.InterfaceBuilder.CocoaPlugin</string>
				<string key="471.IBPluginDependency">com.apple.InterfaceBuilder.CocoaPlugin</string>
				<string key="472.IBPluginDependency">com.apple.InterfaceBuilder.CocoaPlugin</string>
				<string key="473.IBPluginDependency">com.apple.InterfaceBuilder.CocoaPlugin</string>
				<string key="490.IBPluginDependency">com.apple.InterfaceBuilder.CocoaPlugin</string>
				<string key="492.IBPluginDependency">com.apple.InterfaceBuilder.CocoaPlugin</string>
				<string key="5.IBPluginDependency">com.apple.InterfaceBuilder.CocoaPlugin</string>
				<integer value="1" key="5.ImportedFromIB2"/>
				<string key="508.IBEditorWindowLastContentRect">{{88, 336}, {400, 420}}</string>
				<string key="508.IBPluginDependency">com.apple.InterfaceBuilder.CocoaPlugin</string>
				<string key="508.IBWindowTemplateEditedContentRect">{{88, 336}, {400, 420}}</string>
				<boolean value="NO" key="508.NSWindowTemplate.visibleAtLaunch"/>
				<string key="509.IBPluginDependency">com.apple.InterfaceBuilder.CocoaPlugin</string>
				<string key="510.IBPluginDependency">com.apple.InterfaceBuilder.CocoaPlugin</string>
				<string key="511.IBPluginDependency">com.apple.InterfaceBuilder.CocoaPlugin</string>
				<string key="512.IBPluginDependency">com.apple.InterfaceBuilder.CocoaPlugin</string>
				<string key="513.IBPluginDependency">com.apple.InterfaceBuilder.CocoaPlugin</string>
				<string key="514.IBPluginDependency">com.apple.InterfaceBuilder.CocoaPlugin</string>
				<string key="515.IBPluginDependency">com.apple.InterfaceBuilder.CocoaPlugin</string>
				<string key="524.IBPluginDependency">com.apple.InterfaceBuilder.CocoaPlugin</string>
				<string key="525.IBPluginDependency">com.apple.InterfaceBuilder.CocoaPlugin</string>
				<string key="530.IBPluginDependency">com.apple.InterfaceBuilder.CocoaPlugin</string>
				<string key="537.IBPluginDependency">com.apple.InterfaceBuilder.CocoaPlugin</string>
				<string key="538.IBPluginDependency">com.apple.InterfaceBuilder.CocoaPlugin</string>
				<string key="544.IBPluginDependency">com.apple.InterfaceBuilder.CocoaPlugin</string>
				<string key="545.IBEditorWindowLastContentRect">{{657, 709}, {209, 73}}</string>
				<string key="545.IBPluginDependency">com.apple.InterfaceBuilder.CocoaPlugin</string>
				<string key="546.IBPluginDependency">com.apple.InterfaceBuilder.CocoaPlugin</string>
				<string key="547.IBPluginDependency">com.apple.InterfaceBuilder.CocoaPlugin</string>
				<string key="550.IBPluginDependency">com.apple.InterfaceBuilder.CocoaPlugin</string>
				<string key="551.IBPluginDependency">com.apple.InterfaceBuilder.CocoaPlugin</string>
				<string key="558.IBPluginDependency">com.apple.InterfaceBuilder.CocoaPlugin</string>
				<string key="559.IBPluginDependency">com.apple.InterfaceBuilder.CocoaPlugin</string>
				<string key="56.IBPluginDependency">com.apple.InterfaceBuilder.CocoaPlugin</string>
				<integer value="1" key="56.ImportedFromIB2"/>
				<string key="57.IBEditorWindowLastContentRect">{{524, 513}, {229, 223}}</string>
				<string key="57.IBPluginDependency">com.apple.InterfaceBuilder.CocoaPlugin</string>
				<integer value="1" key="57.ImportedFromIB2"/>
				<string key="57.editorWindowContentRectSynchronizationRect">{{23, 794}, {245, 183}}</string>
				<string key="574.IBPluginDependency">com.apple.InterfaceBuilder.CocoaPlugin</string>
				<string key="575.IBPluginDependency">com.apple.InterfaceBuilder.CocoaPlugin</string>
				<string key="58.IBPluginDependency">com.apple.InterfaceBuilder.CocoaPlugin</string>
				<integer value="1" key="58.ImportedFromIB2"/>
				<string key="72.IBPluginDependency">com.apple.InterfaceBuilder.CocoaPlugin</string>
				<integer value="1" key="72.ImportedFromIB2"/>
				<string key="73.IBPluginDependency">com.apple.InterfaceBuilder.CocoaPlugin</string>
				<integer value="1" key="73.ImportedFromIB2"/>
				<string key="75.IBPluginDependency">com.apple.InterfaceBuilder.CocoaPlugin</string>
				<integer value="1" key="75.ImportedFromIB2"/>
				<string key="79.IBPluginDependency">com.apple.InterfaceBuilder.CocoaPlugin</string>
				<integer value="1" key="79.ImportedFromIB2"/>
				<string key="81.IBEditorWindowLastContentRect">{{925, 523}, {236, 213}}</string>
				<string key="81.IBPluginDependency">com.apple.InterfaceBuilder.CocoaPlugin</string>
				<integer value="1" key="81.ImportedFromIB2"/>
				<string key="81.editorWindowContentRectSynchronizationRect">{{155, 774}, {199, 203}}</string>
				<string key="83.IBPluginDependency">com.apple.InterfaceBuilder.CocoaPlugin</string>
				<integer value="1" key="83.ImportedFromIB2"/>
				<string key="92.IBPluginDependency">com.apple.InterfaceBuilder.CocoaPlugin</string>
				<integer value="1" key="92.ImportedFromIB2"/>
			</dictionary>
			<dictionary class="NSMutableDictionary" key="unlocalizedProperties"/>
			<nil key="activeLocalization"/>
			<dictionary class="NSMutableDictionary" key="localizations"/>
			<nil key="sourceID"/>
			<int key="maxID">579</int>
		</object>
		<object class="IBClassDescriber" key="IBDocument.Classes">
			<array class="NSMutableArray" key="referencedPartialClassDescriptions">
				<object class="IBPartialClassDescription">
					<string key="className">FirstResponder</string>
					<dictionary class="NSMutableDictionary" key="actions">
						<string key="loadState:">id</string>
						<string key="openStateController:">id</string>
						<string key="saveState:">id</string>
						<string key="volumeDown:">id</string>
						<string key="volumeUp:">id</string>
					</dictionary>
					<dictionary class="NSMutableDictionary" key="actionInfosByName">
						<object class="IBActionInfo" key="loadState:">
							<string key="name">loadState:</string>
							<string key="candidateClassName">id</string>
						</object>
						<object class="IBActionInfo" key="openStateController:">
							<string key="name">openStateController:</string>
							<string key="candidateClassName">id</string>
						</object>
						<object class="IBActionInfo" key="saveState:">
							<string key="name">saveState:</string>
							<string key="candidateClassName">id</string>
						</object>
						<object class="IBActionInfo" key="volumeDown:">
							<string key="name">volumeDown:</string>
							<string key="candidateClassName">id</string>
						</object>
						<object class="IBActionInfo" key="volumeUp:">
							<string key="name">volumeUp:</string>
							<string key="candidateClassName">id</string>
						</object>
					</dictionary>
					<object class="IBClassDescriptionSource" key="sourceIdentifier">
						<string key="majorKey">IBUserSource</string>
						<string key="minorKey"/>
					</object>
				</object>
				<object class="IBPartialClassDescription">
					<string key="className">GameDocument</string>
					<string key="superclassName">NSDocument</string>
					<dictionary class="NSMutableDictionary" key="actions">
						<string key="loadState:">id</string>
						<string key="playPauseGame:">id</string>
						<string key="resetGame:">id</string>
						<string key="saveState:">id</string>
						<string key="scrambleRam:">id</string>
						<string key="toggleFullScreen:">id</string>
					</dictionary>
					<dictionary class="NSMutableDictionary" key="actionInfosByName">
						<object class="IBActionInfo" key="loadState:">
							<string key="name">loadState:</string>
							<string key="candidateClassName">id</string>
						</object>
						<object class="IBActionInfo" key="playPauseGame:">
							<string key="name">playPauseGame:</string>
							<string key="candidateClassName">id</string>
						</object>
						<object class="IBActionInfo" key="resetGame:">
							<string key="name">resetGame:</string>
							<string key="candidateClassName">id</string>
						</object>
						<object class="IBActionInfo" key="saveState:">
							<string key="name">saveState:</string>
							<string key="candidateClassName">id</string>
						</object>
						<object class="IBActionInfo" key="scrambleRam:">
							<string key="name">scrambleRam:</string>
							<string key="candidateClassName">id</string>
						</object>
						<object class="IBActionInfo" key="toggleFullScreen:">
							<string key="name">toggleFullScreen:</string>
							<string key="candidateClassName">id</string>
						</object>
					</dictionary>
					<dictionary class="NSMutableDictionary" key="outlets">
						<string key="gameWindow">NSWindow</string>
						<string key="playPauseToolbarItem">NSToolbarItem</string>
						<string key="rootProxy">id</string>
						<string key="view">OEGameView</string>
					</dictionary>
					<dictionary class="NSMutableDictionary" key="toOneOutletInfosByName">
						<object class="IBToOneOutletInfo" key="gameWindow">
							<string key="name">gameWindow</string>
							<string key="candidateClassName">NSWindow</string>
						</object>
						<object class="IBToOneOutletInfo" key="playPauseToolbarItem">
							<string key="name">playPauseToolbarItem</string>
							<string key="candidateClassName">NSToolbarItem</string>
						</object>
						<object class="IBToOneOutletInfo" key="rootProxy">
							<string key="name">rootProxy</string>
							<string key="candidateClassName">id</string>
						</object>
						<object class="IBToOneOutletInfo" key="view">
							<string key="name">view</string>
							<string key="candidateClassName">OEGameView</string>
						</object>
					</dictionary>
					<object class="IBClassDescriptionSource" key="sourceIdentifier">
						<string key="majorKey">IBProjectSource</string>
						<string key="minorKey">./Classes/GameDocument.h</string>
					</object>
				</object>
				<object class="IBPartialClassDescription">
					<string key="className">NSDocument</string>
					<dictionary class="NSMutableDictionary" key="actions">
						<string key="printDocument:">id</string>
						<string key="revertDocumentToSaved:">id</string>
						<string key="runPageLayout:">id</string>
						<string key="saveDocument:">id</string>
						<string key="saveDocumentAs:">id</string>
						<string key="saveDocumentTo:">id</string>
					</dictionary>
					<dictionary class="NSMutableDictionary" key="actionInfosByName">
						<object class="IBActionInfo" key="printDocument:">
							<string key="name">printDocument:</string>
							<string key="candidateClassName">id</string>
						</object>
						<object class="IBActionInfo" key="revertDocumentToSaved:">
							<string key="name">revertDocumentToSaved:</string>
							<string key="candidateClassName">id</string>
						</object>
						<object class="IBActionInfo" key="runPageLayout:">
							<string key="name">runPageLayout:</string>
							<string key="candidateClassName">id</string>
						</object>
						<object class="IBActionInfo" key="saveDocument:">
							<string key="name">saveDocument:</string>
							<string key="candidateClassName">id</string>
						</object>
						<object class="IBActionInfo" key="saveDocumentAs:">
							<string key="name">saveDocumentAs:</string>
							<string key="candidateClassName">id</string>
						</object>
						<object class="IBActionInfo" key="saveDocumentTo:">
							<string key="name">saveDocumentTo:</string>
							<string key="candidateClassName">id</string>
						</object>
					</dictionary>
					<object class="IBClassDescriptionSource" key="sourceIdentifier">
						<string key="majorKey">IBProjectSource</string>
						<string key="minorKey">./Classes/NSDocument.h</string>
					</object>
				</object>
				<object class="IBPartialClassDescription">
					<string key="className">OECoreDownloader</string>
					<string key="superclassName">NSWindowController</string>
					<object class="NSMutableDictionary" key="actions">
						<string key="NS.key.0">downloadAllCores:</string>
						<string key="NS.object.0">id</string>
=======
					<int key="connectionID">1138</int>
				</object>
				<object class="IBConnectionRecord">
					<object class="IBActionConnection" key="connection">
						<string key="label">filemenu_newCollection:</string>
						<reference key="source" ref="673810394"/>
						<reference key="destination" ref="74756670"/>
					</object>
					<int key="connectionID">1140</int>
				</object>
				<object class="IBConnectionRecord">
					<object class="IBActionConnection" key="connection">
						<string key="label">filemenu_newSmartCollection:</string>
						<reference key="source" ref="673810394"/>
						<reference key="destination" ref="390557104"/>
					</object>
					<int key="connectionID">1141</int>
				</object>
				<object class="IBConnectionRecord">
					<object class="IBActionConnection" key="connection">
						<string key="label">filemenu_newCollectionFolder:</string>
						<reference key="source" ref="673810394"/>
						<reference key="destination" ref="926541980"/>
					</object>
					<int key="connectionID">1142</int>
				</object>
				<object class="IBConnectionRecord">
					<object class="IBActionConnection" key="connection">
						<string key="label">filemenu_editSmartCollection:</string>
						<reference key="source" ref="673810394"/>
						<reference key="destination" ref="77579415"/>
					</object>
					<int key="connectionID">1143</int>
				</object>
				<object class="IBConnectionRecord">
					<object class="IBActionConnection" key="connection">
						<string key="label">filemenu_addToLibrary:</string>
						<reference key="source" ref="673810394"/>
						<reference key="destination" ref="776883425"/>
					</object>
					<int key="connectionID">1144</int>
				</object>
				<object class="IBConnectionRecord">
					<object class="IBActionConnection" key="connection">
						<string key="label">filemenu_launchGame:</string>
						<reference key="source" ref="673810394"/>
						<reference key="destination" ref="381409668"/>
					</object>
					<int key="connectionID">1145</int>
				</object>
			</object>
			<object class="IBMutableOrderedSet" key="objectRecords">
				<object class="NSArray" key="orderedObjects">
					<bool key="EncodedWithXMLCoder">YES</bool>
					<object class="IBObjectRecord">
						<int key="objectID">0</int>
						<object class="NSArray" key="object" id="0">
							<bool key="EncodedWithXMLCoder">YES</bool>
						</object>
						<reference key="children" ref="1048"/>
						<nil key="parent"/>
					</object>
					<object class="IBObjectRecord">
						<int key="objectID">-2</int>
						<reference key="object" ref="1021"/>
						<reference key="parent" ref="0"/>
						<string key="objectName">File's Owner</string>
					</object>
					<object class="IBObjectRecord">
						<int key="objectID">-1</int>
						<reference key="object" ref="1014"/>
						<reference key="parent" ref="0"/>
						<string key="objectName">First Responder</string>
					</object>
					<object class="IBObjectRecord">
						<int key="objectID">-3</int>
						<reference key="object" ref="1050"/>
						<reference key="parent" ref="0"/>
						<string key="objectName">Application</string>
					</object>
					<object class="IBObjectRecord">
						<int key="objectID">449</int>
						<reference key="object" ref="1025528768"/>
						<reference key="parent" ref="0"/>
						<string key="objectName">Game Document Controller</string>
					</object>
					<object class="IBObjectRecord">
						<int key="objectID">489</int>
						<reference key="object" ref="739842153"/>
						<reference key="parent" ref="0"/>
					</object>
					<object class="IBObjectRecord">
						<int key="objectID">508</int>
						<reference key="object" ref="762815433"/>
						<object class="NSMutableArray" key="children">
							<bool key="EncodedWithXMLCoder">YES</bool>
							<reference ref="307355646"/>
						</object>
						<reference key="parent" ref="0"/>
						<string key="objectName">About</string>
					</object>
					<object class="IBObjectRecord">
						<int key="objectID">509</int>
						<reference key="object" ref="307355646"/>
						<object class="NSMutableArray" key="children">
							<bool key="EncodedWithXMLCoder">YES</bool>
							<reference ref="68727053"/>
							<reference ref="1031005192"/>
							<reference ref="994725867"/>
							<reference ref="726770214"/>
						</object>
						<reference key="parent" ref="762815433"/>
					</object>
					<object class="IBObjectRecord">
						<int key="objectID">510</int>
						<reference key="object" ref="68727053"/>
						<object class="NSMutableArray" key="children">
							<bool key="EncodedWithXMLCoder">YES</bool>
							<reference ref="118476722"/>
						</object>
						<reference key="parent" ref="307355646"/>
					</object>
					<object class="IBObjectRecord">
						<int key="objectID">511</int>
						<reference key="object" ref="118476722"/>
						<reference key="parent" ref="68727053"/>
					</object>
					<object class="IBObjectRecord">
						<int key="objectID">512</int>
						<reference key="object" ref="994725867"/>
						<object class="NSMutableArray" key="children">
							<bool key="EncodedWithXMLCoder">YES</bool>
							<reference ref="511878541"/>
							<reference ref="315702803"/>
							<reference ref="827722894"/>
						</object>
						<reference key="parent" ref="307355646"/>
					</object>
					<object class="IBObjectRecord">
						<int key="objectID">513</int>
						<reference key="object" ref="511878541"/>
						<reference key="parent" ref="994725867"/>
					</object>
					<object class="IBObjectRecord">
						<int key="objectID">514</int>
						<reference key="object" ref="315702803"/>
						<reference key="parent" ref="994725867"/>
					</object>
					<object class="IBObjectRecord">
						<int key="objectID">515</int>
						<reference key="object" ref="827722894"/>
						<reference key="parent" ref="994725867"/>
					</object>
					<object class="IBObjectRecord">
						<int key="objectID">524</int>
						<reference key="object" ref="1031005192"/>
						<object class="NSMutableArray" key="children">
							<bool key="EncodedWithXMLCoder">YES</bool>
							<reference ref="944115925"/>
						</object>
						<reference key="parent" ref="307355646"/>
					</object>
					<object class="IBObjectRecord">
						<int key="objectID">525</int>
						<reference key="object" ref="944115925"/>
						<reference key="parent" ref="1031005192"/>
					</object>
					<object class="IBObjectRecord">
						<int key="objectID">530</int>
						<reference key="object" ref="27294916"/>
						<reference key="parent" ref="0"/>
					</object>
					<object class="IBObjectRecord">
						<int key="objectID">537</int>
						<reference key="object" ref="726770214"/>
						<object class="NSMutableArray" key="children">
							<bool key="EncodedWithXMLCoder">YES</bool>
							<reference ref="55553108"/>
						</object>
						<reference key="parent" ref="307355646"/>
					</object>
					<object class="IBObjectRecord">
						<int key="objectID">538</int>
						<reference key="object" ref="55553108"/>
						<reference key="parent" ref="726770214"/>
					</object>
					<object class="IBObjectRecord">
						<int key="objectID">580</int>
						<reference key="object" ref="1001932967"/>
						<reference key="parent" ref="0"/>
						<string key="objectName">Preferences Controller</string>
					</object>
					<object class="IBObjectRecord">
						<int key="objectID">814</int>
						<reference key="object" ref="673810394"/>
						<reference key="parent" ref="0"/>
					</object>
					<object class="IBObjectRecord">
						<int key="objectID">818</int>
						<reference key="object" ref="730904329"/>
						<object class="NSMutableArray" key="children">
							<bool key="EncodedWithXMLCoder">YES</bool>
							<reference ref="912878858"/>
							<reference ref="64897780"/>
							<reference ref="160446767"/>
							<reference ref="722956638"/>
							<reference ref="364644273"/>
							<reference ref="505286492"/>
							<reference ref="385966129"/>
						</object>
						<reference key="parent" ref="0"/>
					</object>
					<object class="IBObjectRecord">
						<int key="objectID">819</int>
						<reference key="object" ref="912878858"/>
						<object class="NSMutableArray" key="children">
							<bool key="EncodedWithXMLCoder">YES</bool>
							<reference ref="3223011"/>
						</object>
						<reference key="parent" ref="730904329"/>
					</object>
					<object class="IBObjectRecord">
						<int key="objectID">822</int>
						<reference key="object" ref="64897780"/>
						<object class="NSMutableArray" key="children">
							<bool key="EncodedWithXMLCoder">YES</bool>
							<reference ref="839087240"/>
						</object>
						<reference key="parent" ref="730904329"/>
					</object>
					<object class="IBObjectRecord">
						<int key="objectID">824</int>
						<reference key="object" ref="160446767"/>
						<object class="NSMutableArray" key="children">
							<bool key="EncodedWithXMLCoder">YES</bool>
							<reference ref="344840724"/>
						</object>
						<reference key="parent" ref="730904329"/>
					</object>
					<object class="IBObjectRecord">
						<int key="objectID">825</int>
						<reference key="object" ref="722956638"/>
						<object class="NSMutableArray" key="children">
							<bool key="EncodedWithXMLCoder">YES</bool>
							<reference ref="390914221"/>
						</object>
						<reference key="parent" ref="730904329"/>
					</object>
					<object class="IBObjectRecord">
						<int key="objectID">826</int>
						<reference key="object" ref="390914221"/>
						<object class="NSMutableArray" key="children">
							<bool key="EncodedWithXMLCoder">YES</bool>
							<reference ref="488300055"/>
							<reference ref="715710875"/>
							<reference ref="885089092"/>
							<reference ref="21174231"/>
							<reference ref="332028908"/>
							<reference ref="29236527"/>
						</object>
						<reference key="parent" ref="722956638"/>
					</object>
					<object class="IBObjectRecord">
						<int key="objectID">827</int>
						<reference key="object" ref="488300055"/>
						<reference key="parent" ref="390914221"/>
					</object>
					<object class="IBObjectRecord">
						<int key="objectID">828</int>
						<reference key="object" ref="715710875"/>
						<reference key="parent" ref="390914221"/>
					</object>
					<object class="IBObjectRecord">
						<int key="objectID">829</int>
						<reference key="object" ref="885089092"/>
						<reference key="parent" ref="390914221"/>
					</object>
					<object class="IBObjectRecord">
						<int key="objectID">830</int>
						<reference key="object" ref="21174231"/>
						<reference key="parent" ref="390914221"/>
					</object>
					<object class="IBObjectRecord">
						<int key="objectID">831</int>
						<reference key="object" ref="344840724"/>
						<object class="NSMutableArray" key="children">
							<bool key="EncodedWithXMLCoder">YES</bool>
							<reference ref="338831613"/>
							<reference ref="446462647"/>
							<reference ref="906186465"/>
							<reference ref="1066014437"/>
							<reference ref="378950957"/>
							<reference ref="992683049"/>
							<reference ref="769864179"/>
							<reference ref="593230840"/>
							<reference ref="509593759"/>
							<reference ref="1059667217"/>
							<reference ref="1071172779"/>
							<reference ref="590652535"/>
							<reference ref="105128244"/>
						</object>
						<reference key="parent" ref="160446767"/>
					</object>
					<object class="IBObjectRecord">
						<int key="objectID">832</int>
						<reference key="object" ref="338831613"/>
						<reference key="parent" ref="344840724"/>
					</object>
					<object class="IBObjectRecord">
						<int key="objectID">833</int>
						<reference key="object" ref="446462647"/>
						<reference key="parent" ref="344840724"/>
					</object>
					<object class="IBObjectRecord">
						<int key="objectID">834</int>
						<reference key="object" ref="906186465"/>
						<object class="NSMutableArray" key="children">
							<bool key="EncodedWithXMLCoder">YES</bool>
							<reference ref="767295133"/>
						</object>
						<reference key="parent" ref="344840724"/>
					</object>
					<object class="IBObjectRecord">
						<int key="objectID">835</int>
						<reference key="object" ref="1066014437"/>
						<reference key="parent" ref="344840724"/>
					</object>
					<object class="IBObjectRecord">
						<int key="objectID">836</int>
						<reference key="object" ref="378950957"/>
						<reference key="parent" ref="344840724"/>
					</object>
					<object class="IBObjectRecord">
						<int key="objectID">838</int>
						<reference key="object" ref="992683049"/>
						<reference key="parent" ref="344840724"/>
					</object>
					<object class="IBObjectRecord">
						<int key="objectID">839</int>
						<reference key="object" ref="769864179"/>
						<reference key="parent" ref="344840724"/>
					</object>
					<object class="IBObjectRecord">
						<int key="objectID">840</int>
						<reference key="object" ref="593230840"/>
						<reference key="parent" ref="344840724"/>
					</object>
					<object class="IBObjectRecord">
						<int key="objectID">841</int>
						<reference key="object" ref="509593759"/>
						<reference key="parent" ref="344840724"/>
>>>>>>> 4a66f3e0
					</object>
					<object class="IBObjectRecord">
						<int key="objectID">843</int>
						<reference key="object" ref="767295133"/>
						<reference key="parent" ref="906186465"/>
					</object>
<<<<<<< HEAD
					<dictionary class="NSMutableDictionary" key="outlets">
						<string key="downloadAllCoresButton">NSButton</string>
						<string key="downloadArrayController">NSArrayController</string>
						<string key="downloadTableView">NSTableView</string>
					</dictionary>
					<dictionary class="NSMutableDictionary" key="toOneOutletInfosByName">
						<object class="IBToOneOutletInfo" key="downloadAllCoresButton">
							<string key="name">downloadAllCoresButton</string>
							<string key="candidateClassName">NSButton</string>
						</object>
						<object class="IBToOneOutletInfo" key="downloadArrayController">
							<string key="name">downloadArrayController</string>
							<string key="candidateClassName">NSArrayController</string>
						</object>
						<object class="IBToOneOutletInfo" key="downloadTableView">
							<string key="name">downloadTableView</string>
							<string key="candidateClassName">NSTableView</string>
						</object>
					</dictionary>
					<object class="IBClassDescriptionSource" key="sourceIdentifier">
						<string key="majorKey">IBProjectSource</string>
						<string key="minorKey">./Classes/OECoreDownloader.h</string>
=======
					<object class="IBObjectRecord">
						<int key="objectID">888</int>
						<reference key="object" ref="839087240"/>
						<object class="NSMutableArray" key="children">
							<bool key="EncodedWithXMLCoder">YES</bool>
							<reference ref="644804455"/>
							<reference ref="103275190"/>
							<reference ref="50452574"/>
							<reference ref="203013476"/>
							<reference ref="532106772"/>
							<reference ref="317920018"/>
							<reference ref="125863773"/>
							<reference ref="392483021"/>
							<reference ref="1073686518"/>
							<reference ref="764423946"/>
							<reference ref="64204539"/>
							<reference ref="776883425"/>
							<reference ref="661269204"/>
							<reference ref="74756670"/>
							<reference ref="926541980"/>
							<reference ref="390557104"/>
							<reference ref="77579415"/>
							<reference ref="381409668"/>
						</object>
						<reference key="parent" ref="64897780"/>
					</object>
					<object class="IBObjectRecord">
						<int key="objectID">891</int>
						<reference key="object" ref="644804455"/>
						<reference key="parent" ref="839087240"/>
					</object>
					<object class="IBObjectRecord">
						<int key="objectID">892</int>
						<reference key="object" ref="203013476"/>
						<reference key="parent" ref="839087240"/>
>>>>>>> 4a66f3e0
					</object>
					<object class="IBObjectRecord">
						<int key="objectID">893</int>
						<reference key="object" ref="103275190"/>
						<reference key="parent" ref="839087240"/>
					</object>
					<object class="IBObjectRecord">
						<int key="objectID">896</int>
						<reference key="object" ref="381409668"/>
						<reference key="parent" ref="839087240"/>
					</object>
<<<<<<< HEAD
					<object class="IBClassDescriptionSource" key="sourceIdentifier">
						<string key="majorKey">IBProjectSource</string>
						<string key="minorKey">./Classes/OECoreInstaller.h</string>
					</object>
				</object>
				<object class="IBPartialClassDescription">
					<string key="className">OEGameDocument</string>
					<string key="superclassName">NSDocument</string>
					<dictionary class="NSMutableDictionary" key="actions">
						<string key="loadState:">id</string>
						<string key="playPauseGame:">id</string>
						<string key="resetGame:">id</string>
						<string key="saveState:">id</string>
						<string key="scrambleRam:">id</string>
						<string key="toggleFullScreen:">id</string>
					</dictionary>
					<dictionary class="NSMutableDictionary" key="actionInfosByName">
						<object class="IBActionInfo" key="loadState:">
							<string key="name">loadState:</string>
							<string key="candidateClassName">id</string>
						</object>
						<object class="IBActionInfo" key="playPauseGame:">
							<string key="name">playPauseGame:</string>
							<string key="candidateClassName">id</string>
						</object>
						<object class="IBActionInfo" key="resetGame:">
							<string key="name">resetGame:</string>
							<string key="candidateClassName">id</string>
						</object>
						<object class="IBActionInfo" key="saveState:">
							<string key="name">saveState:</string>
							<string key="candidateClassName">id</string>
						</object>
						<object class="IBActionInfo" key="scrambleRam:">
							<string key="name">scrambleRam:</string>
							<string key="candidateClassName">id</string>
						</object>
						<object class="IBActionInfo" key="toggleFullScreen:">
							<string key="name">toggleFullScreen:</string>
							<string key="candidateClassName">id</string>
						</object>
					</dictionary>
					<dictionary class="NSMutableDictionary" key="outlets">
						<string key="gameWindow">NSWindow</string>
						<string key="playPauseToolbarItem">NSToolbarItem</string>
						<string key="view">OEGameView</string>
					</dictionary>
					<dictionary class="NSMutableDictionary" key="toOneOutletInfosByName">
						<object class="IBToOneOutletInfo" key="gameWindow">
							<string key="name">gameWindow</string>
							<string key="candidateClassName">NSWindow</string>
						</object>
						<object class="IBToOneOutletInfo" key="playPauseToolbarItem">
							<string key="name">playPauseToolbarItem</string>
							<string key="candidateClassName">NSToolbarItem</string>
						</object>
						<object class="IBToOneOutletInfo" key="view">
							<string key="name">view</string>
							<string key="candidateClassName">OEGameView</string>
						</object>
					</dictionary>
					<object class="IBClassDescriptionSource" key="sourceIdentifier">
						<string key="majorKey">IBProjectSource</string>
						<string key="minorKey">./Classes/OEGameDocument.h</string>
					</object>
				</object>
				<object class="IBPartialClassDescription">
					<string key="className">OEGameDocumentController</string>
					<string key="superclassName">NSDocumentController</string>
					<dictionary class="NSMutableDictionary" key="actions">
						<string key="openAboutWindow:">id</string>
						<string key="openCoreInstallerWindow:">id</string>
						<string key="openPreferenceWindow:">id</string>
						<string key="openSaveStateWindow:">id</string>
						<string key="saveScreenshot:">id</string>
						<string key="saveStateToDatabase:">id</string>
						<string key="stopAllEmulators:">id</string>
						<string key="updateBundles:">id</string>
						<string key="volumeDown:">id</string>
						<string key="volumeUp:">id</string>
					</dictionary>
					<dictionary class="NSMutableDictionary" key="actionInfosByName">
						<object class="IBActionInfo" key="openAboutWindow:">
							<string key="name">openAboutWindow:</string>
							<string key="candidateClassName">id</string>
						</object>
						<object class="IBActionInfo" key="openCoreInstallerWindow:">
							<string key="name">openCoreInstallerWindow:</string>
							<string key="candidateClassName">id</string>
						</object>
						<object class="IBActionInfo" key="openPreferenceWindow:">
							<string key="name">openPreferenceWindow:</string>
							<string key="candidateClassName">id</string>
						</object>
						<object class="IBActionInfo" key="openSaveStateWindow:">
							<string key="name">openSaveStateWindow:</string>
							<string key="candidateClassName">id</string>
						</object>
						<object class="IBActionInfo" key="saveScreenshot:">
							<string key="name">saveScreenshot:</string>
							<string key="candidateClassName">id</string>
						</object>
						<object class="IBActionInfo" key="saveStateToDatabase:">
							<string key="name">saveStateToDatabase:</string>
							<string key="candidateClassName">id</string>
						</object>
						<object class="IBActionInfo" key="stopAllEmulators:">
							<string key="name">stopAllEmulators:</string>
							<string key="candidateClassName">id</string>
						</object>
						<object class="IBActionInfo" key="updateBundles:">
							<string key="name">updateBundles:</string>
							<string key="candidateClassName">id</string>
						</object>
						<object class="IBActionInfo" key="volumeDown:">
							<string key="name">volumeDown:</string>
							<string key="candidateClassName">id</string>
						</object>
						<object class="IBActionInfo" key="volumeUp:">
							<string key="name">volumeUp:</string>
							<string key="candidateClassName">id</string>
						</object>
					</dictionary>
					<object class="NSMutableDictionary" key="outlets">
						<string key="NS.key.0">aboutWindow</string>
						<string key="NS.object.0">NSWindow</string>
					</object>
					<object class="NSMutableDictionary" key="toOneOutletInfosByName">
						<string key="NS.key.0">aboutWindow</string>
						<object class="IBToOneOutletInfo" key="NS.object.0">
							<string key="name">aboutWindow</string>
							<string key="candidateClassName">NSWindow</string>
						</object>
					</object>
					<object class="IBClassDescriptionSource" key="sourceIdentifier">
						<string key="majorKey">IBProjectSource</string>
						<string key="minorKey">./Classes/OEGameDocumentController.h</string>
					</object>
				</object>
				<object class="IBPartialClassDescription">
					<string key="className">OEGameView</string>
					<string key="superclassName">NSView</string>
					<object class="IBClassDescriptionSource" key="sourceIdentifier">
						<string key="majorKey">IBProjectSource</string>
						<string key="minorKey">./Classes/OEGameView.h</string>
=======
					<object class="IBObjectRecord">
						<int key="objectID">897</int>
						<reference key="object" ref="50452574"/>
						<reference key="parent" ref="839087240"/>
					</object>
					<object class="IBObjectRecord">
						<int key="objectID">961</int>
						<reference key="object" ref="3223011"/>
						<object class="NSMutableArray" key="children">
							<bool key="EncodedWithXMLCoder">YES</bool>
							<reference ref="709854830"/>
						</object>
						<reference key="parent" ref="912878858"/>
					</object>
					<object class="IBObjectRecord">
						<int key="objectID">962</int>
						<reference key="object" ref="709854830"/>
						<reference key="parent" ref="3223011"/>
					</object>
					<object class="IBObjectRecord">
						<int key="objectID">963</int>
						<reference key="object" ref="1059667217"/>
						<reference key="parent" ref="344840724"/>
>>>>>>> 4a66f3e0
					</object>
					<object class="IBObjectRecord">
						<int key="objectID">964</int>
						<reference key="object" ref="1071172779"/>
						<reference key="parent" ref="344840724"/>
					</object>
					<object class="IBObjectRecord">
						<int key="objectID">965</int>
						<reference key="object" ref="590652535"/>
						<reference key="parent" ref="344840724"/>
					</object>
					<object class="IBObjectRecord">
						<int key="objectID">969</int>
						<reference key="object" ref="105128244"/>
						<reference key="parent" ref="344840724"/>
						<string key="objectName">121</string>
					</object>
					<object class="IBObjectRecord">
						<int key="objectID">971</int>
						<reference key="object" ref="532106772"/>
						<reference key="parent" ref="839087240"/>
					</object>
					<object class="IBObjectRecord">
						<int key="objectID">972</int>
						<reference key="object" ref="317920018"/>
						<object class="NSMutableArray" key="children">
							<bool key="EncodedWithXMLCoder">YES</bool>
							<reference ref="379803600"/>
						</object>
						<reference key="parent" ref="839087240"/>
					</object>
<<<<<<< HEAD
					<object class="IBClassDescriptionSource" key="sourceIdentifier">
						<string key="majorKey">IBProjectSource</string>
						<string key="minorKey">./Classes/SUUpdater.h</string>
					</object>
=======
					<object class="IBObjectRecord">
						<int key="objectID">973</int>
						<reference key="object" ref="125863773"/>
						<reference key="parent" ref="839087240"/>
					</object>
					<object class="IBObjectRecord">
						<int key="objectID">974</int>
						<reference key="object" ref="392483021"/>
						<reference key="parent" ref="839087240"/>
					</object>
					<object class="IBObjectRecord">
						<int key="objectID">975</int>
						<reference key="object" ref="1073686518"/>
						<reference key="parent" ref="839087240"/>
					</object>
					<object class="IBObjectRecord">
						<int key="objectID">976</int>
						<reference key="object" ref="379803600"/>
						<object class="NSMutableArray" key="children">
							<bool key="EncodedWithXMLCoder">YES</bool>
							<reference ref="1073084209"/>
							<reference ref="606138536"/>
							<reference ref="548637576"/>
							<reference ref="430696116"/>
							<reference ref="524420713"/>
							<reference ref="966573556"/>
						</object>
						<reference key="parent" ref="317920018"/>
					</object>
					<object class="IBObjectRecord">
						<int key="objectID">977</int>
						<reference key="object" ref="1073084209"/>
						<reference key="parent" ref="379803600"/>
					</object>
					<object class="IBObjectRecord">
						<int key="objectID">978</int>
						<reference key="object" ref="606138536"/>
						<reference key="parent" ref="379803600"/>
					</object>
					<object class="IBObjectRecord">
						<int key="objectID">979</int>
						<reference key="object" ref="548637576"/>
						<reference key="parent" ref="379803600"/>
					</object>
					<object class="IBObjectRecord">
						<int key="objectID">980</int>
						<reference key="object" ref="430696116"/>
						<reference key="parent" ref="379803600"/>
					</object>
					<object class="IBObjectRecord">
						<int key="objectID">981</int>
						<reference key="object" ref="524420713"/>
						<reference key="parent" ref="379803600"/>
					</object>
					<object class="IBObjectRecord">
						<int key="objectID">982</int>
						<reference key="object" ref="966573556"/>
						<reference key="parent" ref="379803600"/>
					</object>
					<object class="IBObjectRecord">
						<int key="objectID">983</int>
						<reference key="object" ref="764423946"/>
						<reference key="parent" ref="839087240"/>
					</object>
					<object class="IBObjectRecord">
						<int key="objectID">984</int>
						<reference key="object" ref="64204539"/>
						<reference key="parent" ref="839087240"/>
					</object>
					<object class="IBObjectRecord">
						<int key="objectID">985</int>
						<reference key="object" ref="776883425"/>
						<reference key="parent" ref="839087240"/>
					</object>
					<object class="IBObjectRecord">
						<int key="objectID">986</int>
						<reference key="object" ref="661269204"/>
						<object class="NSMutableArray" key="children">
							<bool key="EncodedWithXMLCoder">YES</bool>
							<reference ref="351069600"/>
						</object>
						<reference key="parent" ref="839087240"/>
					</object>
					<object class="IBObjectRecord">
						<int key="objectID">987</int>
						<reference key="object" ref="351069600"/>
						<object class="NSMutableArray" key="children">
							<bool key="EncodedWithXMLCoder">YES</bool>
							<reference ref="403028027"/>
							<reference ref="1003801132"/>
							<reference ref="919155474"/>
							<reference ref="49621580"/>
							<reference ref="838689508"/>
							<reference ref="351352419"/>
						</object>
						<reference key="parent" ref="661269204"/>
					</object>
					<object class="IBObjectRecord">
						<int key="objectID">988</int>
						<reference key="object" ref="403028027"/>
						<reference key="parent" ref="351069600"/>
					</object>
					<object class="IBObjectRecord">
						<int key="objectID">989</int>
						<reference key="object" ref="1003801132"/>
						<reference key="parent" ref="351069600"/>
					</object>
					<object class="IBObjectRecord">
						<int key="objectID">990</int>
						<reference key="object" ref="919155474"/>
						<reference key="parent" ref="351069600"/>
					</object>
					<object class="IBObjectRecord">
						<int key="objectID">991</int>
						<reference key="object" ref="49621580"/>
						<reference key="parent" ref="351069600"/>
					</object>
					<object class="IBObjectRecord">
						<int key="objectID">992</int>
						<reference key="object" ref="838689508"/>
						<reference key="parent" ref="351069600"/>
					</object>
					<object class="IBObjectRecord">
						<int key="objectID">993</int>
						<reference key="object" ref="351352419"/>
						<reference key="parent" ref="351069600"/>
					</object>
					<object class="IBObjectRecord">
						<int key="objectID">994</int>
						<reference key="object" ref="74756670"/>
						<reference key="parent" ref="839087240"/>
					</object>
					<object class="IBObjectRecord">
						<int key="objectID">995</int>
						<reference key="object" ref="926541980"/>
						<reference key="parent" ref="839087240"/>
					</object>
					<object class="IBObjectRecord">
						<int key="objectID">996</int>
						<reference key="object" ref="390557104"/>
						<reference key="parent" ref="839087240"/>
					</object>
					<object class="IBObjectRecord">
						<int key="objectID">997</int>
						<reference key="object" ref="77579415"/>
						<reference key="parent" ref="839087240"/>
					</object>
					<object class="IBObjectRecord">
						<int key="objectID">998</int>
						<reference key="object" ref="364644273"/>
						<object class="NSMutableArray" key="children">
							<bool key="EncodedWithXMLCoder">YES</bool>
							<reference ref="1006232133"/>
						</object>
						<reference key="parent" ref="730904329"/>
					</object>
					<object class="IBObjectRecord">
						<int key="objectID">999</int>
						<reference key="object" ref="1006232133"/>
						<object class="NSMutableArray" key="children">
							<bool key="EncodedWithXMLCoder">YES</bool>
							<reference ref="694425035"/>
							<reference ref="941963698"/>
							<reference ref="401803993"/>
							<reference ref="897435514"/>
							<reference ref="400326647"/>
							<reference ref="867549931"/>
						</object>
						<reference key="parent" ref="364644273"/>
					</object>
					<object class="IBObjectRecord">
						<int key="objectID">1000</int>
						<reference key="object" ref="694425035"/>
						<reference key="parent" ref="1006232133"/>
					</object>
					<object class="IBObjectRecord">
						<int key="objectID">1001</int>
						<reference key="object" ref="941963698"/>
						<reference key="parent" ref="1006232133"/>
					</object>
					<object class="IBObjectRecord">
						<int key="objectID">1002</int>
						<reference key="object" ref="401803993"/>
						<reference key="parent" ref="1006232133"/>
					</object>
					<object class="IBObjectRecord">
						<int key="objectID">1003</int>
						<reference key="object" ref="897435514"/>
						<reference key="parent" ref="1006232133"/>
					</object>
					<object class="IBObjectRecord">
						<int key="objectID">1004</int>
						<reference key="object" ref="400326647"/>
						<reference key="parent" ref="1006232133"/>
					</object>
					<object class="IBObjectRecord">
						<int key="objectID">1005</int>
						<reference key="object" ref="867549931"/>
						<reference key="parent" ref="1006232133"/>
					</object>
					<object class="IBObjectRecord">
						<int key="objectID">1007</int>
						<reference key="object" ref="332028908"/>
						<reference key="parent" ref="390914221"/>
					</object>
					<object class="IBObjectRecord">
						<int key="objectID">1008</int>
						<reference key="object" ref="29236527"/>
						<reference key="parent" ref="390914221"/>
					</object>
					<object class="IBObjectRecord">
						<int key="objectID">1010</int>
						<reference key="object" ref="505286492"/>
						<object class="NSMutableArray" key="children">
							<bool key="EncodedWithXMLCoder">YES</bool>
							<reference ref="757566186"/>
						</object>
						<reference key="parent" ref="730904329"/>
					</object>
					<object class="IBObjectRecord">
						<int key="objectID">1011</int>
						<reference key="object" ref="757566186"/>
						<object class="NSMutableArray" key="children">
							<bool key="EncodedWithXMLCoder">YES</bool>
							<reference ref="719723011"/>
							<reference ref="1023298287"/>
							<reference ref="792808668"/>
							<reference ref="719665706"/>
							<reference ref="713978410"/>
							<reference ref="857010209"/>
							<reference ref="250210433"/>
							<reference ref="941894361"/>
							<reference ref="1018714908"/>
							<reference ref="133285461"/>
							<reference ref="422807307"/>
						</object>
						<reference key="parent" ref="505286492"/>
					</object>
					<object class="IBObjectRecord">
						<int key="objectID">1012</int>
						<reference key="object" ref="719723011"/>
						<reference key="parent" ref="757566186"/>
					</object>
					<object class="IBObjectRecord">
						<int key="objectID">1013</int>
						<reference key="object" ref="1023298287"/>
						<reference key="parent" ref="757566186"/>
					</object>
					<object class="IBObjectRecord">
						<int key="objectID">1014</int>
						<reference key="object" ref="792808668"/>
						<reference key="parent" ref="757566186"/>
					</object>
					<object class="IBObjectRecord">
						<int key="objectID">1015</int>
						<reference key="object" ref="719665706"/>
						<object class="NSMutableArray" key="children">
							<bool key="EncodedWithXMLCoder">YES</bool>
							<reference ref="1000412435"/>
						</object>
						<reference key="parent" ref="757566186"/>
					</object>
					<object class="IBObjectRecord">
						<int key="objectID">1016</int>
						<reference key="object" ref="713978410"/>
						<reference key="parent" ref="757566186"/>
					</object>
					<object class="IBObjectRecord">
						<int key="objectID">1017</int>
						<reference key="object" ref="857010209"/>
						<reference key="parent" ref="757566186"/>
					</object>
					<object class="IBObjectRecord">
						<int key="objectID">1018</int>
						<reference key="object" ref="250210433"/>
						<reference key="parent" ref="757566186"/>
					</object>
					<object class="IBObjectRecord">
						<int key="objectID">1019</int>
						<reference key="object" ref="941894361"/>
						<reference key="parent" ref="757566186"/>
					</object>
					<object class="IBObjectRecord">
						<int key="objectID">1020</int>
						<reference key="object" ref="1018714908"/>
						<reference key="parent" ref="757566186"/>
					</object>
					<object class="IBObjectRecord">
						<int key="objectID">1021</int>
						<reference key="object" ref="133285461"/>
						<reference key="parent" ref="757566186"/>
					</object>
					<object class="IBObjectRecord">
						<int key="objectID">1022</int>
						<reference key="object" ref="422807307"/>
						<reference key="parent" ref="757566186"/>
					</object>
					<object class="IBObjectRecord">
						<int key="objectID">1023</int>
						<reference key="object" ref="1000412435"/>
						<object class="NSMutableArray" key="children">
							<bool key="EncodedWithXMLCoder">YES</bool>
							<reference ref="301503791"/>
							<reference ref="931765879"/>
							<reference ref="275605464"/>
							<reference ref="692059895"/>
							<reference ref="1009342296"/>
							<reference ref="657014132"/>
						</object>
						<reference key="parent" ref="719665706"/>
					</object>
					<object class="IBObjectRecord">
						<int key="objectID">1024</int>
						<reference key="object" ref="301503791"/>
						<reference key="parent" ref="1000412435"/>
					</object>
					<object class="IBObjectRecord">
						<int key="objectID">1025</int>
						<reference key="object" ref="931765879"/>
						<reference key="parent" ref="1000412435"/>
					</object>
					<object class="IBObjectRecord">
						<int key="objectID">1026</int>
						<reference key="object" ref="275605464"/>
						<reference key="parent" ref="1000412435"/>
					</object>
					<object class="IBObjectRecord">
						<int key="objectID">1027</int>
						<reference key="object" ref="692059895"/>
						<reference key="parent" ref="1000412435"/>
					</object>
					<object class="IBObjectRecord">
						<int key="objectID">1028</int>
						<reference key="object" ref="1009342296"/>
						<reference key="parent" ref="1000412435"/>
					</object>
					<object class="IBObjectRecord">
						<int key="objectID">1029</int>
						<reference key="object" ref="657014132"/>
						<reference key="parent" ref="1000412435"/>
					</object>
					<object class="IBObjectRecord">
						<int key="objectID">1062</int>
						<reference key="object" ref="385966129"/>
						<object class="NSMutableArray" key="children">
							<bool key="EncodedWithXMLCoder">YES</bool>
							<reference ref="727027311"/>
						</object>
						<reference key="parent" ref="730904329"/>
					</object>
					<object class="IBObjectRecord">
						<int key="objectID">1063</int>
						<reference key="object" ref="727027311"/>
						<object class="NSMutableArray" key="children">
							<bool key="EncodedWithXMLCoder">YES</bool>
							<reference ref="841571233"/>
							<reference ref="23450656"/>
							<reference ref="452967166"/>
							<reference ref="785978741"/>
							<reference ref="375567948"/>
							<reference ref="586891315"/>
							<reference ref="62994108"/>
							<reference ref="204136520"/>
							<reference ref="561423047"/>
							<reference ref="88043644"/>
							<reference ref="98201047"/>
							<reference ref="112897357"/>
							<reference ref="534720792"/>
							<reference ref="145177893"/>
							<reference ref="314048890"/>
						</object>
						<reference key="parent" ref="385966129"/>
					</object>
					<object class="IBObjectRecord">
						<int key="objectID">1064</int>
						<reference key="object" ref="841571233"/>
						<reference key="parent" ref="727027311"/>
					</object>
					<object class="IBObjectRecord">
						<int key="objectID">1065</int>
						<reference key="object" ref="23450656"/>
						<reference key="parent" ref="727027311"/>
					</object>
					<object class="IBObjectRecord">
						<int key="objectID">1066</int>
						<reference key="object" ref="452967166"/>
						<reference key="parent" ref="727027311"/>
					</object>
					<object class="IBObjectRecord">
						<int key="objectID">1067</int>
						<reference key="object" ref="785978741"/>
						<reference key="parent" ref="727027311"/>
					</object>
					<object class="IBObjectRecord">
						<int key="objectID">1068</int>
						<reference key="object" ref="375567948"/>
						<reference key="parent" ref="727027311"/>
					</object>
					<object class="IBObjectRecord">
						<int key="objectID">1069</int>
						<reference key="object" ref="586891315"/>
						<reference key="parent" ref="727027311"/>
					</object>
					<object class="IBObjectRecord">
						<int key="objectID">1070</int>
						<reference key="object" ref="62994108"/>
						<reference key="parent" ref="727027311"/>
					</object>
					<object class="IBObjectRecord">
						<int key="objectID">1071</int>
						<reference key="object" ref="204136520"/>
						<reference key="parent" ref="727027311"/>
					</object>
					<object class="IBObjectRecord">
						<int key="objectID">1072</int>
						<reference key="object" ref="561423047"/>
						<reference key="parent" ref="727027311"/>
					</object>
					<object class="IBObjectRecord">
						<int key="objectID">1073</int>
						<reference key="object" ref="88043644"/>
						<reference key="parent" ref="727027311"/>
					</object>
					<object class="IBObjectRecord">
						<int key="objectID">1074</int>
						<reference key="object" ref="98201047"/>
						<object class="NSMutableArray" key="children">
							<bool key="EncodedWithXMLCoder">YES</bool>
							<reference ref="259430017"/>
						</object>
						<reference key="parent" ref="727027311"/>
					</object>
					<object class="IBObjectRecord">
						<int key="objectID">1075</int>
						<reference key="object" ref="112897357"/>
						<object class="NSMutableArray" key="children">
							<bool key="EncodedWithXMLCoder">YES</bool>
							<reference ref="927029049"/>
						</object>
						<reference key="parent" ref="727027311"/>
					</object>
					<object class="IBObjectRecord">
						<int key="objectID">1076</int>
						<reference key="object" ref="534720792"/>
						<object class="NSMutableArray" key="children">
							<bool key="EncodedWithXMLCoder">YES</bool>
							<reference ref="935023795"/>
						</object>
						<reference key="parent" ref="727027311"/>
					</object>
					<object class="IBObjectRecord">
						<int key="objectID">1077</int>
						<reference key="object" ref="145177893"/>
						<object class="NSMutableArray" key="children">
							<bool key="EncodedWithXMLCoder">YES</bool>
							<reference ref="954977894"/>
						</object>
						<reference key="parent" ref="727027311"/>
					</object>
					<object class="IBObjectRecord">
						<int key="objectID">1078</int>
						<reference key="object" ref="314048890"/>
						<object class="NSMutableArray" key="children">
							<bool key="EncodedWithXMLCoder">YES</bool>
							<reference ref="469687795"/>
						</object>
						<reference key="parent" ref="727027311"/>
					</object>
					<object class="IBObjectRecord">
						<int key="objectID">1079</int>
						<reference key="object" ref="469687795"/>
						<object class="NSMutableArray" key="children">
							<bool key="EncodedWithXMLCoder">YES</bool>
							<reference ref="96833472"/>
							<reference ref="429571171"/>
						</object>
						<reference key="parent" ref="314048890"/>
					</object>
					<object class="IBObjectRecord">
						<int key="objectID">1080</int>
						<reference key="object" ref="96833472"/>
						<reference key="parent" ref="469687795"/>
					</object>
					<object class="IBObjectRecord">
						<int key="objectID">1081</int>
						<reference key="object" ref="429571171"/>
						<reference key="parent" ref="469687795"/>
					</object>
					<object class="IBObjectRecord">
						<int key="objectID">1082</int>
						<reference key="object" ref="954977894"/>
						<object class="NSMutableArray" key="children">
							<bool key="EncodedWithXMLCoder">YES</bool>
							<reference ref="418371980"/>
							<reference ref="586560074"/>
							<reference ref="343849205"/>
						</object>
						<reference key="parent" ref="145177893"/>
					</object>
					<object class="IBObjectRecord">
						<int key="objectID">1083</int>
						<reference key="object" ref="418371980"/>
						<reference key="parent" ref="954977894"/>
					</object>
					<object class="IBObjectRecord">
						<int key="objectID">1084</int>
						<reference key="object" ref="586560074"/>
						<reference key="parent" ref="954977894"/>
					</object>
					<object class="IBObjectRecord">
						<int key="objectID">1085</int>
						<reference key="object" ref="343849205"/>
						<reference key="parent" ref="954977894"/>
					</object>
					<object class="IBObjectRecord">
						<int key="objectID">1086</int>
						<reference key="object" ref="935023795"/>
						<object class="NSMutableArray" key="children">
							<bool key="EncodedWithXMLCoder">YES</bool>
							<reference ref="919117275"/>
							<reference ref="47868284"/>
							<reference ref="446680145"/>
							<reference ref="132033061"/>
							<reference ref="645554433"/>
							<reference ref="1027066334"/>
							<reference ref="330887931"/>
							<reference ref="976486700"/>
						</object>
						<reference key="parent" ref="534720792"/>
					</object>
					<object class="IBObjectRecord">
						<int key="objectID">1087</int>
						<reference key="object" ref="919117275"/>
						<reference key="parent" ref="935023795"/>
					</object>
					<object class="IBObjectRecord">
						<int key="objectID">1088</int>
						<reference key="object" ref="47868284"/>
						<reference key="parent" ref="935023795"/>
					</object>
					<object class="IBObjectRecord">
						<int key="objectID">1089</int>
						<reference key="object" ref="446680145"/>
						<reference key="parent" ref="935023795"/>
					</object>
					<object class="IBObjectRecord">
						<int key="objectID">1090</int>
						<reference key="object" ref="132033061"/>
						<reference key="parent" ref="935023795"/>
					</object>
					<object class="IBObjectRecord">
						<int key="objectID">1091</int>
						<reference key="object" ref="645554433"/>
						<reference key="parent" ref="935023795"/>
					</object>
					<object class="IBObjectRecord">
						<int key="objectID">1092</int>
						<reference key="object" ref="1027066334"/>
						<reference key="parent" ref="935023795"/>
					</object>
					<object class="IBObjectRecord">
						<int key="objectID">1093</int>
						<reference key="object" ref="330887931"/>
						<reference key="parent" ref="935023795"/>
					</object>
					<object class="IBObjectRecord">
						<int key="objectID">1094</int>
						<reference key="object" ref="976486700"/>
						<reference key="parent" ref="935023795"/>
					</object>
					<object class="IBObjectRecord">
						<int key="objectID">1095</int>
						<reference key="object" ref="927029049"/>
						<object class="NSMutableArray" key="children">
							<bool key="EncodedWithXMLCoder">YES</bool>
							<reference ref="469982716"/>
							<reference ref="46977846"/>
							<reference ref="476064825"/>
							<reference ref="201152533"/>
							<reference ref="219892594"/>
							<reference ref="733674014"/>
						</object>
						<reference key="parent" ref="112897357"/>
					</object>
					<object class="IBObjectRecord">
						<int key="objectID">1096</int>
						<reference key="object" ref="469982716"/>
						<reference key="parent" ref="927029049"/>
					</object>
					<object class="IBObjectRecord">
						<int key="objectID">1097</int>
						<reference key="object" ref="46977846"/>
						<reference key="parent" ref="927029049"/>
					</object>
					<object class="IBObjectRecord">
						<int key="objectID">1098</int>
						<reference key="object" ref="476064825"/>
						<reference key="parent" ref="927029049"/>
					</object>
					<object class="IBObjectRecord">
						<int key="objectID">1099</int>
						<reference key="object" ref="201152533"/>
						<reference key="parent" ref="927029049"/>
					</object>
					<object class="IBObjectRecord">
						<int key="objectID">1100</int>
						<reference key="object" ref="219892594"/>
						<reference key="parent" ref="927029049"/>
					</object>
					<object class="IBObjectRecord">
						<int key="objectID">1101</int>
						<reference key="object" ref="733674014"/>
						<reference key="parent" ref="927029049"/>
					</object>
					<object class="IBObjectRecord">
						<int key="objectID">1102</int>
						<reference key="object" ref="259430017"/>
						<object class="NSMutableArray" key="children">
							<bool key="EncodedWithXMLCoder">YES</bool>
							<reference ref="990022157"/>
							<reference ref="494854721"/>
							<reference ref="786219519"/>
							<reference ref="904983450"/>
							<reference ref="356136692"/>
						</object>
						<reference key="parent" ref="98201047"/>
					</object>
					<object class="IBObjectRecord">
						<int key="objectID">1103</int>
						<reference key="object" ref="990022157"/>
						<reference key="parent" ref="259430017"/>
					</object>
					<object class="IBObjectRecord">
						<int key="objectID">1104</int>
						<reference key="object" ref="494854721"/>
						<reference key="parent" ref="259430017"/>
					</object>
					<object class="IBObjectRecord">
						<int key="objectID">1105</int>
						<reference key="object" ref="786219519"/>
						<reference key="parent" ref="259430017"/>
					</object>
					<object class="IBObjectRecord">
						<int key="objectID">1106</int>
						<reference key="object" ref="904983450"/>
						<reference key="parent" ref="259430017"/>
					</object>
					<object class="IBObjectRecord">
						<int key="objectID">1107</int>
						<reference key="object" ref="356136692"/>
						<reference key="parent" ref="259430017"/>
					</object>
				</object>
			</object>
			<object class="NSMutableDictionary" key="flattenedProperties">
				<bool key="EncodedWithXMLCoder">YES</bool>
				<object class="NSArray" key="dict.sortedKeys">
					<bool key="EncodedWithXMLCoder">YES</bool>
					<string>-3.IBPluginDependency</string>
					<string>1000.IBPluginDependency</string>
					<string>1001.IBPluginDependency</string>
					<string>1002.IBPluginDependency</string>
					<string>1003.IBPluginDependency</string>
					<string>1004.IBPluginDependency</string>
					<string>1005.IBPluginDependency</string>
					<string>1007.IBPluginDependency</string>
					<string>1007.ImportedFromIB2</string>
					<string>1008.IBPluginDependency</string>
					<string>1008.ImportedFromIB2</string>
					<string>1010.IBPluginDependency</string>
					<string>1011.IBEditorWindowLastContentRect</string>
					<string>1011.IBPluginDependency</string>
					<string>1012.IBPluginDependency</string>
					<string>1013.IBPluginDependency</string>
					<string>1014.IBPluginDependency</string>
					<string>1015.IBPluginDependency</string>
					<string>1016.IBPluginDependency</string>
					<string>1017.IBPluginDependency</string>
					<string>1018.IBPluginDependency</string>
					<string>1019.IBPluginDependency</string>
					<string>1020.IBPluginDependency</string>
					<string>1021.IBPluginDependency</string>
					<string>1022.IBPluginDependency</string>
					<string>1023.IBEditorWindowLastContentRect</string>
					<string>1023.IBPluginDependency</string>
					<string>1062.IBPluginDependency</string>
					<string>1063.IBPluginDependency</string>
					<string>508.IBEditorWindowLastContentRect</string>
					<string>508.IBPluginDependency</string>
					<string>508.IBWindowTemplateEditedContentRect</string>
					<string>508.NSWindowTemplate.visibleAtLaunch</string>
					<string>509.IBPluginDependency</string>
					<string>510.IBPluginDependency</string>
					<string>511.IBPluginDependency</string>
					<string>512.IBPluginDependency</string>
					<string>513.IBPluginDependency</string>
					<string>514.IBPluginDependency</string>
					<string>515.IBPluginDependency</string>
					<string>524.IBPluginDependency</string>
					<string>525.IBPluginDependency</string>
					<string>530.IBPluginDependency</string>
					<string>537.IBPluginDependency</string>
					<string>538.IBPluginDependency</string>
					<string>580.IBPluginDependency</string>
					<string>814.IBPluginDependency</string>
					<string>818.IBEditorWindowLastContentRect</string>
					<string>818.IBPluginDependency</string>
					<string>818.ImportedFromIB2</string>
					<string>818.WindowOrigin</string>
					<string>818.editorWindowContentRectSynchronizationRect</string>
					<string>819.IBPluginDependency</string>
					<string>822.IBPluginDependency</string>
					<string>822.ImportedFromIB2</string>
					<string>824.IBPluginDependency</string>
					<string>824.ImportedFromIB2</string>
					<string>825.IBPluginDependency</string>
					<string>825.ImportedFromIB2</string>
					<string>826.IBEditorWindowLastContentRect</string>
					<string>826.IBPluginDependency</string>
					<string>826.ImportedFromIB2</string>
					<string>826.editorWindowContentRectSynchronizationRect</string>
					<string>827.IBPluginDependency</string>
					<string>827.ImportedFromIB2</string>
					<string>828.IBPluginDependency</string>
					<string>828.ImportedFromIB2</string>
					<string>829.IBPluginDependency</string>
					<string>829.ImportedFromIB2</string>
					<string>830.IBPluginDependency</string>
					<string>830.ImportedFromIB2</string>
					<string>831.IBEditorWindowLastContentRect</string>
					<string>831.IBPluginDependency</string>
					<string>831.ImportedFromIB2</string>
					<string>831.editorWindowContentRectSynchronizationRect</string>
					<string>832.IBPluginDependency</string>
					<string>832.ImportedFromIB2</string>
					<string>833.IBPluginDependency</string>
					<string>833.ImportedFromIB2</string>
					<string>834.IBPluginDependency</string>
					<string>834.ImportedFromIB2</string>
					<string>835.IBPluginDependency</string>
					<string>835.ImportedFromIB2</string>
					<string>836.IBPluginDependency</string>
					<string>836.ImportedFromIB2</string>
					<string>838.IBPluginDependency</string>
					<string>838.ImportedFromIB2</string>
					<string>839.IBPluginDependency</string>
					<string>839.ImportedFromIB2</string>
					<string>840.IBPluginDependency</string>
					<string>840.ImportedFromIB2</string>
					<string>841.IBPluginDependency</string>
					<string>841.ImportedFromIB2</string>
					<string>843.IBEditorWindowLastContentRect</string>
					<string>843.IBPluginDependency</string>
					<string>843.ImportedFromIB2</string>
					<string>843.editorWindowContentRectSynchronizationRect</string>
					<string>888.IBEditorWindowLastContentRect</string>
					<string>888.IBPluginDependency</string>
					<string>888.ImportedFromIB2</string>
					<string>888.editorWindowContentRectSynchronizationRect</string>
					<string>891.IBPluginDependency</string>
					<string>891.ImportedFromIB2</string>
					<string>892.IBPluginDependency</string>
					<string>892.ImportedFromIB2</string>
					<string>893.IBPluginDependency</string>
					<string>893.ImportedFromIB2</string>
					<string>896.IBPluginDependency</string>
					<string>896.ImportedFromIB2</string>
					<string>897.IBPluginDependency</string>
					<string>897.ImportedFromIB2</string>
					<string>961.IBEditorWindowLastContentRect</string>
					<string>961.IBPluginDependency</string>
					<string>962.IBPluginDependency</string>
					<string>963.IBPluginDependency</string>
					<string>963.ImportedFromIB2</string>
					<string>964.IBPluginDependency</string>
					<string>965.IBPluginDependency</string>
					<string>969.IBPluginDependency</string>
					<string>969.ImportedFromIB2</string>
					<string>971.IBPluginDependency</string>
					<string>972.IBPluginDependency</string>
					<string>973.IBPluginDependency</string>
					<string>974.IBPluginDependency</string>
					<string>975.IBPluginDependency</string>
					<string>976.IBPluginDependency</string>
					<string>983.IBPluginDependency</string>
					<string>984.IBPluginDependency</string>
					<string>985.IBPluginDependency</string>
					<string>986.IBPluginDependency</string>
					<string>987.IBEditorWindowLastContentRect</string>
					<string>987.IBPluginDependency</string>
					<string>988.IBPluginDependency</string>
					<string>989.IBPluginDependency</string>
					<string>990.IBPluginDependency</string>
					<string>991.IBPluginDependency</string>
					<string>992.IBPluginDependency</string>
					<string>994.IBPluginDependency</string>
					<string>995.IBPluginDependency</string>
					<string>996.IBPluginDependency</string>
					<string>997.IBPluginDependency</string>
					<string>998.IBPluginDependency</string>
					<string>999.IBEditorWindowLastContentRect</string>
					<string>999.IBPluginDependency</string>
					<string>999.editorWindowContentRectSynchronizationRect</string>
				</object>
				<object class="NSMutableArray" key="dict.values">
					<bool key="EncodedWithXMLCoder">YES</bool>
					<string>com.apple.InterfaceBuilder.CocoaPlugin</string>
					<string>com.apple.InterfaceBuilder.CocoaPlugin</string>
					<string>com.apple.InterfaceBuilder.CocoaPlugin</string>
					<string>com.apple.InterfaceBuilder.CocoaPlugin</string>
					<string>com.apple.InterfaceBuilder.CocoaPlugin</string>
					<string>com.apple.InterfaceBuilder.CocoaPlugin</string>
					<string>com.apple.InterfaceBuilder.CocoaPlugin</string>
					<string>com.apple.InterfaceBuilder.CocoaPlugin</string>
					<integer value="1"/>
					<string>com.apple.InterfaceBuilder.CocoaPlugin</string>
					<integer value="1"/>
					<string>com.apple.InterfaceBuilder.CocoaPlugin</string>
					<string>{{491, 648}, {192, 193}}</string>
					<string>com.apple.InterfaceBuilder.CocoaPlugin</string>
					<string>com.apple.InterfaceBuilder.CocoaPlugin</string>
					<string>com.apple.InterfaceBuilder.CocoaPlugin</string>
					<string>com.apple.InterfaceBuilder.CocoaPlugin</string>
					<string>com.apple.InterfaceBuilder.CocoaPlugin</string>
					<string>com.apple.InterfaceBuilder.CocoaPlugin</string>
					<string>com.apple.InterfaceBuilder.CocoaPlugin</string>
					<string>com.apple.InterfaceBuilder.CocoaPlugin</string>
					<string>com.apple.InterfaceBuilder.CocoaPlugin</string>
					<string>com.apple.InterfaceBuilder.CocoaPlugin</string>
					<string>com.apple.InterfaceBuilder.CocoaPlugin</string>
					<string>com.apple.InterfaceBuilder.CocoaPlugin</string>
					<string>{{683, 698}, {177, 123}}</string>
					<string>com.apple.InterfaceBuilder.CocoaPlugin</string>
					<string>com.apple.InterfaceBuilder.CocoaPlugin</string>
					<string>com.apple.InterfaceBuilder.CocoaPlugin</string>
					<string>{{88, 336}, {400, 420}}</string>
					<string>com.apple.InterfaceBuilder.CocoaPlugin</string>
					<string>{{88, 336}, {400, 420}}</string>
					<boolean value="NO"/>
					<string>com.apple.InterfaceBuilder.CocoaPlugin</string>
					<string>com.apple.InterfaceBuilder.CocoaPlugin</string>
					<string>com.apple.InterfaceBuilder.CocoaPlugin</string>
					<string>com.apple.InterfaceBuilder.CocoaPlugin</string>
					<string>com.apple.InterfaceBuilder.CocoaPlugin</string>
					<string>com.apple.InterfaceBuilder.CocoaPlugin</string>
					<string>com.apple.InterfaceBuilder.CocoaPlugin</string>
					<string>com.apple.InterfaceBuilder.CocoaPlugin</string>
					<string>com.apple.InterfaceBuilder.CocoaPlugin</string>
					<string>com.apple.InterfaceBuilder.CocoaPlugin</string>
					<string>com.apple.InterfaceBuilder.CocoaPlugin</string>
					<string>com.apple.InterfaceBuilder.CocoaPlugin</string>
					<string>com.apple.InterfaceBuilder.CocoaPlugin</string>
					<string>com.apple.InterfaceBuilder.CocoaPlugin</string>
					<string>{{255, 841}, {444, 20}}</string>
					<string>com.apple.InterfaceBuilder.CocoaPlugin</string>
					<integer value="1"/>
					<string>{74, 862}</string>
					<string>{{6, 978}, {478, 20}}</string>
					<string>com.apple.InterfaceBuilder.CocoaPlugin</string>
					<string>com.apple.InterfaceBuilder.CocoaPlugin</string>
					<integer value="1"/>
					<string>com.apple.InterfaceBuilder.CocoaPlugin</string>
					<integer value="1"/>
					<string>com.apple.InterfaceBuilder.CocoaPlugin</string>
					<integer value="1"/>
					<string>{{567, 738}, {208, 103}}</string>
					<string>com.apple.InterfaceBuilder.CocoaPlugin</string>
					<integer value="1"/>
					<string>{{525, 802}, {197, 73}}</string>
					<string>com.apple.InterfaceBuilder.CocoaPlugin</string>
					<integer value="1"/>
					<string>com.apple.InterfaceBuilder.CocoaPlugin</string>
					<integer value="1"/>
					<string>com.apple.InterfaceBuilder.CocoaPlugin</string>
					<integer value="1"/>
					<string>com.apple.InterfaceBuilder.CocoaPlugin</string>
					<integer value="1"/>
					<string>{{267, 618}, {229, 223}}</string>
					<string>com.apple.InterfaceBuilder.CocoaPlugin</string>
					<integer value="1"/>
					<string>{{23, 794}, {245, 183}}</string>
					<string>com.apple.InterfaceBuilder.CocoaPlugin</string>
					<integer value="1"/>
					<string>com.apple.InterfaceBuilder.CocoaPlugin</string>
					<integer value="1"/>
					<string>com.apple.InterfaceBuilder.CocoaPlugin</string>
					<integer value="1"/>
					<string>com.apple.InterfaceBuilder.CocoaPlugin</string>
					<integer value="1"/>
					<string>com.apple.InterfaceBuilder.CocoaPlugin</string>
					<integer value="1"/>
					<string>com.apple.InterfaceBuilder.CocoaPlugin</string>
					<integer value="1"/>
					<string>com.apple.InterfaceBuilder.CocoaPlugin</string>
					<integer value="1"/>
					<string>com.apple.InterfaceBuilder.CocoaPlugin</string>
					<integer value="1"/>
					<string>com.apple.InterfaceBuilder.CocoaPlugin</string>
					<integer value="1"/>
					<string>{{546, 661}, {64, 6}}</string>
					<string>com.apple.InterfaceBuilder.CocoaPlugin</string>
					<integer value="1"/>
					<string>{{436, 809}, {64, 6}}</string>
					<string>{{355, 508}, {257, 333}}</string>
					<string>com.apple.InterfaceBuilder.CocoaPlugin</string>
					<integer value="1"/>
					<string>{{145, 474}, {199, 203}}</string>
					<string>com.apple.InterfaceBuilder.CocoaPlugin</string>
					<integer value="1"/>
					<string>com.apple.InterfaceBuilder.CocoaPlugin</string>
					<integer value="1"/>
					<string>com.apple.InterfaceBuilder.CocoaPlugin</string>
					<integer value="1"/>
					<string>com.apple.InterfaceBuilder.CocoaPlugin</string>
					<integer value="1"/>
					<string>com.apple.InterfaceBuilder.CocoaPlugin</string>
					<integer value="1"/>
					<string>{{571, 392}, {176, 23}}</string>
					<string>com.apple.InterfaceBuilder.CocoaPlugin</string>
					<string>com.apple.InterfaceBuilder.CocoaPlugin</string>
					<string>com.apple.InterfaceBuilder.CocoaPlugin</string>
					<integer value="1"/>
					<string>com.apple.InterfaceBuilder.CocoaPlugin</string>
					<string>com.apple.InterfaceBuilder.CocoaPlugin</string>
					<string>com.apple.InterfaceBuilder.CocoaPlugin</string>
					<integer value="1"/>
					<string>com.apple.InterfaceBuilder.CocoaPlugin</string>
					<string>com.apple.InterfaceBuilder.CocoaPlugin</string>
					<string>com.apple.InterfaceBuilder.CocoaPlugin</string>
					<string>com.apple.InterfaceBuilder.CocoaPlugin</string>
					<string>com.apple.InterfaceBuilder.CocoaPlugin</string>
					<string>com.apple.InterfaceBuilder.CocoaPlugin</string>
					<string>com.apple.InterfaceBuilder.CocoaPlugin</string>
					<string>com.apple.InterfaceBuilder.CocoaPlugin</string>
					<string>com.apple.InterfaceBuilder.CocoaPlugin</string>
					<string>com.apple.InterfaceBuilder.CocoaPlugin</string>
					<string>{{1183, 493}, {179, 113}}</string>
					<string>com.apple.InterfaceBuilder.CocoaPlugin</string>
					<string>com.apple.InterfaceBuilder.CocoaPlugin</string>
					<string>com.apple.InterfaceBuilder.CocoaPlugin</string>
					<string>com.apple.InterfaceBuilder.CocoaPlugin</string>
					<string>com.apple.InterfaceBuilder.CocoaPlugin</string>
					<string>com.apple.InterfaceBuilder.CocoaPlugin</string>
					<string>com.apple.InterfaceBuilder.CocoaPlugin</string>
					<string>com.apple.InterfaceBuilder.CocoaPlugin</string>
					<string>com.apple.InterfaceBuilder.CocoaPlugin</string>
					<string>com.apple.InterfaceBuilder.CocoaPlugin</string>
					<string>com.apple.InterfaceBuilder.CocoaPlugin</string>
					<string>{{441, 728}, {240, 113}}</string>
					<string>com.apple.InterfaceBuilder.CocoaPlugin</string>
					<string>{{475, 832}, {234, 43}}</string>
				</object>
			</object>
			<object class="NSMutableDictionary" key="unlocalizedProperties">
				<bool key="EncodedWithXMLCoder">YES</bool>
				<reference key="dict.sortedKeys" ref="0"/>
				<reference key="dict.values" ref="0"/>
			</object>
			<nil key="activeLocalization"/>
			<object class="NSMutableDictionary" key="localizations">
				<bool key="EncodedWithXMLCoder">YES</bool>
				<reference key="dict.sortedKeys" ref="0"/>
				<reference key="dict.values" ref="0"/>
			</object>
			<nil key="sourceID"/>
			<int key="maxID">1145</int>
		</object>
		<object class="IBClassDescriber" key="IBDocument.Classes">
			<object class="NSMutableArray" key="referencedPartialClassDescriptions">
				<bool key="EncodedWithXMLCoder">YES</bool>
				<object class="IBPartialClassDescription">
					<string key="className">CollectionViewController</string>
					<string key="superclassName">NSViewController</string>
					<object class="NSMutableDictionary" key="actions">
						<bool key="EncodedWithXMLCoder">YES</bool>
						<object class="NSArray" key="dict.sortedKeys">
							<bool key="EncodedWithXMLCoder">YES</bool>
							<string>changeGridSize:</string>
							<string>search:</string>
							<string>selectFlowView:</string>
							<string>selectGridView:</string>
							<string>selectListView:</string>
						</object>
						<object class="NSMutableArray" key="dict.values">
							<bool key="EncodedWithXMLCoder">YES</bool>
							<string>id</string>
							<string>id</string>
							<string>id</string>
							<string>id</string>
							<string>id</string>
						</object>
					</object>
					<object class="NSMutableDictionary" key="actionInfosByName">
						<bool key="EncodedWithXMLCoder">YES</bool>
						<object class="NSArray" key="dict.sortedKeys">
							<bool key="EncodedWithXMLCoder">YES</bool>
							<string>changeGridSize:</string>
							<string>search:</string>
							<string>selectFlowView:</string>
							<string>selectGridView:</string>
							<string>selectListView:</string>
						</object>
						<object class="NSMutableArray" key="dict.values">
							<bool key="EncodedWithXMLCoder">YES</bool>
							<object class="IBActionInfo">
								<string key="name">changeGridSize:</string>
								<string key="candidateClassName">id</string>
							</object>
							<object class="IBActionInfo">
								<string key="name">search:</string>
								<string key="candidateClassName">id</string>
							</object>
							<object class="IBActionInfo">
								<string key="name">selectFlowView:</string>
								<string key="candidateClassName">id</string>
							</object>
							<object class="IBActionInfo">
								<string key="name">selectGridView:</string>
								<string key="candidateClassName">id</string>
							</object>
							<object class="IBActionInfo">
								<string key="name">selectListView:</string>
								<string key="candidateClassName">id</string>
							</object>
						</object>
					</object>
					<object class="NSMutableDictionary" key="outlets">
						<bool key="EncodedWithXMLCoder">YES</bool>
						<object class="NSArray" key="dict.sortedKeys">
							<bool key="EncodedWithXMLCoder">YES</bool>
							<string>coverFlowView</string>
							<string>flowViewBtn</string>
							<string>flowViewMenuItem</string>
							<string>flowlistViewContainer</string>
							<string>gridView</string>
							<string>gridViewBtn</string>
							<string>gridViewContainer</string>
							<string>gridViewMenuItem</string>
							<string>listView</string>
							<string>listViewBtn</string>
							<string>listViewMenuItem</string>
							<string>noCollectionSelectedView</string>
							<string>noItemsInCollectionView</string>
							<string>searchField</string>
							<string>sizeSlider</string>
						</object>
						<object class="NSMutableArray" key="dict.values">
							<bool key="EncodedWithXMLCoder">YES</bool>
							<string>IKImageFlowView</string>
							<string>NSButton</string>
							<string>NSMenuItem</string>
							<string>LibrarySplitView</string>
							<string>IKSGridView</string>
							<string>NSButton</string>
							<string>NSView</string>
							<string>NSMenuItem</string>
							<string>NSTableView</string>
							<string>NSButton</string>
							<string>NSMenuItem</string>
							<string>NSView</string>
							<string>NSView</string>
							<string>NSSearchField</string>
							<string>NSSlider</string>
						</object>
					</object>
					<object class="NSMutableDictionary" key="toOneOutletInfosByName">
						<bool key="EncodedWithXMLCoder">YES</bool>
						<object class="NSArray" key="dict.sortedKeys">
							<bool key="EncodedWithXMLCoder">YES</bool>
							<string>coverFlowView</string>
							<string>flowViewBtn</string>
							<string>flowViewMenuItem</string>
							<string>flowlistViewContainer</string>
							<string>gridView</string>
							<string>gridViewBtn</string>
							<string>gridViewContainer</string>
							<string>gridViewMenuItem</string>
							<string>listView</string>
							<string>listViewBtn</string>
							<string>listViewMenuItem</string>
							<string>noCollectionSelectedView</string>
							<string>noItemsInCollectionView</string>
							<string>searchField</string>
							<string>sizeSlider</string>
						</object>
						<object class="NSMutableArray" key="dict.values">
							<bool key="EncodedWithXMLCoder">YES</bool>
							<object class="IBToOneOutletInfo">
								<string key="name">coverFlowView</string>
								<string key="candidateClassName">IKImageFlowView</string>
							</object>
							<object class="IBToOneOutletInfo">
								<string key="name">flowViewBtn</string>
								<string key="candidateClassName">NSButton</string>
							</object>
							<object class="IBToOneOutletInfo">
								<string key="name">flowViewMenuItem</string>
								<string key="candidateClassName">NSMenuItem</string>
							</object>
							<object class="IBToOneOutletInfo">
								<string key="name">flowlistViewContainer</string>
								<string key="candidateClassName">LibrarySplitView</string>
							</object>
							<object class="IBToOneOutletInfo">
								<string key="name">gridView</string>
								<string key="candidateClassName">IKSGridView</string>
							</object>
							<object class="IBToOneOutletInfo">
								<string key="name">gridViewBtn</string>
								<string key="candidateClassName">NSButton</string>
							</object>
							<object class="IBToOneOutletInfo">
								<string key="name">gridViewContainer</string>
								<string key="candidateClassName">NSView</string>
							</object>
							<object class="IBToOneOutletInfo">
								<string key="name">gridViewMenuItem</string>
								<string key="candidateClassName">NSMenuItem</string>
							</object>
							<object class="IBToOneOutletInfo">
								<string key="name">listView</string>
								<string key="candidateClassName">NSTableView</string>
							</object>
							<object class="IBToOneOutletInfo">
								<string key="name">listViewBtn</string>
								<string key="candidateClassName">NSButton</string>
							</object>
							<object class="IBToOneOutletInfo">
								<string key="name">listViewMenuItem</string>
								<string key="candidateClassName">NSMenuItem</string>
							</object>
							<object class="IBToOneOutletInfo">
								<string key="name">noCollectionSelectedView</string>
								<string key="candidateClassName">NSView</string>
							</object>
							<object class="IBToOneOutletInfo">
								<string key="name">noItemsInCollectionView</string>
								<string key="candidateClassName">NSView</string>
							</object>
							<object class="IBToOneOutletInfo">
								<string key="name">searchField</string>
								<string key="candidateClassName">NSSearchField</string>
							</object>
							<object class="IBToOneOutletInfo">
								<string key="name">sizeSlider</string>
								<string key="candidateClassName">NSSlider</string>
							</object>
						</object>
					</object>
					<object class="IBClassDescriptionSource" key="sourceIdentifier">
						<string key="majorKey">IBProjectSource</string>
						<string key="minorKey">./Classes/CollectionViewController.h</string>
					</object>
				</object>
				<object class="IBPartialClassDescription">
					<string key="className">FirstResponder</string>
					<object class="NSMutableDictionary" key="actions">
						<bool key="EncodedWithXMLCoder">YES</bool>
						<object class="NSArray" key="dict.sortedKeys">
							<bool key="EncodedWithXMLCoder">YES</bool>
							<string>loadState:</string>
							<string>openStateController:</string>
							<string>saveState:</string>
							<string>volumeDown:</string>
							<string>volumeUp:</string>
						</object>
						<object class="NSMutableArray" key="dict.values">
							<bool key="EncodedWithXMLCoder">YES</bool>
							<string>id</string>
							<string>id</string>
							<string>id</string>
							<string>id</string>
							<string>id</string>
						</object>
					</object>
					<object class="NSMutableDictionary" key="actionInfosByName">
						<bool key="EncodedWithXMLCoder">YES</bool>
						<object class="NSArray" key="dict.sortedKeys">
							<bool key="EncodedWithXMLCoder">YES</bool>
							<string>loadState:</string>
							<string>openStateController:</string>
							<string>saveState:</string>
							<string>volumeDown:</string>
							<string>volumeUp:</string>
						</object>
						<object class="NSMutableArray" key="dict.values">
							<bool key="EncodedWithXMLCoder">YES</bool>
							<object class="IBActionInfo">
								<string key="name">loadState:</string>
								<string key="candidateClassName">id</string>
							</object>
							<object class="IBActionInfo">
								<string key="name">openStateController:</string>
								<string key="candidateClassName">id</string>
							</object>
							<object class="IBActionInfo">
								<string key="name">saveState:</string>
								<string key="candidateClassName">id</string>
							</object>
							<object class="IBActionInfo">
								<string key="name">volumeDown:</string>
								<string key="candidateClassName">id</string>
							</object>
							<object class="IBActionInfo">
								<string key="name">volumeUp:</string>
								<string key="candidateClassName">id</string>
							</object>
						</object>
					</object>
					<object class="IBClassDescriptionSource" key="sourceIdentifier">
						<string key="majorKey">IBUserSource</string>
						<string key="minorKey"/>
					</object>
				</object>
				<object class="IBPartialClassDescription">
					<string key="className">GameDocument</string>
					<string key="superclassName">NSDocument</string>
					<object class="NSMutableDictionary" key="actions">
						<bool key="EncodedWithXMLCoder">YES</bool>
						<object class="NSArray" key="dict.sortedKeys">
							<bool key="EncodedWithXMLCoder">YES</bool>
							<string>loadState:</string>
							<string>playPauseGame:</string>
							<string>resetGame:</string>
							<string>saveState:</string>
							<string>scrambleRam:</string>
							<string>showControls:</string>
							<string>toggleFullScreen:</string>
						</object>
						<object class="NSMutableArray" key="dict.values">
							<bool key="EncodedWithXMLCoder">YES</bool>
							<string>id</string>
							<string>id</string>
							<string>id</string>
							<string>id</string>
							<string>id</string>
							<string>id</string>
							<string>id</string>
						</object>
					</object>
					<object class="NSMutableDictionary" key="actionInfosByName">
						<bool key="EncodedWithXMLCoder">YES</bool>
						<object class="NSArray" key="dict.sortedKeys">
							<bool key="EncodedWithXMLCoder">YES</bool>
							<string>loadState:</string>
							<string>playPauseGame:</string>
							<string>resetGame:</string>
							<string>saveState:</string>
							<string>scrambleRam:</string>
							<string>showControls:</string>
							<string>toggleFullScreen:</string>
						</object>
						<object class="NSMutableArray" key="dict.values">
							<bool key="EncodedWithXMLCoder">YES</bool>
							<object class="IBActionInfo">
								<string key="name">loadState:</string>
								<string key="candidateClassName">id</string>
							</object>
							<object class="IBActionInfo">
								<string key="name">playPauseGame:</string>
								<string key="candidateClassName">id</string>
							</object>
							<object class="IBActionInfo">
								<string key="name">resetGame:</string>
								<string key="candidateClassName">id</string>
							</object>
							<object class="IBActionInfo">
								<string key="name">saveState:</string>
								<string key="candidateClassName">id</string>
							</object>
							<object class="IBActionInfo">
								<string key="name">scrambleRam:</string>
								<string key="candidateClassName">id</string>
							</object>
							<object class="IBActionInfo">
								<string key="name">showControls:</string>
								<string key="candidateClassName">id</string>
							</object>
							<object class="IBActionInfo">
								<string key="name">toggleFullScreen:</string>
								<string key="candidateClassName">id</string>
							</object>
						</object>
					</object>
					<object class="NSMutableDictionary" key="outlets">
						<bool key="EncodedWithXMLCoder">YES</bool>
						<object class="NSArray" key="dict.sortedKeys">
							<bool key="EncodedWithXMLCoder">YES</bool>
							<string>gameWindow</string>
							<string>playPauseToolbarItem</string>
							<string>view</string>
						</object>
						<object class="NSMutableArray" key="dict.values">
							<bool key="EncodedWithXMLCoder">YES</bool>
							<string>NSWindow</string>
							<string>NSToolbarItem</string>
							<string>OEGameView</string>
						</object>
					</object>
					<object class="NSMutableDictionary" key="toOneOutletInfosByName">
						<bool key="EncodedWithXMLCoder">YES</bool>
						<object class="NSArray" key="dict.sortedKeys">
							<bool key="EncodedWithXMLCoder">YES</bool>
							<string>gameWindow</string>
							<string>playPauseToolbarItem</string>
							<string>view</string>
						</object>
						<object class="NSMutableArray" key="dict.values">
							<bool key="EncodedWithXMLCoder">YES</bool>
							<object class="IBToOneOutletInfo">
								<string key="name">gameWindow</string>
								<string key="candidateClassName">NSWindow</string>
							</object>
							<object class="IBToOneOutletInfo">
								<string key="name">playPauseToolbarItem</string>
								<string key="candidateClassName">NSToolbarItem</string>
							</object>
							<object class="IBToOneOutletInfo">
								<string key="name">view</string>
								<string key="candidateClassName">OEGameView</string>
							</object>
						</object>
					</object>
					<object class="IBClassDescriptionSource" key="sourceIdentifier">
						<string key="majorKey">IBProjectSource</string>
						<string key="minorKey">./Classes/GameDocument.h</string>
					</object>
				</object>
				<object class="IBPartialClassDescription">
					<string key="className">GameDocumentController</string>
					<string key="superclassName">NSDocumentController</string>
					<object class="NSMutableDictionary" key="actions">
						<bool key="EncodedWithXMLCoder">YES</bool>
						<object class="NSArray" key="dict.sortedKeys">
							<bool key="EncodedWithXMLCoder">YES</bool>
							<string>openAboutWindow:</string>
							<string>openCoreInstallerWindow:</string>
							<string>openPreferenceWindow:</string>
							<string>openSaveStateWindow:</string>
							<string>saveScreenshot:</string>
							<string>saveStateToDatabase:</string>
							<string>stopAllEmulators:</string>
							<string>updateBundles:</string>
							<string>volumeDown:</string>
							<string>volumeUp:</string>
						</object>
						<object class="NSMutableArray" key="dict.values">
							<bool key="EncodedWithXMLCoder">YES</bool>
							<string>id</string>
							<string>id</string>
							<string>id</string>
							<string>id</string>
							<string>id</string>
							<string>id</string>
							<string>id</string>
							<string>id</string>
							<string>id</string>
							<string>id</string>
						</object>
					</object>
					<object class="NSMutableDictionary" key="actionInfosByName">
						<bool key="EncodedWithXMLCoder">YES</bool>
						<object class="NSArray" key="dict.sortedKeys">
							<bool key="EncodedWithXMLCoder">YES</bool>
							<string>openAboutWindow:</string>
							<string>openCoreInstallerWindow:</string>
							<string>openPreferenceWindow:</string>
							<string>openSaveStateWindow:</string>
							<string>saveScreenshot:</string>
							<string>saveStateToDatabase:</string>
							<string>stopAllEmulators:</string>
							<string>updateBundles:</string>
							<string>volumeDown:</string>
							<string>volumeUp:</string>
						</object>
						<object class="NSMutableArray" key="dict.values">
							<bool key="EncodedWithXMLCoder">YES</bool>
							<object class="IBActionInfo">
								<string key="name">openAboutWindow:</string>
								<string key="candidateClassName">id</string>
							</object>
							<object class="IBActionInfo">
								<string key="name">openCoreInstallerWindow:</string>
								<string key="candidateClassName">id</string>
							</object>
							<object class="IBActionInfo">
								<string key="name">openPreferenceWindow:</string>
								<string key="candidateClassName">id</string>
							</object>
							<object class="IBActionInfo">
								<string key="name">openSaveStateWindow:</string>
								<string key="candidateClassName">id</string>
							</object>
							<object class="IBActionInfo">
								<string key="name">saveScreenshot:</string>
								<string key="candidateClassName">id</string>
							</object>
							<object class="IBActionInfo">
								<string key="name">saveStateToDatabase:</string>
								<string key="candidateClassName">id</string>
							</object>
							<object class="IBActionInfo">
								<string key="name">stopAllEmulators:</string>
								<string key="candidateClassName">id</string>
							</object>
							<object class="IBActionInfo">
								<string key="name">updateBundles:</string>
								<string key="candidateClassName">id</string>
							</object>
							<object class="IBActionInfo">
								<string key="name">volumeDown:</string>
								<string key="candidateClassName">id</string>
							</object>
							<object class="IBActionInfo">
								<string key="name">volumeUp:</string>
								<string key="candidateClassName">id</string>
							</object>
						</object>
					</object>
					<object class="NSMutableDictionary" key="outlets">
						<string key="NS.key.0">aboutWindow</string>
						<string key="NS.object.0">NSWindow</string>
					</object>
					<object class="NSMutableDictionary" key="toOneOutletInfosByName">
						<string key="NS.key.0">aboutWindow</string>
						<object class="IBToOneOutletInfo" key="NS.object.0">
							<string key="name">aboutWindow</string>
							<string key="candidateClassName">NSWindow</string>
						</object>
					</object>
					<object class="IBClassDescriptionSource" key="sourceIdentifier">
						<string key="majorKey">IBProjectSource</string>
						<string key="minorKey">./Classes/GameDocumentController.h</string>
					</object>
				</object>
				<object class="IBPartialClassDescription">
					<string key="className">IKImageFlowView</string>
					<string key="superclassName">NSOpenGLView</string>
					<object class="IBClassDescriptionSource" key="sourceIdentifier">
						<string key="majorKey">IBProjectSource</string>
						<string key="minorKey">./Classes/IKImageFlowView.h</string>
					</object>
				</object>
				<object class="IBPartialClassDescription">
					<string key="className">IKSGridView</string>
					<string key="superclassName">NSView</string>
					<object class="NSMutableDictionary" key="actions">
						<string key="NS.key.0">copy:</string>
						<string key="NS.object.0">id</string>
					</object>
					<object class="NSMutableDictionary" key="actionInfosByName">
						<string key="NS.key.0">copy:</string>
						<object class="IBActionInfo" key="NS.object.0">
							<string key="name">copy:</string>
							<string key="candidateClassName">id</string>
						</object>
					</object>
					<object class="NSMutableDictionary" key="outlets">
						<string key="NS.key.0">delegate</string>
						<string key="NS.object.0">id</string>
					</object>
					<object class="NSMutableDictionary" key="toOneOutletInfosByName">
						<string key="NS.key.0">delegate</string>
						<object class="IBToOneOutletInfo" key="NS.object.0">
							<string key="name">delegate</string>
							<string key="candidateClassName">id</string>
						</object>
					</object>
					<object class="IBClassDescriptionSource" key="sourceIdentifier">
						<string key="majorKey">IBProjectSource</string>
						<string key="minorKey">./Classes/IKSGridView.h</string>
					</object>
				</object>
				<object class="IBPartialClassDescription">
					<string key="className">LibraryController</string>
					<string key="superclassName">NSWindowController</string>
					<object class="NSMutableDictionary" key="actions">
						<bool key="EncodedWithXMLCoder">YES</bool>
						<object class="NSArray" key="dict.sortedKeys">
							<bool key="EncodedWithXMLCoder">YES</bool>
							<string>filemenu_addToLibrary:</string>
							<string>filemenu_editSmartCollection:</string>
							<string>filemenu_launchGame:</string>
							<string>filemenu_newCollection:</string>
							<string>filemenu_newCollectionFolder:</string>
							<string>filemenu_newSmartCollection:</string>
							<string>toggleSidebar:</string>
							<string>toggleWindow:</string>
						</object>
						<object class="NSMutableArray" key="dict.values">
							<bool key="EncodedWithXMLCoder">YES</bool>
							<string>id</string>
							<string>id</string>
							<string>id</string>
							<string>id</string>
							<string>id</string>
							<string>id</string>
							<string>id</string>
							<string>id</string>
						</object>
					</object>
					<object class="NSMutableDictionary" key="actionInfosByName">
						<bool key="EncodedWithXMLCoder">YES</bool>
						<object class="NSArray" key="dict.sortedKeys">
							<bool key="EncodedWithXMLCoder">YES</bool>
							<string>filemenu_addToLibrary:</string>
							<string>filemenu_editSmartCollection:</string>
							<string>filemenu_launchGame:</string>
							<string>filemenu_newCollection:</string>
							<string>filemenu_newCollectionFolder:</string>
							<string>filemenu_newSmartCollection:</string>
							<string>toggleSidebar:</string>
							<string>toggleWindow:</string>
						</object>
						<object class="NSMutableArray" key="dict.values">
							<bool key="EncodedWithXMLCoder">YES</bool>
							<object class="IBActionInfo">
								<string key="name">filemenu_addToLibrary:</string>
								<string key="candidateClassName">id</string>
							</object>
							<object class="IBActionInfo">
								<string key="name">filemenu_editSmartCollection:</string>
								<string key="candidateClassName">id</string>
							</object>
							<object class="IBActionInfo">
								<string key="name">filemenu_launchGame:</string>
								<string key="candidateClassName">id</string>
							</object>
							<object class="IBActionInfo">
								<string key="name">filemenu_newCollection:</string>
								<string key="candidateClassName">id</string>
							</object>
							<object class="IBActionInfo">
								<string key="name">filemenu_newCollectionFolder:</string>
								<string key="candidateClassName">id</string>
							</object>
							<object class="IBActionInfo">
								<string key="name">filemenu_newSmartCollection:</string>
								<string key="candidateClassName">id</string>
							</object>
							<object class="IBActionInfo">
								<string key="name">toggleSidebar:</string>
								<string key="candidateClassName">id</string>
							</object>
							<object class="IBActionInfo">
								<string key="name">toggleWindow:</string>
								<string key="candidateClassName">id</string>
							</object>
						</object>
					</object>
					<object class="NSMutableDictionary" key="outlets">
						<bool key="EncodedWithXMLCoder">YES</bool>
						<object class="NSArray" key="dict.sortedKeys">
							<bool key="EncodedWithXMLCoder">YES</bool>
							<string>collectionViewController</string>
							<string>editSmartCollectionMenuItem</string>
							<string>flowViewBtn</string>
							<string>flowViewMenuItem</string>
							<string>gridViewBtn</string>
							<string>gridViewMenuItem</string>
							<string>listViewBtn</string>
							<string>listViewMenuItem</string>
							<string>mainSplitView</string>
							<string>sidebarBtn</string>
							<string>sidebarController</string>
						</object>
						<object class="NSMutableArray" key="dict.values">
							<bool key="EncodedWithXMLCoder">YES</bool>
							<string>CollectionViewController</string>
							<string>NSMenuItem</string>
							<string>NSButton</string>
							<string>NSMenuItem</string>
							<string>NSButton</string>
							<string>NSMenuItem</string>
							<string>NSButton</string>
							<string>NSMenuItem</string>
							<string>LibrarySplitView</string>
							<string>NSButton</string>
							<string>SidebarController</string>
						</object>
					</object>
					<object class="NSMutableDictionary" key="toOneOutletInfosByName">
						<bool key="EncodedWithXMLCoder">YES</bool>
						<object class="NSArray" key="dict.sortedKeys">
							<bool key="EncodedWithXMLCoder">YES</bool>
							<string>collectionViewController</string>
							<string>editSmartCollectionMenuItem</string>
							<string>flowViewBtn</string>
							<string>flowViewMenuItem</string>
							<string>gridViewBtn</string>
							<string>gridViewMenuItem</string>
							<string>listViewBtn</string>
							<string>listViewMenuItem</string>
							<string>mainSplitView</string>
							<string>sidebarBtn</string>
							<string>sidebarController</string>
						</object>
						<object class="NSMutableArray" key="dict.values">
							<bool key="EncodedWithXMLCoder">YES</bool>
							<object class="IBToOneOutletInfo">
								<string key="name">collectionViewController</string>
								<string key="candidateClassName">CollectionViewController</string>
							</object>
							<object class="IBToOneOutletInfo">
								<string key="name">editSmartCollectionMenuItem</string>
								<string key="candidateClassName">NSMenuItem</string>
							</object>
							<object class="IBToOneOutletInfo">
								<string key="name">flowViewBtn</string>
								<string key="candidateClassName">NSButton</string>
							</object>
							<object class="IBToOneOutletInfo">
								<string key="name">flowViewMenuItem</string>
								<string key="candidateClassName">NSMenuItem</string>
							</object>
							<object class="IBToOneOutletInfo">
								<string key="name">gridViewBtn</string>
								<string key="candidateClassName">NSButton</string>
							</object>
							<object class="IBToOneOutletInfo">
								<string key="name">gridViewMenuItem</string>
								<string key="candidateClassName">NSMenuItem</string>
							</object>
							<object class="IBToOneOutletInfo">
								<string key="name">listViewBtn</string>
								<string key="candidateClassName">NSButton</string>
							</object>
							<object class="IBToOneOutletInfo">
								<string key="name">listViewMenuItem</string>
								<string key="candidateClassName">NSMenuItem</string>
							</object>
							<object class="IBToOneOutletInfo">
								<string key="name">mainSplitView</string>
								<string key="candidateClassName">LibrarySplitView</string>
							</object>
							<object class="IBToOneOutletInfo">
								<string key="name">sidebarBtn</string>
								<string key="candidateClassName">NSButton</string>
							</object>
							<object class="IBToOneOutletInfo">
								<string key="name">sidebarController</string>
								<string key="candidateClassName">SidebarController</string>
							</object>
						</object>
					</object>
					<object class="IBClassDescriptionSource" key="sourceIdentifier">
						<string key="majorKey">IBProjectSource</string>
						<string key="minorKey">./Classes/LibraryController.h</string>
					</object>
				</object>
				<object class="IBPartialClassDescription">
					<string key="className">LibrarySplitView</string>
					<string key="superclassName">NSSplitView</string>
					<object class="IBClassDescriptionSource" key="sourceIdentifier">
						<string key="majorKey">IBProjectSource</string>
						<string key="minorKey">./Classes/LibrarySplitView.h</string>
					</object>
				</object>
				<object class="IBPartialClassDescription">
					<string key="className">NSDocument</string>
					<object class="NSMutableDictionary" key="actions">
						<bool key="EncodedWithXMLCoder">YES</bool>
						<object class="NSArray" key="dict.sortedKeys">
							<bool key="EncodedWithXMLCoder">YES</bool>
							<string>printDocument:</string>
							<string>revertDocumentToSaved:</string>
							<string>runPageLayout:</string>
							<string>saveDocument:</string>
							<string>saveDocumentAs:</string>
							<string>saveDocumentTo:</string>
						</object>
						<object class="NSMutableArray" key="dict.values">
							<bool key="EncodedWithXMLCoder">YES</bool>
							<string>id</string>
							<string>id</string>
							<string>id</string>
							<string>id</string>
							<string>id</string>
							<string>id</string>
						</object>
					</object>
					<object class="NSMutableDictionary" key="actionInfosByName">
						<bool key="EncodedWithXMLCoder">YES</bool>
						<object class="NSArray" key="dict.sortedKeys">
							<bool key="EncodedWithXMLCoder">YES</bool>
							<string>printDocument:</string>
							<string>revertDocumentToSaved:</string>
							<string>runPageLayout:</string>
							<string>saveDocument:</string>
							<string>saveDocumentAs:</string>
							<string>saveDocumentTo:</string>
						</object>
						<object class="NSMutableArray" key="dict.values">
							<bool key="EncodedWithXMLCoder">YES</bool>
							<object class="IBActionInfo">
								<string key="name">printDocument:</string>
								<string key="candidateClassName">id</string>
							</object>
							<object class="IBActionInfo">
								<string key="name">revertDocumentToSaved:</string>
								<string key="candidateClassName">id</string>
							</object>
							<object class="IBActionInfo">
								<string key="name">runPageLayout:</string>
								<string key="candidateClassName">id</string>
							</object>
							<object class="IBActionInfo">
								<string key="name">saveDocument:</string>
								<string key="candidateClassName">id</string>
							</object>
							<object class="IBActionInfo">
								<string key="name">saveDocumentAs:</string>
								<string key="candidateClassName">id</string>
							</object>
							<object class="IBActionInfo">
								<string key="name">saveDocumentTo:</string>
								<string key="candidateClassName">id</string>
							</object>
						</object>
					</object>
					<object class="IBClassDescriptionSource" key="sourceIdentifier">
						<string key="majorKey">IBProjectSource</string>
						<string key="minorKey">./Classes/NSDocument.h</string>
					</object>
				</object>
				<object class="IBPartialClassDescription">
					<string key="className">OEBackgroundGradientView</string>
					<string key="superclassName">NSView</string>
					<object class="IBClassDescriptionSource" key="sourceIdentifier">
						<string key="majorKey">IBProjectSource</string>
						<string key="minorKey">./Classes/OEBackgroundGradientView.h</string>
					</object>
				</object>
				<object class="IBPartialClassDescription">
					<string key="className">OEGameView</string>
					<string key="superclassName">NSView</string>
					<object class="IBClassDescriptionSource" key="sourceIdentifier">
						<string key="majorKey">IBProjectSource</string>
						<string key="minorKey">./Classes/OEGameView.h</string>
					</object>
				</object>
				<object class="IBPartialClassDescription">
					<string key="className">PreferencesController</string>
					<string key="superclassName">NSWindowController</string>
					<object class="NSMutableDictionary" key="outlets">
						<string key="NS.key.0">coreGradientOverlayView</string>
						<string key="NS.object.0">OEBackgroundGradientView</string>
					</object>
					<object class="NSMutableDictionary" key="toOneOutletInfosByName">
						<string key="NS.key.0">coreGradientOverlayView</string>
						<object class="IBToOneOutletInfo" key="NS.object.0">
							<string key="name">coreGradientOverlayView</string>
							<string key="candidateClassName">OEBackgroundGradientView</string>
						</object>
					</object>
					<object class="IBClassDescriptionSource" key="sourceIdentifier">
						<string key="majorKey">IBProjectSource</string>
						<string key="minorKey">./Classes/PreferencesController.h</string>
					</object>
				</object>
				<object class="IBPartialClassDescription">
					<string key="className">SUUpdater</string>
					<string key="superclassName">NSObject</string>
					<object class="NSMutableDictionary" key="actions">
						<string key="NS.key.0">checkForUpdates:</string>
						<string key="NS.object.0">id</string>
					</object>
					<object class="NSMutableDictionary" key="actionInfosByName">
						<string key="NS.key.0">checkForUpdates:</string>
						<object class="IBActionInfo" key="NS.object.0">
							<string key="name">checkForUpdates:</string>
							<string key="candidateClassName">id</string>
						</object>
					</object>
					<object class="NSMutableDictionary" key="outlets">
						<string key="NS.key.0">delegate</string>
						<string key="NS.object.0">id</string>
					</object>
					<object class="NSMutableDictionary" key="toOneOutletInfosByName">
						<string key="NS.key.0">delegate</string>
						<object class="IBToOneOutletInfo" key="NS.object.0">
							<string key="name">delegate</string>
							<string key="candidateClassName">id</string>
						</object>
					</object>
					<object class="IBClassDescriptionSource" key="sourceIdentifier">
						<string key="majorKey">IBProjectSource</string>
						<string key="minorKey">./Classes/SUUpdater.h</string>
					</object>
				</object>
				<object class="IBPartialClassDescription">
					<string key="className">SidebarController</string>
					<string key="superclassName">NSObject</string>
					<object class="NSMutableDictionary" key="actions">
						<string key="NS.key.0">addCollectionAction:</string>
						<string key="NS.object.0">id</string>
					</object>
					<object class="NSMutableDictionary" key="actionInfosByName">
						<string key="NS.key.0">addCollectionAction:</string>
						<object class="IBActionInfo" key="NS.object.0">
							<string key="name">addCollectionAction:</string>
							<string key="candidateClassName">id</string>
						</object>
					</object>
					<object class="NSMutableDictionary" key="outlets">
						<bool key="EncodedWithXMLCoder">YES</bool>
						<object class="NSArray" key="dict.sortedKeys">
							<bool key="EncodedWithXMLCoder">YES</bool>
							<string>addCollectionBtn</string>
							<string>sidebarView</string>
						</object>
						<object class="NSMutableArray" key="dict.values">
							<bool key="EncodedWithXMLCoder">YES</bool>
							<string>NSButton</string>
							<string>SidebarOutlineView</string>
						</object>
					</object>
					<object class="NSMutableDictionary" key="toOneOutletInfosByName">
						<bool key="EncodedWithXMLCoder">YES</bool>
						<object class="NSArray" key="dict.sortedKeys">
							<bool key="EncodedWithXMLCoder">YES</bool>
							<string>addCollectionBtn</string>
							<string>sidebarView</string>
						</object>
						<object class="NSMutableArray" key="dict.values">
							<bool key="EncodedWithXMLCoder">YES</bool>
							<object class="IBToOneOutletInfo">
								<string key="name">addCollectionBtn</string>
								<string key="candidateClassName">NSButton</string>
							</object>
							<object class="IBToOneOutletInfo">
								<string key="name">sidebarView</string>
								<string key="candidateClassName">SidebarOutlineView</string>
							</object>
						</object>
					</object>
					<object class="IBClassDescriptionSource" key="sourceIdentifier">
						<string key="majorKey">IBProjectSource</string>
						<string key="minorKey">./Classes/SidebarController.h</string>
					</object>
				</object>
				<object class="IBPartialClassDescription">
					<string key="className">SidebarOutlineView</string>
					<string key="superclassName">NSOutlineView</string>
					<object class="IBClassDescriptionSource" key="sourceIdentifier">
						<string key="majorKey">IBProjectSource</string>
						<string key="minorKey">./Classes/SidebarOutlineView.h</string>
					</object>
>>>>>>> 4a66f3e0
				</object>
			</array>
		</object>
		<int key="IBDocument.localizationMode">0</int>
		<string key="IBDocument.TargetRuntimeIdentifier">IBCocoaFramework</string>
		<object class="NSMutableDictionary" key="IBDocument.PluginDeclaredDependencyDefaults">
			<string key="NS.key.0">com.apple.InterfaceBuilder.CocoaPlugin.macosx</string>
			<integer value="1060" key="NS.object.0"/>
		</object>
		<bool key="IBDocument.PluginDeclaredDependenciesTrackSystemTargetVersion">YES</bool>
		<int key="IBDocument.defaultPropertyAccessControl">3</int>
		<dictionary class="NSMutableDictionary" key="IBDocument.LastKnownImageSizes">
			<string key="About">{400, 149}</string>
			<string key="NSMenuCheckmark">{9, 8}</string>
			<string key="NSMenuMixedState">{7, 2}</string>
		</dictionary>
	</data>
</archive><|MERGE_RESOLUTION|>--- conflicted
+++ resolved
@@ -1,11 +1,7 @@
 <?xml version="1.0" encoding="UTF-8"?>
-<archive type="com.apple.InterfaceBuilder3.Cocoa.XIB" version="8.00">
+<archive type="com.apple.InterfaceBuilder3.Cocoa.XIB" version="7.10">
 	<data>
-<<<<<<< HEAD
-		<int key="IBDocument.SystemTarget">1060</int>
-=======
 		<int key="IBDocument.SystemTarget">1050</int>
->>>>>>> 4a66f3e0
 		<string key="IBDocument.SystemVersion">10J869</string>
 		<string key="IBDocument.InterfaceBuilderVersion">1306</string>
 		<string key="IBDocument.AppKitVersion">1038.35</string>
@@ -14,23 +10,14 @@
 			<string key="NS.key.0">com.apple.InterfaceBuilder.CocoaPlugin</string>
 			<string key="NS.object.0">1306</string>
 		</object>
-<<<<<<< HEAD
-		<array key="IBDocument.IntegratedClassDependencies">
-=======
 		<object class="NSArray" key="IBDocument.IntegratedClassDependencies">
 			<bool key="EncodedWithXMLCoder">YES</bool>
->>>>>>> 4a66f3e0
 			<string>NSScroller</string>
 			<string>NSMenuItem</string>
 			<string>NSMenu</string>
 			<string>NSScrollView</string>
-<<<<<<< HEAD
-			<string>NSImageView</string>
-			<string>NSTextFieldCell</string>
-=======
 			<string>NSTextFieldCell</string>
 			<string>NSImageView</string>
->>>>>>> 4a66f3e0
 			<string>NSImageCell</string>
 			<string>NSCustomObject</string>
 			<string>NSTextView</string>
@@ -38,21 +25,17 @@
 			<string>NSWindowTemplate</string>
 			<string>NSTextField</string>
 			<string>NSUserDefaultsController</string>
-<<<<<<< HEAD
-		</array>
-		<array key="IBDocument.PluginDependencies">
-=======
 		</object>
 		<object class="NSArray" key="IBDocument.PluginDependencies">
 			<bool key="EncodedWithXMLCoder">YES</bool>
->>>>>>> 4a66f3e0
 			<string>com.apple.InterfaceBuilder.CocoaPlugin</string>
-		</array>
+		</object>
 		<object class="NSMutableDictionary" key="IBDocument.Metadata">
 			<string key="NS.key.0">PluginDependencyRecalculationVersion</string>
 			<integer value="1" key="NS.object.0"/>
 		</object>
-		<array class="NSMutableArray" key="IBDocument.RootObjects" id="1048">
+		<object class="NSMutableArray" key="IBDocument.RootObjects" id="1048">
+			<bool key="EncodedWithXMLCoder">YES</bool>
 			<object class="NSCustomObject" id="1021">
 				<string key="NSClassName">NSApplication</string>
 			</object>
@@ -62,521 +45,6 @@
 			<object class="NSCustomObject" id="1050">
 				<string key="NSClassName">NSApplication</string>
 			</object>
-<<<<<<< HEAD
-			<object class="NSMenu" id="649796088">
-				<string key="NSTitle">AMainMenu</string>
-				<array class="NSMutableArray" key="NSMenuItems">
-					<object class="NSMenuItem" id="694149608">
-						<reference key="NSMenu" ref="649796088"/>
-						<string key="NSTitle">OpenEmu</string>
-						<string key="NSKeyEquiv"/>
-						<int key="NSKeyEquivModMask">1048576</int>
-						<int key="NSMnemonicLoc">2147483647</int>
-						<object class="NSCustomResource" key="NSOnImage" id="1033313550">
-							<string key="NSClassName">NSImage</string>
-							<string key="NSResourceName">NSMenuCheckmark</string>
-						</object>
-						<object class="NSCustomResource" key="NSMixedImage" id="310636482">
-							<string key="NSClassName">NSImage</string>
-							<string key="NSResourceName">NSMenuMixedState</string>
-						</object>
-						<string key="NSAction">submenuAction:</string>
-						<object class="NSMenu" key="NSSubmenu" id="110575045">
-							<string key="NSTitle">OpenEmu</string>
-							<array class="NSMutableArray" key="NSMenuItems">
-								<object class="NSMenuItem" id="238522557">
-									<reference key="NSMenu" ref="110575045"/>
-									<string key="NSTitle">About OpenEmu</string>
-									<string key="NSKeyEquiv"/>
-									<int key="NSMnemonicLoc">2147483647</int>
-									<reference key="NSOnImage" ref="1033313550"/>
-									<reference key="NSMixedImage" ref="310636482"/>
-								</object>
-								<object class="NSMenuItem" id="453403930">
-									<reference key="NSMenu" ref="110575045"/>
-									<string key="NSTitle">Check for Updates...</string>
-									<string key="NSKeyEquiv"/>
-									<int key="NSMnemonicLoc">2147483647</int>
-									<reference key="NSOnImage" ref="1033313550"/>
-									<reference key="NSMixedImage" ref="310636482"/>
-								</object>
-								<object class="NSMenuItem" id="660210250">
-									<reference key="NSMenu" ref="110575045"/>
-									<string key="NSTitle">Update Bundles...</string>
-									<string key="NSKeyEquiv"/>
-									<int key="NSMnemonicLoc">2147483647</int>
-									<reference key="NSOnImage" ref="1033313550"/>
-									<reference key="NSMixedImage" ref="310636482"/>
-								</object>
-								<object class="NSMenuItem" id="304266470">
-									<reference key="NSMenu" ref="110575045"/>
-									<bool key="NSIsDisabled">YES</bool>
-									<bool key="NSIsSeparator">YES</bool>
-									<string key="NSTitle"/>
-									<string key="NSKeyEquiv"/>
-									<int key="NSKeyEquivModMask">1048576</int>
-									<int key="NSMnemonicLoc">2147483647</int>
-									<reference key="NSOnImage" ref="1033313550"/>
-									<reference key="NSMixedImage" ref="310636482"/>
-								</object>
-								<object class="NSMenuItem" id="609285721">
-									<reference key="NSMenu" ref="110575045"/>
-									<string key="NSTitle">Preferences…</string>
-									<string key="NSKeyEquiv">,</string>
-									<int key="NSKeyEquivModMask">1048576</int>
-									<int key="NSMnemonicLoc">2147483647</int>
-									<reference key="NSOnImage" ref="1033313550"/>
-									<reference key="NSMixedImage" ref="310636482"/>
-								</object>
-								<object class="NSMenuItem" id="481834944">
-									<reference key="NSMenu" ref="110575045"/>
-									<bool key="NSIsDisabled">YES</bool>
-									<bool key="NSIsSeparator">YES</bool>
-									<string key="NSTitle"/>
-									<string key="NSKeyEquiv"/>
-									<int key="NSKeyEquivModMask">1048576</int>
-									<int key="NSMnemonicLoc">2147483647</int>
-									<reference key="NSOnImage" ref="1033313550"/>
-									<reference key="NSMixedImage" ref="310636482"/>
-								</object>
-								<object class="NSMenuItem" id="1046388886">
-									<reference key="NSMenu" ref="110575045"/>
-									<string key="NSTitle">Services</string>
-									<string key="NSKeyEquiv"/>
-									<int key="NSKeyEquivModMask">1048576</int>
-									<int key="NSMnemonicLoc">2147483647</int>
-									<reference key="NSOnImage" ref="1033313550"/>
-									<reference key="NSMixedImage" ref="310636482"/>
-									<string key="NSAction">submenuAction:</string>
-									<object class="NSMenu" key="NSSubmenu" id="752062318">
-										<string key="NSTitle">Services</string>
-										<array class="NSMutableArray" key="NSMenuItems"/>
-										<string key="NSName">_NSServicesMenu</string>
-									</object>
-								</object>
-								<object class="NSMenuItem" id="646227648">
-									<reference key="NSMenu" ref="110575045"/>
-									<bool key="NSIsDisabled">YES</bool>
-									<bool key="NSIsSeparator">YES</bool>
-									<string key="NSTitle"/>
-									<string key="NSKeyEquiv"/>
-									<int key="NSKeyEquivModMask">1048576</int>
-									<int key="NSMnemonicLoc">2147483647</int>
-									<reference key="NSOnImage" ref="1033313550"/>
-									<reference key="NSMixedImage" ref="310636482"/>
-								</object>
-								<object class="NSMenuItem" id="755159360">
-									<reference key="NSMenu" ref="110575045"/>
-									<string key="NSTitle">Hide OpenEmu</string>
-									<string key="NSKeyEquiv">h</string>
-									<int key="NSKeyEquivModMask">1048576</int>
-									<int key="NSMnemonicLoc">2147483647</int>
-									<reference key="NSOnImage" ref="1033313550"/>
-									<reference key="NSMixedImage" ref="310636482"/>
-								</object>
-								<object class="NSMenuItem" id="342932134">
-									<reference key="NSMenu" ref="110575045"/>
-									<string key="NSTitle">Hide Others</string>
-									<string key="NSKeyEquiv">h</string>
-									<int key="NSKeyEquivModMask">1572864</int>
-									<int key="NSMnemonicLoc">2147483647</int>
-									<reference key="NSOnImage" ref="1033313550"/>
-									<reference key="NSMixedImage" ref="310636482"/>
-								</object>
-								<object class="NSMenuItem" id="908899353">
-									<reference key="NSMenu" ref="110575045"/>
-									<string key="NSTitle">Show All</string>
-									<string key="NSKeyEquiv"/>
-									<int key="NSKeyEquivModMask">1048576</int>
-									<int key="NSMnemonicLoc">2147483647</int>
-									<reference key="NSOnImage" ref="1033313550"/>
-									<reference key="NSMixedImage" ref="310636482"/>
-								</object>
-								<object class="NSMenuItem" id="1056857174">
-									<reference key="NSMenu" ref="110575045"/>
-									<bool key="NSIsDisabled">YES</bool>
-									<bool key="NSIsSeparator">YES</bool>
-									<string key="NSTitle"/>
-									<string key="NSKeyEquiv"/>
-									<int key="NSKeyEquivModMask">1048576</int>
-									<int key="NSMnemonicLoc">2147483647</int>
-									<reference key="NSOnImage" ref="1033313550"/>
-									<reference key="NSMixedImage" ref="310636482"/>
-								</object>
-								<object class="NSMenuItem" id="632727374">
-									<reference key="NSMenu" ref="110575045"/>
-									<string key="NSTitle">Quit OpenEmu</string>
-									<string key="NSKeyEquiv">q</string>
-									<int key="NSKeyEquivModMask">1048576</int>
-									<int key="NSMnemonicLoc">2147483647</int>
-									<reference key="NSOnImage" ref="1033313550"/>
-									<reference key="NSMixedImage" ref="310636482"/>
-								</object>
-							</array>
-							<string key="NSName">_NSAppleMenu</string>
-						</object>
-					</object>
-					<object class="NSMenuItem" id="379814623">
-						<reference key="NSMenu" ref="649796088"/>
-						<string key="NSTitle">File</string>
-						<string key="NSKeyEquiv"/>
-						<int key="NSKeyEquivModMask">1048576</int>
-						<int key="NSMnemonicLoc">2147483647</int>
-						<reference key="NSOnImage" ref="1033313550"/>
-						<reference key="NSMixedImage" ref="310636482"/>
-						<string key="NSAction">submenuAction:</string>
-						<object class="NSMenu" key="NSSubmenu" id="720053764">
-							<string key="NSTitle">File</string>
-							<array class="NSMutableArray" key="NSMenuItems">
-								<object class="NSMenuItem" id="722745758">
-									<reference key="NSMenu" ref="720053764"/>
-									<string key="NSTitle">Open…</string>
-									<string key="NSKeyEquiv">o</string>
-									<int key="NSKeyEquivModMask">1048576</int>
-									<int key="NSMnemonicLoc">2147483647</int>
-									<reference key="NSOnImage" ref="1033313550"/>
-									<reference key="NSMixedImage" ref="310636482"/>
-								</object>
-								<object class="NSMenuItem" id="1025936716">
-									<reference key="NSMenu" ref="720053764"/>
-									<string key="NSTitle">Open Recent</string>
-									<string key="NSKeyEquiv"/>
-									<int key="NSKeyEquivModMask">1048576</int>
-									<int key="NSMnemonicLoc">2147483647</int>
-									<reference key="NSOnImage" ref="1033313550"/>
-									<reference key="NSMixedImage" ref="310636482"/>
-									<string key="NSAction">submenuAction:</string>
-									<object class="NSMenu" key="NSSubmenu" id="1065607017">
-										<string key="NSTitle">Open Recent</string>
-										<array class="NSMutableArray" key="NSMenuItems">
-											<object class="NSMenuItem" id="759406840">
-												<reference key="NSMenu" ref="1065607017"/>
-												<string key="NSTitle">Clear Menu</string>
-												<string key="NSKeyEquiv"/>
-												<int key="NSKeyEquivModMask">1048576</int>
-												<int key="NSMnemonicLoc">2147483647</int>
-												<reference key="NSOnImage" ref="1033313550"/>
-												<reference key="NSMixedImage" ref="310636482"/>
-											</object>
-										</array>
-										<string key="NSName">_NSRecentDocumentsMenu</string>
-									</object>
-								</object>
-								<object class="NSMenuItem" id="425164168">
-									<reference key="NSMenu" ref="720053764"/>
-									<bool key="NSIsDisabled">YES</bool>
-									<bool key="NSIsSeparator">YES</bool>
-									<string key="NSTitle"/>
-									<string key="NSKeyEquiv"/>
-									<int key="NSKeyEquivModMask">1048576</int>
-									<int key="NSMnemonicLoc">2147483647</int>
-									<reference key="NSOnImage" ref="1033313550"/>
-									<reference key="NSMixedImage" ref="310636482"/>
-								</object>
-								<object class="NSMenuItem" id="46524031">
-									<reference key="NSMenu" ref="720053764"/>
-									<string key="NSTitle">Check For New Cores</string>
-									<string key="NSKeyEquiv">,</string>
-									<int key="NSKeyEquivModMask">1572864</int>
-									<int key="NSMnemonicLoc">2147483647</int>
-									<reference key="NSOnImage" ref="1033313550"/>
-									<reference key="NSMixedImage" ref="310636482"/>
-								</object>
-								<object class="NSMenuItem" id="361993362">
-									<reference key="NSMenu" ref="720053764"/>
-									<bool key="NSIsDisabled">YES</bool>
-									<bool key="NSIsSeparator">YES</bool>
-									<string key="NSTitle"/>
-									<string key="NSKeyEquiv"/>
-									<int key="NSMnemonicLoc">2147483647</int>
-									<reference key="NSOnImage" ref="1033313550"/>
-									<reference key="NSMixedImage" ref="310636482"/>
-								</object>
-								<object class="NSMenuItem" id="1023925487">
-									<reference key="NSMenu" ref="720053764"/>
-									<string key="NSTitle">Save State</string>
-									<string key="NSKeyEquiv">s</string>
-									<int key="NSKeyEquivModMask">1048576</int>
-									<int key="NSMnemonicLoc">2147483647</int>
-									<reference key="NSOnImage" ref="1033313550"/>
-									<reference key="NSMixedImage" ref="310636482"/>
-								</object>
-								<object class="NSMenuItem" id="752384020">
-									<reference key="NSMenu" ref="720053764"/>
-									<string key="NSTitle">Load State</string>
-									<string key="NSKeyEquiv">l</string>
-									<int key="NSKeyEquivModMask">1048576</int>
-									<int key="NSMnemonicLoc">2147483647</int>
-									<reference key="NSOnImage" ref="1033313550"/>
-									<reference key="NSMixedImage" ref="310636482"/>
-								</object>
-								<object class="NSMenuItem" id="689570250">
-									<reference key="NSMenu" ref="720053764"/>
-									<bool key="NSIsDisabled">YES</bool>
-									<bool key="NSIsSeparator">YES</bool>
-									<string key="NSTitle"/>
-									<string key="NSKeyEquiv"/>
-									<int key="NSMnemonicLoc">2147483647</int>
-									<reference key="NSOnImage" ref="1033313550"/>
-									<reference key="NSMixedImage" ref="310636482"/>
-								</object>
-								<object class="NSMenuItem" id="740847274">
-									<reference key="NSMenu" ref="720053764"/>
-									<string key="NSTitle">Save Screenshot</string>
-									<string key="NSKeyEquiv">S</string>
-									<int key="NSKeyEquivModMask">1048576</int>
-									<int key="NSMnemonicLoc">2147483647</int>
-									<reference key="NSOnImage" ref="1033313550"/>
-									<reference key="NSMixedImage" ref="310636482"/>
-								</object>
-								<object class="NSMenuItem" id="685524444">
-									<reference key="NSMenu" ref="720053764"/>
-									<bool key="NSIsDisabled">YES</bool>
-									<bool key="NSIsSeparator">YES</bool>
-									<string key="NSTitle"/>
-									<string key="NSKeyEquiv"/>
-									<int key="NSMnemonicLoc">2147483647</int>
-									<reference key="NSOnImage" ref="1033313550"/>
-									<reference key="NSMixedImage" ref="310636482"/>
-								</object>
-								<object class="NSMenuItem" id="776162233">
-									<reference key="NSMenu" ref="720053764"/>
-									<string key="NSTitle">Close</string>
-									<string key="NSKeyEquiv">w</string>
-									<int key="NSKeyEquivModMask">1048576</int>
-									<int key="NSMnemonicLoc">2147483647</int>
-									<reference key="NSOnImage" ref="1033313550"/>
-									<reference key="NSMixedImage" ref="310636482"/>
-								</object>
-								<object class="NSMenuItem" id="341765106">
-									<reference key="NSMenu" ref="720053764"/>
-									<bool key="NSIsDisabled">YES</bool>
-									<bool key="NSIsSeparator">YES</bool>
-									<string key="NSTitle"/>
-									<string key="NSKeyEquiv"/>
-									<int key="NSMnemonicLoc">2147483647</int>
-									<reference key="NSOnImage" ref="1033313550"/>
-									<reference key="NSMixedImage" ref="310636482"/>
-								</object>
-								<object class="NSMenuItem" id="798211576">
-									<reference key="NSMenu" ref="720053764"/>
-									<string key="NSTitle">Reset System</string>
-									<string key="NSKeyEquiv">r</string>
-									<int key="NSKeyEquivModMask">1048576</int>
-									<int key="NSMnemonicLoc">2147483647</int>
-									<reference key="NSOnImage" ref="1033313550"/>
-									<reference key="NSMixedImage" ref="310636482"/>
-								</object>
-							</array>
-						</object>
-					</object>
-					<object class="NSMenuItem" id="586577488">
-						<reference key="NSMenu" ref="649796088"/>
-						<string key="NSTitle">View</string>
-						<string key="NSKeyEquiv"/>
-						<int key="NSKeyEquivModMask">1048576</int>
-						<int key="NSMnemonicLoc">2147483647</int>
-						<reference key="NSOnImage" ref="1033313550"/>
-						<reference key="NSMixedImage" ref="310636482"/>
-						<string key="NSAction">submenuAction:</string>
-						<object class="NSMenu" key="NSSubmenu" id="466310130">
-							<string key="NSTitle">View</string>
-							<array class="NSMutableArray" key="NSMenuItems">
-								<object class="NSMenuItem" id="411935707">
-									<reference key="NSMenu" ref="466310130"/>
-									<string key="NSTitle">Enter Fullscreen</string>
-									<string key="NSKeyEquiv">f</string>
-									<int key="NSKeyEquivModMask">1048576</int>
-									<int key="NSMnemonicLoc">2147483647</int>
-									<reference key="NSMixedImage" ref="310636482"/>
-								</object>
-							</array>
-						</object>
-					</object>
-					<object class="NSMenuItem" id="842823846">
-						<reference key="NSMenu" ref="649796088"/>
-						<string key="NSTitle">Tools</string>
-						<string key="NSKeyEquiv"/>
-						<int key="NSMnemonicLoc">2147483647</int>
-						<reference key="NSOnImage" ref="1033313550"/>
-						<reference key="NSMixedImage" ref="310636482"/>
-						<string key="NSAction">submenuAction:</string>
-						<object class="NSMenu" key="NSSubmenu" id="175780517">
-							<string key="NSTitle">Tools</string>
-							<array class="NSMutableArray" key="NSMenuItems">
-								<object class="NSMenuItem" id="771659684">
-									<reference key="NSMenu" ref="175780517"/>
-									<string key="NSTitle">Volume Up </string>
-									<string key="NSKeyEquiv"></string>
-									<int key="NSKeyEquivModMask">1048576</int>
-									<int key="NSMnemonicLoc">2147483647</int>
-									<reference key="NSOnImage" ref="1033313550"/>
-									<reference key="NSMixedImage" ref="310636482"/>
-								</object>
-								<object class="NSMenuItem" id="888675793">
-									<reference key="NSMenu" ref="175780517"/>
-									<string key="NSTitle">Volume Down</string>
-									<string key="NSKeyEquiv"></string>
-									<int key="NSKeyEquivModMask">1048576</int>
-									<int key="NSMnemonicLoc">2147483647</int>
-									<reference key="NSOnImage" ref="1033313550"/>
-									<reference key="NSMixedImage" ref="310636482"/>
-								</object>
-								<object class="NSMenuItem" id="548315290">
-									<reference key="NSMenu" ref="175780517"/>
-									<bool key="NSIsDisabled">YES</bool>
-									<bool key="NSIsSeparator">YES</bool>
-									<string key="NSTitle"/>
-									<string key="NSKeyEquiv"/>
-									<int key="NSMnemonicLoc">2147483647</int>
-									<reference key="NSOnImage" ref="1033313550"/>
-									<reference key="NSMixedImage" ref="310636482"/>
-								</object>
-								<object class="NSMenuItem" id="358557735">
-									<reference key="NSMenu" ref="175780517"/>
-									<bool key="NSIsAlternate">YES</bool>
-									<string key="NSTitle">Pause All Emulators</string>
-									<string key="NSKeyEquiv">.</string>
-									<int key="NSKeyEquivModMask">1048576</int>
-									<int key="NSMnemonicLoc">2147483647</int>
-									<reference key="NSOnImage" ref="1033313550"/>
-									<reference key="NSMixedImage" ref="310636482"/>
-								</object>
-							</array>
-						</object>
-					</object>
-					<object class="NSMenuItem" id="713487014">
-						<reference key="NSMenu" ref="649796088"/>
-						<string key="NSTitle">Window</string>
-						<string key="NSKeyEquiv"/>
-						<int key="NSKeyEquivModMask">1048576</int>
-						<int key="NSMnemonicLoc">2147483647</int>
-						<reference key="NSOnImage" ref="1033313550"/>
-						<reference key="NSMixedImage" ref="310636482"/>
-						<string key="NSAction">submenuAction:</string>
-						<object class="NSMenu" key="NSSubmenu" id="835318025">
-							<string key="NSTitle">Window</string>
-							<array class="NSMutableArray" key="NSMenuItems">
-								<object class="NSMenuItem" id="1011231497">
-									<reference key="NSMenu" ref="835318025"/>
-									<string key="NSTitle">Minimize</string>
-									<string key="NSKeyEquiv">m</string>
-									<int key="NSKeyEquivModMask">1048576</int>
-									<int key="NSMnemonicLoc">2147483647</int>
-									<reference key="NSOnImage" ref="1033313550"/>
-									<reference key="NSMixedImage" ref="310636482"/>
-								</object>
-								<object class="NSMenuItem" id="575023229">
-									<reference key="NSMenu" ref="835318025"/>
-									<string key="NSTitle">Zoom</string>
-									<string key="NSKeyEquiv"/>
-									<int key="NSKeyEquivModMask">1048576</int>
-									<int key="NSMnemonicLoc">2147483647</int>
-									<reference key="NSOnImage" ref="1033313550"/>
-									<reference key="NSMixedImage" ref="310636482"/>
-								</object>
-								<object class="NSMenuItem" id="299356726">
-									<reference key="NSMenu" ref="835318025"/>
-									<bool key="NSIsDisabled">YES</bool>
-									<bool key="NSIsSeparator">YES</bool>
-									<string key="NSTitle"/>
-									<string key="NSKeyEquiv"/>
-									<int key="NSKeyEquivModMask">1048576</int>
-									<int key="NSMnemonicLoc">2147483647</int>
-									<reference key="NSOnImage" ref="1033313550"/>
-									<reference key="NSMixedImage" ref="310636482"/>
-								</object>
-								<object class="NSMenuItem" id="625202149">
-									<reference key="NSMenu" ref="835318025"/>
-									<string key="NSTitle">Bring All to Front</string>
-									<string key="NSKeyEquiv"/>
-									<int key="NSKeyEquivModMask">1048576</int>
-									<int key="NSMnemonicLoc">2147483647</int>
-									<reference key="NSOnImage" ref="1033313550"/>
-									<reference key="NSMixedImage" ref="310636482"/>
-								</object>
-							</array>
-							<string key="NSName">_NSWindowsMenu</string>
-						</object>
-					</object>
-					<object class="NSMenuItem" id="391199113">
-						<reference key="NSMenu" ref="649796088"/>
-						<string key="NSTitle">Help</string>
-						<string key="NSKeyEquiv"/>
-						<int key="NSKeyEquivModMask">1048576</int>
-						<int key="NSMnemonicLoc">2147483647</int>
-						<reference key="NSOnImage" ref="1033313550"/>
-						<reference key="NSMixedImage" ref="310636482"/>
-						<string key="NSAction">submenuAction:</string>
-						<object class="NSMenu" key="NSSubmenu" id="374024848">
-							<string key="NSTitle">Help</string>
-							<array class="NSMutableArray" key="NSMenuItems">
-								<object class="NSMenuItem" id="238773614">
-									<reference key="NSMenu" ref="374024848"/>
-									<string key="NSTitle">OpenEmu Help</string>
-									<string key="NSKeyEquiv">?</string>
-									<int key="NSKeyEquivModMask">1048576</int>
-									<int key="NSMnemonicLoc">2147483647</int>
-									<reference key="NSOnImage" ref="1033313550"/>
-									<reference key="NSMixedImage" ref="310636482"/>
-								</object>
-							</array>
-						</object>
-					</object>
-				</array>
-				<string key="NSName">_NSMainMenu</string>
-			</object>
-			<object class="NSCustomObject" id="1025528768">
-				<string key="NSClassName">OEGameDocumentController</string>
-			</object>
-			<object class="NSCustomObject" id="739842153">
-				<string key="NSClassName">SUUpdater</string>
-			</object>
-			<object class="NSWindowTemplate" id="762815433">
-				<int key="NSWindowStyleMask">4103</int>
-				<int key="NSWindowBacking">2</int>
-				<string key="NSWindowRect">{{196, 90}, {400, 420}}</string>
-				<int key="NSWTFlags">1677722624</int>
-				<string key="NSWindowTitle">About</string>
-				<string key="NSWindowClass">NSWindow</string>
-				<nil key="NSViewClass"/>
-				<object class="NSView" key="NSWindowView" id="307355646">
-					<nil key="NSNextResponder"/>
-					<int key="NSvFlags">256</int>
-					<array class="NSMutableArray" key="NSSubviews">
-						<object class="NSImageView" id="68727053">
-							<reference key="NSNextResponder" ref="307355646"/>
-							<int key="NSvFlags">301</int>
-							<set class="NSMutableSet" key="NSDragTypes">
-								<string>Apple PDF pasteboard type</string>
-								<string>Apple PICT pasteboard type</string>
-								<string>Apple PNG pasteboard type</string>
-								<string>NSFilenamesPboardType</string>
-								<string>NeXT Encapsulated PostScript v1.2 pasteboard type</string>
-								<string>NeXT TIFF v4.0 pasteboard type</string>
-							</set>
-							<string key="NSFrame">{{-13, 266}, {425, 159}}</string>
-							<reference key="NSSuperview" ref="307355646"/>
-							<bool key="NSEnabled">YES</bool>
-							<object class="NSImageCell" key="NSCell" id="118476722">
-								<int key="NSCellFlags">130560</int>
-								<int key="NSCellFlags2">33554432</int>
-								<object class="NSCustomResource" key="NSContents">
-									<string key="NSClassName">NSImage</string>
-									<string key="NSResourceName">About</string>
-								</object>
-								<int key="NSAlign">0</int>
-								<int key="NSScale">2</int>
-								<int key="NSStyle">0</int>
-								<bool key="NSAnimates">NO</bool>
-							</object>
-							<bool key="NSEditable">YES</bool>
-						</object>
-						<object class="NSScrollView" id="994725867">
-							<reference key="NSNextResponder" ref="307355646"/>
-							<int key="NSvFlags">256</int>
-							<array class="NSMutableArray" key="NSSubviews">
-=======
 			<object class="NSCustomObject" id="1025528768">
 				<string key="NSClassName">GameDocumentController</string>
 			</object>
@@ -635,11 +103,11 @@
 							<int key="NSvFlags">256</int>
 							<object class="NSMutableArray" key="NSSubviews">
 								<bool key="EncodedWithXMLCoder">YES</bool>
->>>>>>> 4a66f3e0
 								<object class="NSClipView" id="980752864">
 									<reference key="NSNextResponder" ref="994725867"/>
 									<int key="NSvFlags">2304</int>
-									<array class="NSMutableArray" key="NSSubviews">
+									<object class="NSMutableArray" key="NSSubviews">
+										<bool key="EncodedWithXMLCoder">YES</bool>
 										<object class="NSTextView" id="827722894">
 											<reference key="NSNextResponder" ref="980752864"/>
 											<int key="NSvFlags">2322</int>
@@ -653,168 +121,190 @@
 														<object class="NSMutableString" key="NSString">
 															<characters key="NS.bytes">Lorem ipsum dolor sit er elit lamet, consectetaur cillium adipisicing pecu, sed do eiusmod tempor incididunt ut labore et dolore magna aliqua. Ut enim ad minim veniam, quis nostrud exercitation ullamco laboris nisi ut aliquip ex ea commodo consequat. Duis aute irure dolor in reprehenderit in voluptate velit esse cillum dolore eu fugiat nulla pariatur. Excepteur sint occaecat cupidatat non proident, sunt in culpa qui officia deserunt mollit anim id est laborum Et harumd und lookum like Greek to me, dereud facilis est er expedit distinct. Nam liber te conscient to factor tum poen legum odioque civiuda</characters>
 														</object>
-														<array class="NSMutableArray" key="NSAttributes">
-															<dictionary>
-																<object class="NSFont" key="NSFont">
-																	<string key="NSName">LucidaGrande</string>
-																	<double key="NSSize">10</double>
-																	<int key="NSfFlags">2843</int>
+														<object class="NSMutableArray" key="NSAttributes">
+															<bool key="EncodedWithXMLCoder">YES</bool>
+															<object class="NSDictionary">
+																<bool key="EncodedWithXMLCoder">YES</bool>
+																<object class="NSArray" key="dict.sortedKeys">
+																	<bool key="EncodedWithXMLCoder">YES</bool>
+																	<string>NSFont</string>
+																	<string>NSParagraphStyle</string>
 																</object>
-																<object class="NSParagraphStyle" key="NSParagraphStyle">
-																	<int key="NSAlignment">3</int>
-																	<array key="NSTabStops">
-																		<object class="NSTextTab" id="15516414">
-																			<double key="NSLocation">0.0</double>
+																<object class="NSMutableArray" key="dict.values">
+																	<bool key="EncodedWithXMLCoder">YES</bool>
+																	<object class="NSFont">
+																		<string key="NSName">LucidaGrande</string>
+																		<double key="NSSize">10</double>
+																		<int key="NSfFlags">2843</int>
+																	</object>
+																	<object class="NSParagraphStyle">
+																		<int key="NSAlignment">3</int>
+																		<object class="NSArray" key="NSTabStops">
+																			<bool key="EncodedWithXMLCoder">YES</bool>
+																			<object class="NSTextTab" id="15516414">
+																				<double key="NSLocation">0.0</double>
+																			</object>
+																			<object class="NSTextTab" id="872091885">
+																				<double key="NSLocation">56</double>
+																			</object>
+																			<object class="NSTextTab" id="616037033">
+																				<double key="NSLocation">112</double>
+																			</object>
+																			<object class="NSTextTab" id="78314928">
+																				<double key="NSLocation">168</double>
+																			</object>
+																			<object class="NSTextTab" id="292666672">
+																				<double key="NSLocation">224</double>
+																			</object>
+																			<object class="NSTextTab" id="757899470">
+																				<double key="NSLocation">280</double>
+																			</object>
+																			<object class="NSTextTab" id="198691795">
+																				<double key="NSLocation">336</double>
+																			</object>
+																			<object class="NSTextTab" id="127269246">
+																				<double key="NSLocation">392</double>
+																			</object>
+																			<object class="NSTextTab" id="250937891">
+																				<double key="NSLocation">448</double>
+																			</object>
+																			<object class="NSTextTab" id="826768073">
+																				<double key="NSLocation">504</double>
+																			</object>
+																			<object class="NSTextTab" id="8737008">
+																				<double key="NSLocation">560</double>
+																			</object>
+																			<object class="NSTextTab" id="156011379">
+																				<double key="NSLocation">616</double>
+																			</object>
+																			<object class="NSTextTab" id="761491598">
+																				<double key="NSLocation">672</double>
+																			</object>
+																			<object class="NSTextTab" id="523181920">
+																				<double key="NSLocation">728</double>
+																			</object>
+																			<object class="NSTextTab" id="655430234">
+																				<double key="NSLocation">784</double>
+																			</object>
+																			<object class="NSTextTab" id="565778822">
+																				<double key="NSLocation">840</double>
+																			</object>
+																			<object class="NSTextTab" id="75572625">
+																				<double key="NSLocation">896</double>
+																			</object>
+																			<object class="NSTextTab" id="232999855">
+																				<double key="NSLocation">952</double>
+																			</object>
+																			<object class="NSTextTab" id="916778287">
+																				<double key="NSLocation">1008</double>
+																			</object>
+																			<object class="NSTextTab" id="388275605">
+																				<double key="NSLocation">1064</double>
+																			</object>
+																			<object class="NSTextTab" id="808072904">
+																				<double key="NSLocation">1120</double>
+																			</object>
+																			<object class="NSTextTab" id="688743753">
+																				<double key="NSLocation">1176</double>
+																			</object>
+																			<object class="NSTextTab" id="182671072">
+																				<double key="NSLocation">1232</double>
+																			</object>
+																			<object class="NSTextTab" id="735825086">
+																				<double key="NSLocation">1288</double>
+																			</object>
+																			<object class="NSTextTab" id="236871679">
+																				<double key="NSLocation">1344</double>
+																			</object>
+																			<object class="NSTextTab" id="789572840">
+																				<double key="NSLocation">1400</double>
+																			</object>
+																			<object class="NSTextTab" id="1044219512">
+																				<double key="NSLocation">1456</double>
+																			</object>
+																			<object class="NSTextTab" id="304677819">
+																				<double key="NSLocation">1512</double>
+																			</object>
+																			<object class="NSTextTab" id="23184663">
+																				<double key="NSLocation">1568</double>
+																			</object>
+																			<object class="NSTextTab" id="965201557">
+																				<double key="NSLocation">1624</double>
+																			</object>
+																			<object class="NSTextTab" id="211686861">
+																				<double key="NSLocation">1680</double>
+																			</object>
+																			<object class="NSTextTab" id="38700078">
+																				<double key="NSLocation">1736</double>
+																			</object>
 																		</object>
-																		<object class="NSTextTab" id="872091885">
-																			<double key="NSLocation">56</double>
+																	</object>
+																</object>
+															</object>
+															<object class="NSDictionary">
+																<bool key="EncodedWithXMLCoder">YES</bool>
+																<object class="NSArray" key="dict.sortedKeys">
+																	<bool key="EncodedWithXMLCoder">YES</bool>
+																	<string>NSFont</string>
+																	<string>NSParagraphStyle</string>
+																</object>
+																<object class="NSMutableArray" key="dict.values">
+																	<bool key="EncodedWithXMLCoder">YES</bool>
+																	<object class="NSFont">
+																		<string key="NSName">LucidaGrande-Bold</string>
+																		<double key="NSSize">10</double>
+																		<int key="NSfFlags">16</int>
+																	</object>
+																	<object class="NSParagraphStyle">
+																		<int key="NSAlignment">3</int>
+																		<object class="NSArray" key="NSTabStops">
+																			<bool key="EncodedWithXMLCoder">YES</bool>
+																			<reference ref="15516414"/>
+																			<reference ref="872091885"/>
+																			<reference ref="616037033"/>
+																			<reference ref="78314928"/>
+																			<reference ref="292666672"/>
+																			<reference ref="757899470"/>
+																			<reference ref="198691795"/>
+																			<reference ref="127269246"/>
+																			<reference ref="250937891"/>
+																			<reference ref="826768073"/>
+																			<reference ref="8737008"/>
+																			<reference ref="156011379"/>
+																			<reference ref="761491598"/>
+																			<reference ref="523181920"/>
+																			<reference ref="655430234"/>
+																			<reference ref="565778822"/>
+																			<reference ref="75572625"/>
+																			<reference ref="232999855"/>
+																			<reference ref="916778287"/>
+																			<reference ref="388275605"/>
+																			<reference ref="808072904"/>
+																			<reference ref="688743753"/>
+																			<reference ref="182671072"/>
+																			<reference ref="735825086"/>
+																			<reference ref="236871679"/>
+																			<reference ref="789572840"/>
+																			<reference ref="1044219512"/>
+																			<reference ref="304677819"/>
+																			<reference ref="23184663"/>
+																			<reference ref="965201557"/>
+																			<reference ref="211686861"/>
+																			<reference ref="38700078"/>
 																		</object>
-																		<object class="NSTextTab" id="616037033">
-																			<double key="NSLocation">112</double>
-																		</object>
-																		<object class="NSTextTab" id="78314928">
-																			<double key="NSLocation">168</double>
-																		</object>
-																		<object class="NSTextTab" id="292666672">
-																			<double key="NSLocation">224</double>
-																		</object>
-																		<object class="NSTextTab" id="757899470">
-																			<double key="NSLocation">280</double>
-																		</object>
-																		<object class="NSTextTab" id="198691795">
-																			<double key="NSLocation">336</double>
-																		</object>
-																		<object class="NSTextTab" id="127269246">
-																			<double key="NSLocation">392</double>
-																		</object>
-																		<object class="NSTextTab" id="250937891">
-																			<double key="NSLocation">448</double>
-																		</object>
-																		<object class="NSTextTab" id="826768073">
-																			<double key="NSLocation">504</double>
-																		</object>
-																		<object class="NSTextTab" id="8737008">
-																			<double key="NSLocation">560</double>
-																		</object>
-																		<object class="NSTextTab" id="156011379">
-																			<double key="NSLocation">616</double>
-																		</object>
-																		<object class="NSTextTab" id="761491598">
-																			<double key="NSLocation">672</double>
-																		</object>
-																		<object class="NSTextTab" id="523181920">
-																			<double key="NSLocation">728</double>
-																		</object>
-																		<object class="NSTextTab" id="655430234">
-																			<double key="NSLocation">784</double>
-																		</object>
-																		<object class="NSTextTab" id="565778822">
-																			<double key="NSLocation">840</double>
-																		</object>
-																		<object class="NSTextTab" id="75572625">
-																			<double key="NSLocation">896</double>
-																		</object>
-																		<object class="NSTextTab" id="232999855">
-																			<double key="NSLocation">952</double>
-																		</object>
-																		<object class="NSTextTab" id="916778287">
-																			<double key="NSLocation">1008</double>
-																		</object>
-																		<object class="NSTextTab" id="388275605">
-																			<double key="NSLocation">1064</double>
-																		</object>
-																		<object class="NSTextTab" id="808072904">
-																			<double key="NSLocation">1120</double>
-																		</object>
-																		<object class="NSTextTab" id="688743753">
-																			<double key="NSLocation">1176</double>
-																		</object>
-																		<object class="NSTextTab" id="182671072">
-																			<double key="NSLocation">1232</double>
-																		</object>
-																		<object class="NSTextTab" id="735825086">
-																			<double key="NSLocation">1288</double>
-																		</object>
-																		<object class="NSTextTab" id="236871679">
-																			<double key="NSLocation">1344</double>
-																		</object>
-																		<object class="NSTextTab" id="789572840">
-																			<double key="NSLocation">1400</double>
-																		</object>
-																		<object class="NSTextTab" id="1044219512">
-																			<double key="NSLocation">1456</double>
-																		</object>
-																		<object class="NSTextTab" id="304677819">
-																			<double key="NSLocation">1512</double>
-																		</object>
-																		<object class="NSTextTab" id="23184663">
-																			<double key="NSLocation">1568</double>
-																		</object>
-																		<object class="NSTextTab" id="965201557">
-																			<double key="NSLocation">1624</double>
-																		</object>
-																		<object class="NSTextTab" id="211686861">
-																			<double key="NSLocation">1680</double>
-																		</object>
-																		<object class="NSTextTab" id="38700078">
-																			<double key="NSLocation">1736</double>
-																		</object>
-																	</array>
+																	</object>
 																</object>
-															</dictionary>
-															<dictionary>
-																<object class="NSFont" key="NSFont">
-																	<string key="NSName">LucidaGrande-Bold</string>
-																	<double key="NSSize">10</double>
-																	<int key="NSfFlags">16</int>
-																</object>
-																<object class="NSParagraphStyle" key="NSParagraphStyle">
-																	<int key="NSAlignment">3</int>
-																	<array key="NSTabStops">
-																		<reference ref="15516414"/>
-																		<reference ref="872091885"/>
-																		<reference ref="616037033"/>
-																		<reference ref="78314928"/>
-																		<reference ref="292666672"/>
-																		<reference ref="757899470"/>
-																		<reference ref="198691795"/>
-																		<reference ref="127269246"/>
-																		<reference ref="250937891"/>
-																		<reference ref="826768073"/>
-																		<reference ref="8737008"/>
-																		<reference ref="156011379"/>
-																		<reference ref="761491598"/>
-																		<reference ref="523181920"/>
-																		<reference ref="655430234"/>
-																		<reference ref="565778822"/>
-																		<reference ref="75572625"/>
-																		<reference ref="232999855"/>
-																		<reference ref="916778287"/>
-																		<reference ref="388275605"/>
-																		<reference ref="808072904"/>
-																		<reference ref="688743753"/>
-																		<reference ref="182671072"/>
-																		<reference ref="735825086"/>
-																		<reference ref="236871679"/>
-																		<reference ref="789572840"/>
-																		<reference ref="1044219512"/>
-																		<reference ref="304677819"/>
-																		<reference ref="23184663"/>
-																		<reference ref="965201557"/>
-																		<reference ref="211686861"/>
-																		<reference ref="38700078"/>
-																	</array>
-																</object>
-															</dictionary>
-														</array>
+															</object>
+														</object>
 														<object class="NSMutableData" key="NSAttributeInfo">
 															<bytes key="NS.bytes">GQAEAQgADAEiAAcBhAQAA</bytes>
 														</object>
 														<nil key="NSDelegate"/>
 													</object>
-													<array class="NSMutableArray" key="NSTextContainers">
+													<object class="NSMutableArray" key="NSTextContainers">
+														<bool key="EncodedWithXMLCoder">YES</bool>
 														<reference ref="763549619"/>
-													</array>
+													</object>
 													<int key="NSLMFlags">6</int>
 													<nil key="NSDelegate"/>
 												</object>
@@ -823,41 +313,59 @@
 												<int key="NSTCFlags">1</int>
 											</object>
 											<object class="NSTextViewSharedData" key="NSSharedData">
-												<int key="NSFlags">100927621</int>
+												<int key="NSFlags">264325</int>
 												<int key="NSTextCheckingTypes">0</int>
 												<nil key="NSMarkedAttributes"/>
 												<object class="NSColor" key="NSBackgroundColor" id="1056215291">
 													<int key="NSColorSpace">3</int>
 													<bytes key="NSWhite">MQA</bytes>
 												</object>
-												<dictionary key="NSSelectedAttributes">
-													<object class="NSColor" key="NSBackgroundColor">
-														<int key="NSColorSpace">6</int>
-														<string key="NSCatalogName">System</string>
-														<string key="NSColorName">selectedTextBackgroundColor</string>
-														<object class="NSColor" key="NSColor" id="602333201">
-															<int key="NSColorSpace">3</int>
-															<bytes key="NSWhite">MC42NjY2NjY2NjY3AA</bytes>
+												<object class="NSDictionary" key="NSSelectedAttributes">
+													<bool key="EncodedWithXMLCoder">YES</bool>
+													<object class="NSArray" key="dict.sortedKeys">
+														<bool key="EncodedWithXMLCoder">YES</bool>
+														<string>NSBackgroundColor</string>
+														<string>NSColor</string>
+													</object>
+													<object class="NSMutableArray" key="dict.values">
+														<bool key="EncodedWithXMLCoder">YES</bool>
+														<object class="NSColor">
+															<int key="NSColorSpace">6</int>
+															<string key="NSCatalogName">System</string>
+															<string key="NSColorName">selectedTextBackgroundColor</string>
+															<object class="NSColor" key="NSColor" id="602333201">
+																<int key="NSColorSpace">3</int>
+																<bytes key="NSWhite">MC42NjY2NjY2NjY3AA</bytes>
+															</object>
+														</object>
+														<object class="NSColor">
+															<int key="NSColorSpace">6</int>
+															<string key="NSCatalogName">System</string>
+															<string key="NSColorName">selectedTextColor</string>
+															<object class="NSColor" key="NSColor" id="117014006">
+																<int key="NSColorSpace">3</int>
+																<bytes key="NSWhite">MAA</bytes>
+															</object>
 														</object>
 													</object>
-													<object class="NSColor" key="NSColor">
-														<int key="NSColorSpace">6</int>
-														<string key="NSCatalogName">System</string>
-														<string key="NSColorName">selectedTextColor</string>
-														<object class="NSColor" key="NSColor" id="117014006">
-															<int key="NSColorSpace">3</int>
-															<bytes key="NSWhite">MAA</bytes>
+												</object>
+												<reference key="NSInsertionColor" ref="117014006"/>
+												<object class="NSDictionary" key="NSLinkAttributes">
+													<bool key="EncodedWithXMLCoder">YES</bool>
+													<object class="NSArray" key="dict.sortedKeys">
+														<bool key="EncodedWithXMLCoder">YES</bool>
+														<string>NSColor</string>
+														<string>NSUnderline</string>
+													</object>
+													<object class="NSMutableArray" key="dict.values">
+														<bool key="EncodedWithXMLCoder">YES</bool>
+														<object class="NSColor">
+															<int key="NSColorSpace">1</int>
+															<bytes key="NSRGB">MCAwIDEAA</bytes>
 														</object>
+														<integer value="1"/>
 													</object>
-												</dictionary>
-												<reference key="NSInsertionColor" ref="117014006"/>
-												<dictionary key="NSLinkAttributes">
-													<object class="NSColor" key="NSColor">
-														<int key="NSColorSpace">1</int>
-														<bytes key="NSRGB">MCAwIDEAA</bytes>
-													</object>
-													<integer value="1" key="NSUnderline"/>
-												</dictionary>
+												</object>
 												<nil key="NSDefaultParagraphStyle"/>
 											</object>
 											<int key="NSTVFlags">6</int>
@@ -1747,17 +1255,6 @@
 												<reference key="NSMixedImage" ref="954003883"/>
 											</object>
 										</object>
-<<<<<<< HEAD
-									</array>
-									<string key="NSFrame">{{1, 1}, {400, 201}}</string>
-									<reference key="NSSuperview" ref="994725867"/>
-									<reference key="NSNextKeyView" ref="827722894"/>
-									<reference key="NSDocView" ref="827722894"/>
-									<reference key="NSBGColor" ref="1056215291"/>
-									<object class="NSCursor" key="NSCursor">
-										<string key="NSHotSpot">{4, -5}</string>
-										<int key="NSCursorType">1</int>
-=======
 									</object>
 								</object>
 								<object class="NSMenuItem" id="145177893">
@@ -1797,7 +1294,6 @@
 												<reference key="NSMixedImage" ref="954003883"/>
 											</object>
 										</object>
->>>>>>> 4a66f3e0
 									</object>
 								</object>
 								<object class="NSMenuItem" id="314048890">
@@ -1906,18 +1402,7 @@
 									<reference key="NSMixedImage" ref="954003883"/>
 									<int key="NSTag">3</int>
 								</object>
-<<<<<<< HEAD
-							</array>
-							<string key="NSFrame">{{-1, 20}, {402, 203}}</string>
-							<reference key="NSSuperview" ref="307355646"/>
-							<reference key="NSNextKeyView" ref="980752864"/>
-							<int key="NSsFlags">530</int>
-							<reference key="NSVScroller" ref="511878541"/>
-							<reference key="NSHScroller" ref="315702803"/>
-							<reference key="NSContentView" ref="980752864"/>
-=======
-							</object>
->>>>>>> 4a66f3e0
+							</object>
 						</object>
 					</object>
 					<object class="NSMenuItem" id="505286492">
@@ -2203,25 +1688,14 @@
 							</object>
 							<string key="NSName">_NSHelpMenu</string>
 						</object>
-<<<<<<< HEAD
-					</array>
-					<string key="NSFrameSize">{400, 420}</string>
-				</object>
-				<string key="NSScreenRect">{{0, 0}, {1440, 878}}</string>
-				<string key="NSMaxSize">{1e+13, 1e+13}</string>
-				<string key="NSFrameAutosaveName">About</string>
+					</object>
+				</object>
+				<string key="NSName">_NSMainMenu</string>
 			</object>
-			<object class="NSUserDefaultsController" id="27294916">
-				<bool key="NSSharedInstance">YES</bool>
-=======
-					</object>
-				</object>
-				<string key="NSName">_NSMainMenu</string>
->>>>>>> 4a66f3e0
-			</object>
-		</array>
+		</object>
 		<object class="IBObjectContainer" key="IBDocument.Objects">
-			<array class="NSMutableArray" key="connectionRecords">
+			<object class="NSMutableArray" key="connectionRecords">
+				<bool key="EncodedWithXMLCoder">YES</bool>
 				<object class="IBConnectionRecord">
 					<object class="IBOutletConnection" key="connection">
 						<string key="label">delegate</string>
@@ -2360,221 +1834,9 @@
 				</object>
 				<object class="IBConnectionRecord">
 					<object class="IBActionConnection" key="connection">
-<<<<<<< HEAD
-						<string key="label">openCoreInstallerWindow:</string>
-						<reference key="source" ref="1014"/>
-						<reference key="destination" ref="46524031"/>
-					</object>
-					<int key="connectionID">579</int>
-				</object>
-			</array>
-			<object class="IBMutableOrderedSet" key="objectRecords">
-				<array key="orderedObjects">
-					<object class="IBObjectRecord">
-						<int key="objectID">0</int>
-						<array key="object" id="0"/>
-						<reference key="children" ref="1048"/>
-						<nil key="parent"/>
-					</object>
-					<object class="IBObjectRecord">
-						<int key="objectID">-2</int>
-						<reference key="object" ref="1021"/>
-						<reference key="parent" ref="0"/>
-						<string key="objectName">File's Owner</string>
-					</object>
-					<object class="IBObjectRecord">
-						<int key="objectID">-1</int>
-						<reference key="object" ref="1014"/>
-						<reference key="parent" ref="0"/>
-						<string key="objectName">First Responder</string>
-					</object>
-					<object class="IBObjectRecord">
-						<int key="objectID">-3</int>
-						<reference key="object" ref="1050"/>
-						<reference key="parent" ref="0"/>
-						<string key="objectName">Application</string>
-					</object>
-					<object class="IBObjectRecord">
-						<int key="objectID">29</int>
-						<reference key="object" ref="649796088"/>
-						<array class="NSMutableArray" key="children">
-							<reference ref="713487014"/>
-							<reference ref="694149608"/>
-							<reference ref="379814623"/>
-							<reference ref="586577488"/>
-							<reference ref="391199113"/>
-							<reference ref="842823846"/>
-						</array>
-						<reference key="parent" ref="0"/>
-						<string key="objectName">MainMenu</string>
-					</object>
-					<object class="IBObjectRecord">
-						<int key="objectID">19</int>
-						<reference key="object" ref="713487014"/>
-						<array class="NSMutableArray" key="children">
-							<reference ref="835318025"/>
-						</array>
-						<reference key="parent" ref="649796088"/>
-					</object>
-					<object class="IBObjectRecord">
-						<int key="objectID">56</int>
-						<reference key="object" ref="694149608"/>
-						<array class="NSMutableArray" key="children">
-							<reference ref="110575045"/>
-						</array>
-						<reference key="parent" ref="649796088"/>
-					</object>
-					<object class="IBObjectRecord">
-						<int key="objectID">103</int>
-						<reference key="object" ref="391199113"/>
-						<array class="NSMutableArray" key="children">
-							<reference ref="374024848"/>
-						</array>
-						<reference key="parent" ref="649796088"/>
-						<string key="objectName">1</string>
-					</object>
-					<object class="IBObjectRecord">
-						<int key="objectID">83</int>
-						<reference key="object" ref="379814623"/>
-						<array class="NSMutableArray" key="children">
-							<reference ref="720053764"/>
-						</array>
-						<reference key="parent" ref="649796088"/>
-					</object>
-					<object class="IBObjectRecord">
-						<int key="objectID">81</int>
-						<reference key="object" ref="720053764"/>
-						<array class="NSMutableArray" key="children">
-							<reference ref="722745758"/>
-							<reference ref="1025936716"/>
-							<reference ref="425164168"/>
-							<reference ref="752384020"/>
-							<reference ref="798211576"/>
-							<reference ref="341765106"/>
-							<reference ref="361993362"/>
-							<reference ref="776162233"/>
-							<reference ref="689570250"/>
-							<reference ref="46524031"/>
-							<reference ref="1023925487"/>
-							<reference ref="685524444"/>
-							<reference ref="740847274"/>
-						</array>
-						<reference key="parent" ref="379814623"/>
-					</object>
-					<object class="IBObjectRecord">
-						<int key="objectID">75</int>
-						<reference key="object" ref="1023925487"/>
-						<reference key="parent" ref="720053764"/>
-						<string key="objectName">3</string>
-					</object>
-					<object class="IBObjectRecord">
-						<int key="objectID">72</int>
-						<reference key="object" ref="722745758"/>
-						<reference key="parent" ref="720053764"/>
-					</object>
-					<object class="IBObjectRecord">
-						<int key="objectID">124</int>
-						<reference key="object" ref="1025936716"/>
-						<array class="NSMutableArray" key="children">
-							<reference ref="1065607017"/>
-						</array>
-						<reference key="parent" ref="720053764"/>
-					</object>
-					<object class="IBObjectRecord">
-						<int key="objectID">73</int>
-						<reference key="object" ref="776162233"/>
-						<reference key="parent" ref="720053764"/>
-						<string key="objectName">1</string>
-					</object>
-					<object class="IBObjectRecord">
-						<int key="objectID">79</int>
-						<reference key="object" ref="425164168"/>
-						<reference key="parent" ref="720053764"/>
-						<string key="objectName">7</string>
-					</object>
-					<object class="IBObjectRecord">
-						<int key="objectID">125</int>
-						<reference key="object" ref="1065607017"/>
-						<array class="NSMutableArray" key="children">
-							<reference ref="759406840"/>
-						</array>
-						<reference key="parent" ref="1025936716"/>
-					</object>
-					<object class="IBObjectRecord">
-						<int key="objectID">126</int>
-						<reference key="object" ref="759406840"/>
-						<reference key="parent" ref="1065607017"/>
-					</object>
-					<object class="IBObjectRecord">
-						<int key="objectID">106</int>
-						<reference key="object" ref="374024848"/>
-						<array class="NSMutableArray" key="children">
-							<reference ref="238773614"/>
-						</array>
-						<reference key="parent" ref="391199113"/>
-						<string key="objectName">2</string>
-					</object>
-					<object class="IBObjectRecord">
-						<int key="objectID">111</int>
-						<reference key="object" ref="238773614"/>
-						<reference key="parent" ref="374024848"/>
-					</object>
-					<object class="IBObjectRecord">
-						<int key="objectID">57</int>
-						<reference key="object" ref="110575045"/>
-						<array class="NSMutableArray" key="children">
-							<reference ref="238522557"/>
-							<reference ref="755159360"/>
-							<reference ref="908899353"/>
-							<reference ref="632727374"/>
-							<reference ref="646227648"/>
-							<reference ref="609285721"/>
-							<reference ref="481834944"/>
-							<reference ref="304266470"/>
-							<reference ref="1046388886"/>
-							<reference ref="1056857174"/>
-							<reference ref="342932134"/>
-							<reference ref="453403930"/>
-							<reference ref="660210250"/>
-						</array>
-						<reference key="parent" ref="694149608"/>
-					</object>
-					<object class="IBObjectRecord">
-						<int key="objectID">58</int>
-						<reference key="object" ref="238522557"/>
-						<reference key="parent" ref="110575045"/>
-					</object>
-					<object class="IBObjectRecord">
-						<int key="objectID">134</int>
-						<reference key="object" ref="755159360"/>
-						<reference key="parent" ref="110575045"/>
-					</object>
-					<object class="IBObjectRecord">
-						<int key="objectID">150</int>
-						<reference key="object" ref="908899353"/>
-						<reference key="parent" ref="110575045"/>
-					</object>
-					<object class="IBObjectRecord">
-						<int key="objectID">136</int>
-						<reference key="object" ref="632727374"/>
-						<reference key="parent" ref="110575045"/>
-						<string key="objectName">1111</string>
-					</object>
-					<object class="IBObjectRecord">
-						<int key="objectID">144</int>
-						<reference key="object" ref="646227648"/>
-						<reference key="parent" ref="110575045"/>
-					</object>
-					<object class="IBObjectRecord">
-						<int key="objectID">129</int>
-						<reference key="object" ref="609285721"/>
-						<reference key="parent" ref="110575045"/>
-						<string key="objectName">121</string>
-=======
 						<string key="label">volumeUp:</string>
 						<reference key="source" ref="1014"/>
 						<reference key="destination" ref="941894361"/>
->>>>>>> 4a66f3e0
 					</object>
 					<int key="connectionID">1031</int>
 				</object>
@@ -2592,15 +1854,6 @@
 						<reference key="source" ref="1014"/>
 						<reference key="destination" ref="250210433"/>
 					</object>
-<<<<<<< HEAD
-					<object class="IBObjectRecord">
-						<int key="objectID">131</int>
-						<reference key="object" ref="1046388886"/>
-						<array class="NSMutableArray" key="children">
-							<reference ref="752062318"/>
-						</array>
-						<reference key="parent" ref="110575045"/>
-=======
 					<int key="connectionID">1033</int>
 				</object>
 				<object class="IBConnectionRecord">
@@ -2608,7 +1861,6 @@
 						<string key="label">performClose:</string>
 						<reference key="source" ref="1014"/>
 						<reference key="destination" ref="203013476"/>
->>>>>>> 4a66f3e0
 					</object>
 					<int key="connectionID">1036</int>
 				</object>
@@ -2634,23 +1886,6 @@
 						<reference key="source" ref="1050"/>
 						<reference key="destination" ref="338831613"/>
 					</object>
-<<<<<<< HEAD
-					<object class="IBObjectRecord">
-						<int key="objectID">295</int>
-						<reference key="object" ref="586577488"/>
-						<array class="NSMutableArray" key="children">
-							<reference ref="466310130"/>
-						</array>
-						<reference key="parent" ref="649796088"/>
-					</object>
-					<object class="IBObjectRecord">
-						<int key="objectID">296</int>
-						<reference key="object" ref="466310130"/>
-						<array class="NSMutableArray" key="children">
-							<reference ref="411935707"/>
-						</array>
-						<reference key="parent" ref="586577488"/>
-=======
 					<int key="connectionID">1048</int>
 				</object>
 				<object class="IBConnectionRecord">
@@ -2666,7 +1901,6 @@
 						<string key="label">gridViewMenuItem</string>
 						<reference key="source" ref="673810394"/>
 						<reference key="destination" ref="897435514"/>
->>>>>>> 4a66f3e0
 					</object>
 					<int key="connectionID">1050</int>
 				</object>
@@ -2740,35 +1974,6 @@
 						<reference key="source" ref="1014"/>
 						<reference key="destination" ref="785978741"/>
 					</object>
-<<<<<<< HEAD
-					<object class="IBObjectRecord">
-						<int key="objectID">508</int>
-						<reference key="object" ref="762815433"/>
-						<array class="NSMutableArray" key="children">
-							<reference ref="307355646"/>
-						</array>
-						<reference key="parent" ref="0"/>
-						<string key="objectName">About</string>
-					</object>
-					<object class="IBObjectRecord">
-						<int key="objectID">509</int>
-						<reference key="object" ref="307355646"/>
-						<array class="NSMutableArray" key="children">
-							<reference ref="68727053"/>
-							<reference ref="1031005192"/>
-							<reference ref="994725867"/>
-							<reference ref="726770214"/>
-						</array>
-						<reference key="parent" ref="762815433"/>
-					</object>
-					<object class="IBObjectRecord">
-						<int key="objectID">510</int>
-						<reference key="object" ref="68727053"/>
-						<array class="NSMutableArray" key="children">
-							<reference ref="118476722"/>
-						</array>
-						<reference key="parent" ref="307355646"/>
-=======
 					<int key="connectionID">1110</int>
 				</object>
 				<object class="IBConnectionRecord">
@@ -2792,7 +1997,6 @@
 						<string key="label">checkSpelling:</string>
 						<reference key="source" ref="1014"/>
 						<reference key="destination" ref="46977846"/>
->>>>>>> 4a66f3e0
 					</object>
 					<int key="connectionID">1113</int>
 				</object>
@@ -2802,17 +2006,6 @@
 						<reference key="source" ref="1014"/>
 						<reference key="destination" ref="201152533"/>
 					</object>
-<<<<<<< HEAD
-					<object class="IBObjectRecord">
-						<int key="objectID">512</int>
-						<reference key="object" ref="994725867"/>
-						<array class="NSMutableArray" key="children">
-							<reference ref="511878541"/>
-							<reference ref="315702803"/>
-							<reference ref="827722894"/>
-						</array>
-						<reference key="parent" ref="307355646"/>
-=======
 					<int key="connectionID">1114</int>
 				</object>
 				<object class="IBConnectionRecord">
@@ -2820,7 +2013,6 @@
 						<string key="label">paste:</string>
 						<reference key="source" ref="1014"/>
 						<reference key="destination" ref="586891315"/>
->>>>>>> 4a66f3e0
 					</object>
 					<int key="connectionID">1115</int>
 				</object>
@@ -2846,15 +2038,6 @@
 						<reference key="source" ref="1014"/>
 						<reference key="destination" ref="919117275"/>
 					</object>
-<<<<<<< HEAD
-					<object class="IBObjectRecord">
-						<int key="objectID">524</int>
-						<reference key="object" ref="1031005192"/>
-						<array class="NSMutableArray" key="children">
-							<reference ref="944115925"/>
-						</array>
-						<reference key="parent" ref="307355646"/>
-=======
 					<int key="connectionID">1118</int>
 				</object>
 				<object class="IBConnectionRecord">
@@ -2862,7 +2045,6 @@
 						<string key="label">toggleAutomaticLinkDetection:</string>
 						<reference key="source" ref="1014"/>
 						<reference key="destination" ref="1027066334"/>
->>>>>>> 4a66f3e0
 					</object>
 					<int key="connectionID">1119</int>
 				</object>
@@ -2880,15 +2062,6 @@
 						<reference key="source" ref="1014"/>
 						<reference key="destination" ref="586560074"/>
 					</object>
-<<<<<<< HEAD
-					<object class="IBObjectRecord">
-						<int key="objectID">537</int>
-						<reference key="object" ref="726770214"/>
-						<array class="NSMutableArray" key="children">
-							<reference ref="55553108"/>
-						</array>
-						<reference key="parent" ref="307355646"/>
-=======
 					<int key="connectionID">1121</int>
 				</object>
 				<object class="IBConnectionRecord">
@@ -2896,7 +2069,6 @@
 						<string key="label">toggleGrammarChecking:</string>
 						<reference key="source" ref="1014"/>
 						<reference key="destination" ref="219892594"/>
->>>>>>> 4a66f3e0
 					</object>
 					<int key="connectionID">1122</int>
 				</object>
@@ -2906,18 +2078,6 @@
 						<reference key="source" ref="1014"/>
 						<reference key="destination" ref="469982716"/>
 					</object>
-<<<<<<< HEAD
-					<object class="IBObjectRecord">
-						<int key="objectID">24</int>
-						<reference key="object" ref="835318025"/>
-						<array class="NSMutableArray" key="children">
-							<reference ref="1011231497"/>
-							<reference ref="575023229"/>
-							<reference ref="625202149"/>
-							<reference ref="299356726"/>
-						</array>
-						<reference key="parent" ref="713487014"/>
-=======
 					<int key="connectionID">1123</int>
 				</object>
 				<object class="IBConnectionRecord">
@@ -2925,7 +2085,6 @@
 						<string key="label">redo:</string>
 						<reference key="source" ref="1014"/>
 						<reference key="destination" ref="23450656"/>
->>>>>>> 4a66f3e0
 					</object>
 					<int key="connectionID">1124</int>
 				</object>
@@ -2959,26 +2118,6 @@
 						<reference key="source" ref="1014"/>
 						<reference key="destination" ref="561423047"/>
 					</object>
-<<<<<<< HEAD
-					<object class="IBObjectRecord">
-						<int key="objectID">544</int>
-						<reference key="object" ref="842823846"/>
-						<array class="NSMutableArray" key="children">
-							<reference ref="175780517"/>
-						</array>
-						<reference key="parent" ref="649796088"/>
-					</object>
-					<object class="IBObjectRecord">
-						<int key="objectID">545</int>
-						<reference key="object" ref="175780517"/>
-						<array class="NSMutableArray" key="children">
-							<reference ref="771659684"/>
-							<reference ref="888675793"/>
-							<reference ref="358557735"/>
-							<reference ref="548315290"/>
-						</array>
-						<reference key="parent" ref="842823846"/>
-=======
 					<int key="connectionID">1128</int>
 				</object>
 				<object class="IBConnectionRecord">
@@ -2994,7 +2133,6 @@
 						<string key="label">undo:</string>
 						<reference key="source" ref="1014"/>
 						<reference key="destination" ref="841571233"/>
->>>>>>> 4a66f3e0
 					</object>
 					<int key="connectionID">1130</int>
 				</object>
@@ -3060,289 +2198,6 @@
 						<reference key="source" ref="673810394"/>
 						<reference key="destination" ref="77579415"/>
 					</object>
-<<<<<<< HEAD
-				</array>
-			</object>
-			<dictionary class="NSMutableDictionary" key="flattenedProperties">
-				<string key="-3.IBPluginDependency">com.apple.InterfaceBuilder.CocoaPlugin</string>
-				<string key="103.IBPluginDependency">com.apple.InterfaceBuilder.CocoaPlugin</string>
-				<integer value="1" key="103.ImportedFromIB2"/>
-				<string key="106.IBEditorWindowLastContentRect">{{784, 759}, {172, 23}}</string>
-				<string key="106.IBPluginDependency">com.apple.InterfaceBuilder.CocoaPlugin</string>
-				<integer value="1" key="106.ImportedFromIB2"/>
-				<string key="106.editorWindowContentRectSynchronizationRect">{{596, 852}, {216, 23}}</string>
-				<string key="111.IBPluginDependency">com.apple.InterfaceBuilder.CocoaPlugin</string>
-				<integer value="1" key="111.ImportedFromIB2"/>
-				<string key="124.IBPluginDependency">com.apple.InterfaceBuilder.CocoaPlugin</string>
-				<integer value="1" key="124.ImportedFromIB2"/>
-				<string key="125.IBEditorWindowLastContentRect">{{941, 631}, {143, 23}}</string>
-				<string key="125.IBPluginDependency">com.apple.InterfaceBuilder.CocoaPlugin</string>
-				<integer value="1" key="125.ImportedFromIB2"/>
-				<string key="125.editorWindowContentRectSynchronizationRect">{{522, 812}, {146, 23}}</string>
-				<string key="126.IBPluginDependency">com.apple.InterfaceBuilder.CocoaPlugin</string>
-				<integer value="1" key="126.ImportedFromIB2"/>
-				<string key="129.IBPluginDependency">com.apple.InterfaceBuilder.CocoaPlugin</string>
-				<integer value="1" key="129.ImportedFromIB2"/>
-				<string key="130.IBEditorWindowLastContentRect">{{706, 676}, {64, 6}}</string>
-				<string key="130.IBPluginDependency">com.apple.InterfaceBuilder.CocoaPlugin</string>
-				<integer value="1" key="130.ImportedFromIB2"/>
-				<string key="130.editorWindowContentRectSynchronizationRect">{{436, 809}, {64, 6}}</string>
-				<string key="131.IBPluginDependency">com.apple.InterfaceBuilder.CocoaPlugin</string>
-				<integer value="1" key="131.ImportedFromIB2"/>
-				<string key="134.IBPluginDependency">com.apple.InterfaceBuilder.CocoaPlugin</string>
-				<integer value="1" key="134.ImportedFromIB2"/>
-				<string key="136.IBPluginDependency">com.apple.InterfaceBuilder.CocoaPlugin</string>
-				<integer value="1" key="136.ImportedFromIB2"/>
-				<string key="143.IBPluginDependency">com.apple.InterfaceBuilder.CocoaPlugin</string>
-				<integer value="1" key="143.ImportedFromIB2"/>
-				<string key="144.IBPluginDependency">com.apple.InterfaceBuilder.CocoaPlugin</string>
-				<integer value="1" key="144.ImportedFromIB2"/>
-				<string key="145.IBPluginDependency">com.apple.InterfaceBuilder.CocoaPlugin</string>
-				<integer value="1" key="145.ImportedFromIB2"/>
-				<string key="149.IBPluginDependency">com.apple.InterfaceBuilder.CocoaPlugin</string>
-				<integer value="1" key="149.ImportedFromIB2"/>
-				<string key="150.IBPluginDependency">com.apple.InterfaceBuilder.CocoaPlugin</string>
-				<integer value="1" key="150.ImportedFromIB2"/>
-				<string key="19.IBPluginDependency">com.apple.InterfaceBuilder.CocoaPlugin</string>
-				<integer value="1" key="19.ImportedFromIB2"/>
-				<string key="23.IBPluginDependency">com.apple.InterfaceBuilder.CocoaPlugin</string>
-				<integer value="1" key="23.ImportedFromIB2"/>
-				<string key="236.IBPluginDependency">com.apple.InterfaceBuilder.CocoaPlugin</string>
-				<integer value="1" key="236.ImportedFromIB2"/>
-				<string key="239.IBPluginDependency">com.apple.InterfaceBuilder.CocoaPlugin</string>
-				<integer value="1" key="239.ImportedFromIB2"/>
-				<string key="24.IBEditorWindowLastContentRect">{{713, 709}, {194, 73}}</string>
-				<string key="24.IBPluginDependency">com.apple.InterfaceBuilder.CocoaPlugin</string>
-				<integer value="1" key="24.ImportedFromIB2"/>
-				<string key="24.editorWindowContentRectSynchronizationRect">{{525, 802}, {197, 73}}</string>
-				<string key="29.IBEditorWindowLastContentRect">{{825, 736}, {380, 20}}</string>
-				<string key="29.IBPluginDependency">com.apple.InterfaceBuilder.CocoaPlugin</string>
-				<integer value="1" key="29.ImportedFromIB2"/>
-				<string key="29.WindowOrigin">{74, 862}</string>
-				<string key="29.editorWindowContentRectSynchronizationRect">{{11, 977}, {478, 20}}</string>
-				<string key="295.IBPluginDependency">com.apple.InterfaceBuilder.CocoaPlugin</string>
-				<string key="296.IBEditorWindowLastContentRect">{{654, 713}, {181, 23}}</string>
-				<string key="296.IBPluginDependency">com.apple.InterfaceBuilder.CocoaPlugin</string>
-				<string key="296.editorWindowContentRectSynchronizationRect">{{475, 832}, {234, 43}}</string>
-				<string key="453.IBPluginDependency">com.apple.InterfaceBuilder.CocoaPlugin</string>
-				<string key="469.IBPluginDependency">com.apple.InterfaceBuilder.CocoaPlugin</string>
-				<string key="471.IBPluginDependency">com.apple.InterfaceBuilder.CocoaPlugin</string>
-				<string key="472.IBPluginDependency">com.apple.InterfaceBuilder.CocoaPlugin</string>
-				<string key="473.IBPluginDependency">com.apple.InterfaceBuilder.CocoaPlugin</string>
-				<string key="490.IBPluginDependency">com.apple.InterfaceBuilder.CocoaPlugin</string>
-				<string key="492.IBPluginDependency">com.apple.InterfaceBuilder.CocoaPlugin</string>
-				<string key="5.IBPluginDependency">com.apple.InterfaceBuilder.CocoaPlugin</string>
-				<integer value="1" key="5.ImportedFromIB2"/>
-				<string key="508.IBEditorWindowLastContentRect">{{88, 336}, {400, 420}}</string>
-				<string key="508.IBPluginDependency">com.apple.InterfaceBuilder.CocoaPlugin</string>
-				<string key="508.IBWindowTemplateEditedContentRect">{{88, 336}, {400, 420}}</string>
-				<boolean value="NO" key="508.NSWindowTemplate.visibleAtLaunch"/>
-				<string key="509.IBPluginDependency">com.apple.InterfaceBuilder.CocoaPlugin</string>
-				<string key="510.IBPluginDependency">com.apple.InterfaceBuilder.CocoaPlugin</string>
-				<string key="511.IBPluginDependency">com.apple.InterfaceBuilder.CocoaPlugin</string>
-				<string key="512.IBPluginDependency">com.apple.InterfaceBuilder.CocoaPlugin</string>
-				<string key="513.IBPluginDependency">com.apple.InterfaceBuilder.CocoaPlugin</string>
-				<string key="514.IBPluginDependency">com.apple.InterfaceBuilder.CocoaPlugin</string>
-				<string key="515.IBPluginDependency">com.apple.InterfaceBuilder.CocoaPlugin</string>
-				<string key="524.IBPluginDependency">com.apple.InterfaceBuilder.CocoaPlugin</string>
-				<string key="525.IBPluginDependency">com.apple.InterfaceBuilder.CocoaPlugin</string>
-				<string key="530.IBPluginDependency">com.apple.InterfaceBuilder.CocoaPlugin</string>
-				<string key="537.IBPluginDependency">com.apple.InterfaceBuilder.CocoaPlugin</string>
-				<string key="538.IBPluginDependency">com.apple.InterfaceBuilder.CocoaPlugin</string>
-				<string key="544.IBPluginDependency">com.apple.InterfaceBuilder.CocoaPlugin</string>
-				<string key="545.IBEditorWindowLastContentRect">{{657, 709}, {209, 73}}</string>
-				<string key="545.IBPluginDependency">com.apple.InterfaceBuilder.CocoaPlugin</string>
-				<string key="546.IBPluginDependency">com.apple.InterfaceBuilder.CocoaPlugin</string>
-				<string key="547.IBPluginDependency">com.apple.InterfaceBuilder.CocoaPlugin</string>
-				<string key="550.IBPluginDependency">com.apple.InterfaceBuilder.CocoaPlugin</string>
-				<string key="551.IBPluginDependency">com.apple.InterfaceBuilder.CocoaPlugin</string>
-				<string key="558.IBPluginDependency">com.apple.InterfaceBuilder.CocoaPlugin</string>
-				<string key="559.IBPluginDependency">com.apple.InterfaceBuilder.CocoaPlugin</string>
-				<string key="56.IBPluginDependency">com.apple.InterfaceBuilder.CocoaPlugin</string>
-				<integer value="1" key="56.ImportedFromIB2"/>
-				<string key="57.IBEditorWindowLastContentRect">{{524, 513}, {229, 223}}</string>
-				<string key="57.IBPluginDependency">com.apple.InterfaceBuilder.CocoaPlugin</string>
-				<integer value="1" key="57.ImportedFromIB2"/>
-				<string key="57.editorWindowContentRectSynchronizationRect">{{23, 794}, {245, 183}}</string>
-				<string key="574.IBPluginDependency">com.apple.InterfaceBuilder.CocoaPlugin</string>
-				<string key="575.IBPluginDependency">com.apple.InterfaceBuilder.CocoaPlugin</string>
-				<string key="58.IBPluginDependency">com.apple.InterfaceBuilder.CocoaPlugin</string>
-				<integer value="1" key="58.ImportedFromIB2"/>
-				<string key="72.IBPluginDependency">com.apple.InterfaceBuilder.CocoaPlugin</string>
-				<integer value="1" key="72.ImportedFromIB2"/>
-				<string key="73.IBPluginDependency">com.apple.InterfaceBuilder.CocoaPlugin</string>
-				<integer value="1" key="73.ImportedFromIB2"/>
-				<string key="75.IBPluginDependency">com.apple.InterfaceBuilder.CocoaPlugin</string>
-				<integer value="1" key="75.ImportedFromIB2"/>
-				<string key="79.IBPluginDependency">com.apple.InterfaceBuilder.CocoaPlugin</string>
-				<integer value="1" key="79.ImportedFromIB2"/>
-				<string key="81.IBEditorWindowLastContentRect">{{925, 523}, {236, 213}}</string>
-				<string key="81.IBPluginDependency">com.apple.InterfaceBuilder.CocoaPlugin</string>
-				<integer value="1" key="81.ImportedFromIB2"/>
-				<string key="81.editorWindowContentRectSynchronizationRect">{{155, 774}, {199, 203}}</string>
-				<string key="83.IBPluginDependency">com.apple.InterfaceBuilder.CocoaPlugin</string>
-				<integer value="1" key="83.ImportedFromIB2"/>
-				<string key="92.IBPluginDependency">com.apple.InterfaceBuilder.CocoaPlugin</string>
-				<integer value="1" key="92.ImportedFromIB2"/>
-			</dictionary>
-			<dictionary class="NSMutableDictionary" key="unlocalizedProperties"/>
-			<nil key="activeLocalization"/>
-			<dictionary class="NSMutableDictionary" key="localizations"/>
-			<nil key="sourceID"/>
-			<int key="maxID">579</int>
-		</object>
-		<object class="IBClassDescriber" key="IBDocument.Classes">
-			<array class="NSMutableArray" key="referencedPartialClassDescriptions">
-				<object class="IBPartialClassDescription">
-					<string key="className">FirstResponder</string>
-					<dictionary class="NSMutableDictionary" key="actions">
-						<string key="loadState:">id</string>
-						<string key="openStateController:">id</string>
-						<string key="saveState:">id</string>
-						<string key="volumeDown:">id</string>
-						<string key="volumeUp:">id</string>
-					</dictionary>
-					<dictionary class="NSMutableDictionary" key="actionInfosByName">
-						<object class="IBActionInfo" key="loadState:">
-							<string key="name">loadState:</string>
-							<string key="candidateClassName">id</string>
-						</object>
-						<object class="IBActionInfo" key="openStateController:">
-							<string key="name">openStateController:</string>
-							<string key="candidateClassName">id</string>
-						</object>
-						<object class="IBActionInfo" key="saveState:">
-							<string key="name">saveState:</string>
-							<string key="candidateClassName">id</string>
-						</object>
-						<object class="IBActionInfo" key="volumeDown:">
-							<string key="name">volumeDown:</string>
-							<string key="candidateClassName">id</string>
-						</object>
-						<object class="IBActionInfo" key="volumeUp:">
-							<string key="name">volumeUp:</string>
-							<string key="candidateClassName">id</string>
-						</object>
-					</dictionary>
-					<object class="IBClassDescriptionSource" key="sourceIdentifier">
-						<string key="majorKey">IBUserSource</string>
-						<string key="minorKey"/>
-					</object>
-				</object>
-				<object class="IBPartialClassDescription">
-					<string key="className">GameDocument</string>
-					<string key="superclassName">NSDocument</string>
-					<dictionary class="NSMutableDictionary" key="actions">
-						<string key="loadState:">id</string>
-						<string key="playPauseGame:">id</string>
-						<string key="resetGame:">id</string>
-						<string key="saveState:">id</string>
-						<string key="scrambleRam:">id</string>
-						<string key="toggleFullScreen:">id</string>
-					</dictionary>
-					<dictionary class="NSMutableDictionary" key="actionInfosByName">
-						<object class="IBActionInfo" key="loadState:">
-							<string key="name">loadState:</string>
-							<string key="candidateClassName">id</string>
-						</object>
-						<object class="IBActionInfo" key="playPauseGame:">
-							<string key="name">playPauseGame:</string>
-							<string key="candidateClassName">id</string>
-						</object>
-						<object class="IBActionInfo" key="resetGame:">
-							<string key="name">resetGame:</string>
-							<string key="candidateClassName">id</string>
-						</object>
-						<object class="IBActionInfo" key="saveState:">
-							<string key="name">saveState:</string>
-							<string key="candidateClassName">id</string>
-						</object>
-						<object class="IBActionInfo" key="scrambleRam:">
-							<string key="name">scrambleRam:</string>
-							<string key="candidateClassName">id</string>
-						</object>
-						<object class="IBActionInfo" key="toggleFullScreen:">
-							<string key="name">toggleFullScreen:</string>
-							<string key="candidateClassName">id</string>
-						</object>
-					</dictionary>
-					<dictionary class="NSMutableDictionary" key="outlets">
-						<string key="gameWindow">NSWindow</string>
-						<string key="playPauseToolbarItem">NSToolbarItem</string>
-						<string key="rootProxy">id</string>
-						<string key="view">OEGameView</string>
-					</dictionary>
-					<dictionary class="NSMutableDictionary" key="toOneOutletInfosByName">
-						<object class="IBToOneOutletInfo" key="gameWindow">
-							<string key="name">gameWindow</string>
-							<string key="candidateClassName">NSWindow</string>
-						</object>
-						<object class="IBToOneOutletInfo" key="playPauseToolbarItem">
-							<string key="name">playPauseToolbarItem</string>
-							<string key="candidateClassName">NSToolbarItem</string>
-						</object>
-						<object class="IBToOneOutletInfo" key="rootProxy">
-							<string key="name">rootProxy</string>
-							<string key="candidateClassName">id</string>
-						</object>
-						<object class="IBToOneOutletInfo" key="view">
-							<string key="name">view</string>
-							<string key="candidateClassName">OEGameView</string>
-						</object>
-					</dictionary>
-					<object class="IBClassDescriptionSource" key="sourceIdentifier">
-						<string key="majorKey">IBProjectSource</string>
-						<string key="minorKey">./Classes/GameDocument.h</string>
-					</object>
-				</object>
-				<object class="IBPartialClassDescription">
-					<string key="className">NSDocument</string>
-					<dictionary class="NSMutableDictionary" key="actions">
-						<string key="printDocument:">id</string>
-						<string key="revertDocumentToSaved:">id</string>
-						<string key="runPageLayout:">id</string>
-						<string key="saveDocument:">id</string>
-						<string key="saveDocumentAs:">id</string>
-						<string key="saveDocumentTo:">id</string>
-					</dictionary>
-					<dictionary class="NSMutableDictionary" key="actionInfosByName">
-						<object class="IBActionInfo" key="printDocument:">
-							<string key="name">printDocument:</string>
-							<string key="candidateClassName">id</string>
-						</object>
-						<object class="IBActionInfo" key="revertDocumentToSaved:">
-							<string key="name">revertDocumentToSaved:</string>
-							<string key="candidateClassName">id</string>
-						</object>
-						<object class="IBActionInfo" key="runPageLayout:">
-							<string key="name">runPageLayout:</string>
-							<string key="candidateClassName">id</string>
-						</object>
-						<object class="IBActionInfo" key="saveDocument:">
-							<string key="name">saveDocument:</string>
-							<string key="candidateClassName">id</string>
-						</object>
-						<object class="IBActionInfo" key="saveDocumentAs:">
-							<string key="name">saveDocumentAs:</string>
-							<string key="candidateClassName">id</string>
-						</object>
-						<object class="IBActionInfo" key="saveDocumentTo:">
-							<string key="name">saveDocumentTo:</string>
-							<string key="candidateClassName">id</string>
-						</object>
-					</dictionary>
-					<object class="IBClassDescriptionSource" key="sourceIdentifier">
-						<string key="majorKey">IBProjectSource</string>
-						<string key="minorKey">./Classes/NSDocument.h</string>
-					</object>
-				</object>
-				<object class="IBPartialClassDescription">
-					<string key="className">OECoreDownloader</string>
-					<string key="superclassName">NSWindowController</string>
-					<object class="NSMutableDictionary" key="actions">
-						<string key="NS.key.0">downloadAllCores:</string>
-						<string key="NS.object.0">id</string>
-=======
 					<int key="connectionID">1138</int>
 				</object>
 				<object class="IBConnectionRecord">
@@ -3694,37 +2549,12 @@
 						<int key="objectID">841</int>
 						<reference key="object" ref="509593759"/>
 						<reference key="parent" ref="344840724"/>
->>>>>>> 4a66f3e0
 					</object>
 					<object class="IBObjectRecord">
 						<int key="objectID">843</int>
 						<reference key="object" ref="767295133"/>
 						<reference key="parent" ref="906186465"/>
 					</object>
-<<<<<<< HEAD
-					<dictionary class="NSMutableDictionary" key="outlets">
-						<string key="downloadAllCoresButton">NSButton</string>
-						<string key="downloadArrayController">NSArrayController</string>
-						<string key="downloadTableView">NSTableView</string>
-					</dictionary>
-					<dictionary class="NSMutableDictionary" key="toOneOutletInfosByName">
-						<object class="IBToOneOutletInfo" key="downloadAllCoresButton">
-							<string key="name">downloadAllCoresButton</string>
-							<string key="candidateClassName">NSButton</string>
-						</object>
-						<object class="IBToOneOutletInfo" key="downloadArrayController">
-							<string key="name">downloadArrayController</string>
-							<string key="candidateClassName">NSArrayController</string>
-						</object>
-						<object class="IBToOneOutletInfo" key="downloadTableView">
-							<string key="name">downloadTableView</string>
-							<string key="candidateClassName">NSTableView</string>
-						</object>
-					</dictionary>
-					<object class="IBClassDescriptionSource" key="sourceIdentifier">
-						<string key="majorKey">IBProjectSource</string>
-						<string key="minorKey">./Classes/OECoreDownloader.h</string>
-=======
 					<object class="IBObjectRecord">
 						<int key="objectID">888</int>
 						<reference key="object" ref="839087240"/>
@@ -3760,7 +2590,6 @@
 						<int key="objectID">892</int>
 						<reference key="object" ref="203013476"/>
 						<reference key="parent" ref="839087240"/>
->>>>>>> 4a66f3e0
 					</object>
 					<object class="IBObjectRecord">
 						<int key="objectID">893</int>
@@ -3772,153 +2601,6 @@
 						<reference key="object" ref="381409668"/>
 						<reference key="parent" ref="839087240"/>
 					</object>
-<<<<<<< HEAD
-					<object class="IBClassDescriptionSource" key="sourceIdentifier">
-						<string key="majorKey">IBProjectSource</string>
-						<string key="minorKey">./Classes/OECoreInstaller.h</string>
-					</object>
-				</object>
-				<object class="IBPartialClassDescription">
-					<string key="className">OEGameDocument</string>
-					<string key="superclassName">NSDocument</string>
-					<dictionary class="NSMutableDictionary" key="actions">
-						<string key="loadState:">id</string>
-						<string key="playPauseGame:">id</string>
-						<string key="resetGame:">id</string>
-						<string key="saveState:">id</string>
-						<string key="scrambleRam:">id</string>
-						<string key="toggleFullScreen:">id</string>
-					</dictionary>
-					<dictionary class="NSMutableDictionary" key="actionInfosByName">
-						<object class="IBActionInfo" key="loadState:">
-							<string key="name">loadState:</string>
-							<string key="candidateClassName">id</string>
-						</object>
-						<object class="IBActionInfo" key="playPauseGame:">
-							<string key="name">playPauseGame:</string>
-							<string key="candidateClassName">id</string>
-						</object>
-						<object class="IBActionInfo" key="resetGame:">
-							<string key="name">resetGame:</string>
-							<string key="candidateClassName">id</string>
-						</object>
-						<object class="IBActionInfo" key="saveState:">
-							<string key="name">saveState:</string>
-							<string key="candidateClassName">id</string>
-						</object>
-						<object class="IBActionInfo" key="scrambleRam:">
-							<string key="name">scrambleRam:</string>
-							<string key="candidateClassName">id</string>
-						</object>
-						<object class="IBActionInfo" key="toggleFullScreen:">
-							<string key="name">toggleFullScreen:</string>
-							<string key="candidateClassName">id</string>
-						</object>
-					</dictionary>
-					<dictionary class="NSMutableDictionary" key="outlets">
-						<string key="gameWindow">NSWindow</string>
-						<string key="playPauseToolbarItem">NSToolbarItem</string>
-						<string key="view">OEGameView</string>
-					</dictionary>
-					<dictionary class="NSMutableDictionary" key="toOneOutletInfosByName">
-						<object class="IBToOneOutletInfo" key="gameWindow">
-							<string key="name">gameWindow</string>
-							<string key="candidateClassName">NSWindow</string>
-						</object>
-						<object class="IBToOneOutletInfo" key="playPauseToolbarItem">
-							<string key="name">playPauseToolbarItem</string>
-							<string key="candidateClassName">NSToolbarItem</string>
-						</object>
-						<object class="IBToOneOutletInfo" key="view">
-							<string key="name">view</string>
-							<string key="candidateClassName">OEGameView</string>
-						</object>
-					</dictionary>
-					<object class="IBClassDescriptionSource" key="sourceIdentifier">
-						<string key="majorKey">IBProjectSource</string>
-						<string key="minorKey">./Classes/OEGameDocument.h</string>
-					</object>
-				</object>
-				<object class="IBPartialClassDescription">
-					<string key="className">OEGameDocumentController</string>
-					<string key="superclassName">NSDocumentController</string>
-					<dictionary class="NSMutableDictionary" key="actions">
-						<string key="openAboutWindow:">id</string>
-						<string key="openCoreInstallerWindow:">id</string>
-						<string key="openPreferenceWindow:">id</string>
-						<string key="openSaveStateWindow:">id</string>
-						<string key="saveScreenshot:">id</string>
-						<string key="saveStateToDatabase:">id</string>
-						<string key="stopAllEmulators:">id</string>
-						<string key="updateBundles:">id</string>
-						<string key="volumeDown:">id</string>
-						<string key="volumeUp:">id</string>
-					</dictionary>
-					<dictionary class="NSMutableDictionary" key="actionInfosByName">
-						<object class="IBActionInfo" key="openAboutWindow:">
-							<string key="name">openAboutWindow:</string>
-							<string key="candidateClassName">id</string>
-						</object>
-						<object class="IBActionInfo" key="openCoreInstallerWindow:">
-							<string key="name">openCoreInstallerWindow:</string>
-							<string key="candidateClassName">id</string>
-						</object>
-						<object class="IBActionInfo" key="openPreferenceWindow:">
-							<string key="name">openPreferenceWindow:</string>
-							<string key="candidateClassName">id</string>
-						</object>
-						<object class="IBActionInfo" key="openSaveStateWindow:">
-							<string key="name">openSaveStateWindow:</string>
-							<string key="candidateClassName">id</string>
-						</object>
-						<object class="IBActionInfo" key="saveScreenshot:">
-							<string key="name">saveScreenshot:</string>
-							<string key="candidateClassName">id</string>
-						</object>
-						<object class="IBActionInfo" key="saveStateToDatabase:">
-							<string key="name">saveStateToDatabase:</string>
-							<string key="candidateClassName">id</string>
-						</object>
-						<object class="IBActionInfo" key="stopAllEmulators:">
-							<string key="name">stopAllEmulators:</string>
-							<string key="candidateClassName">id</string>
-						</object>
-						<object class="IBActionInfo" key="updateBundles:">
-							<string key="name">updateBundles:</string>
-							<string key="candidateClassName">id</string>
-						</object>
-						<object class="IBActionInfo" key="volumeDown:">
-							<string key="name">volumeDown:</string>
-							<string key="candidateClassName">id</string>
-						</object>
-						<object class="IBActionInfo" key="volumeUp:">
-							<string key="name">volumeUp:</string>
-							<string key="candidateClassName">id</string>
-						</object>
-					</dictionary>
-					<object class="NSMutableDictionary" key="outlets">
-						<string key="NS.key.0">aboutWindow</string>
-						<string key="NS.object.0">NSWindow</string>
-					</object>
-					<object class="NSMutableDictionary" key="toOneOutletInfosByName">
-						<string key="NS.key.0">aboutWindow</string>
-						<object class="IBToOneOutletInfo" key="NS.object.0">
-							<string key="name">aboutWindow</string>
-							<string key="candidateClassName">NSWindow</string>
-						</object>
-					</object>
-					<object class="IBClassDescriptionSource" key="sourceIdentifier">
-						<string key="majorKey">IBProjectSource</string>
-						<string key="minorKey">./Classes/OEGameDocumentController.h</string>
-					</object>
-				</object>
-				<object class="IBPartialClassDescription">
-					<string key="className">OEGameView</string>
-					<string key="superclassName">NSView</string>
-					<object class="IBClassDescriptionSource" key="sourceIdentifier">
-						<string key="majorKey">IBProjectSource</string>
-						<string key="minorKey">./Classes/OEGameView.h</string>
-=======
 					<object class="IBObjectRecord">
 						<int key="objectID">897</int>
 						<reference key="object" ref="50452574"/>
@@ -3942,7 +2624,6 @@
 						<int key="objectID">963</int>
 						<reference key="object" ref="1059667217"/>
 						<reference key="parent" ref="344840724"/>
->>>>>>> 4a66f3e0
 					</object>
 					<object class="IBObjectRecord">
 						<int key="objectID">964</int>
@@ -3974,12 +2655,6 @@
 						</object>
 						<reference key="parent" ref="839087240"/>
 					</object>
-<<<<<<< HEAD
-					<object class="IBClassDescriptionSource" key="sourceIdentifier">
-						<string key="majorKey">IBProjectSource</string>
-						<string key="minorKey">./Classes/SUUpdater.h</string>
-					</object>
-=======
 					<object class="IBObjectRecord">
 						<int key="objectID">973</int>
 						<reference key="object" ref="125863773"/>
@@ -5828,22 +4503,39 @@
 						<string key="majorKey">IBProjectSource</string>
 						<string key="minorKey">./Classes/SidebarOutlineView.h</string>
 					</object>
->>>>>>> 4a66f3e0
-				</object>
-			</array>
+				</object>
+			</object>
 		</object>
 		<int key="IBDocument.localizationMode">0</int>
 		<string key="IBDocument.TargetRuntimeIdentifier">IBCocoaFramework</string>
+		<object class="NSMutableDictionary" key="IBDocument.PluginDeclaredDependencies">
+			<string key="NS.key.0">com.apple.InterfaceBuilder.CocoaPlugin.macosx</string>
+			<integer value="1050" key="NS.object.0"/>
+		</object>
 		<object class="NSMutableDictionary" key="IBDocument.PluginDeclaredDependencyDefaults">
 			<string key="NS.key.0">com.apple.InterfaceBuilder.CocoaPlugin.macosx</string>
 			<integer value="1060" key="NS.object.0"/>
 		</object>
+		<object class="NSMutableDictionary" key="IBDocument.PluginDeclaredDevelopmentDependencies">
+			<string key="NS.key.0">com.apple.InterfaceBuilder.CocoaPlugin.InterfaceBuilder3</string>
+			<integer value="3000" key="NS.object.0"/>
+		</object>
 		<bool key="IBDocument.PluginDeclaredDependenciesTrackSystemTargetVersion">YES</bool>
 		<int key="IBDocument.defaultPropertyAccessControl">3</int>
-		<dictionary class="NSMutableDictionary" key="IBDocument.LastKnownImageSizes">
-			<string key="About">{400, 149}</string>
-			<string key="NSMenuCheckmark">{9, 8}</string>
-			<string key="NSMenuMixedState">{7, 2}</string>
-		</dictionary>
+		<object class="NSMutableDictionary" key="IBDocument.LastKnownImageSizes">
+			<bool key="EncodedWithXMLCoder">YES</bool>
+			<object class="NSArray" key="dict.sortedKeys">
+				<bool key="EncodedWithXMLCoder">YES</bool>
+				<string>About</string>
+				<string>NSMenuCheckmark</string>
+				<string>NSMenuMixedState</string>
+			</object>
+			<object class="NSMutableArray" key="dict.values">
+				<bool key="EncodedWithXMLCoder">YES</bool>
+				<string>{400, 149}</string>
+				<string>{9, 8}</string>
+				<string>{7, 2}</string>
+			</object>
+		</object>
 	</data>
 </archive>